--- conflicted
+++ resolved
@@ -658,15 +658,10 @@
 dnl CFLAGS:
 dnl - src and build dirs need to be added because every piece that gets built
 dnl   will need the GStreamer source and generated headers
-<<<<<<< HEAD
-GST_ALL_CXXFLAGS="-I\$(top_srcdir)/libs -I\$(top_srcdir) -I\$(top_builddir)/libs -I\$(top_builddir) $GLIB_CFLAGS $GLIB_EXTRA_CFLAGS \$(GST_OPTION_CXXFLAGS) \$(ERROR_CXXFLAGS)"
-GST_ALL_CFLAGS="-I\$(top_srcdir)/libs -I\$(top_srcdir) -I\$(top_builddir)/libs -I\$(top_builddir) $GLIB_CFLAGS $GLIB_EXTRA_CFLAGS \$(GST_OPTION_CFLAGS) \$(ERROR_CFLAGS)"
-=======
 dnl LIBS: XML doesn't need to be added because we don't explicitly use symbols
 dnl       from LibXML except for in the core library
 GST_ALL_CXXFLAGS="-I\$(top_srcdir)/libs -I\$(top_srcdir) -I\$(top_builddir)/libs -I\$(top_builddir) $GLIB_CFLAGS $(GLIB_EXTRA_CFLAGS) $XML_CFLAGS \$(GST_OPTION_CXXFLAGS) \$(ERROR_CXXFLAGS)"
 GST_ALL_CFLAGS="-I\$(top_srcdir)/libs -I\$(top_srcdir) -I\$(top_builddir)/libs -I\$(top_builddir) $GLIB_CFLAGS \$(GLIB_EXTRA_CFLAGS) $XML_CFLAGS \$(GST_OPTION_CFLAGS) \$(ERROR_CFLAGS)"
->>>>>>> cf69ce1d
 
 dnl FIXME: check if LTLIBINTL is needed everywhere
 dnl I presume it is given that it contains the symbols that _() stuff maps to

--- conflicted
+++ resolved
@@ -26,11 +26,7 @@
           <name>src</name>
           <direction>source</direction>
           <presence>always</presence>
-<<<<<<< HEAD
           <details>video/x-raw, format=(string){ RGBA, RGB }, width=(int)[ 1, 2147483647 ], height=(int)[ 1, 2147483647 ], framerate=(fraction)[ 0/1, 2147483647/1 ]</details>
-=======
-          <details>video/x-raw-rgb, bpp=(int)32, depth=(int)32, endianness=(int)4321, red_mask=(int)-16777216, green_mask=(int)16711680, blue_mask=(int)65280, alpha_mask=(int)255, width=(int)[ 1, 2147483647 ], height=(int)[ 1, 2147483647 ], framerate=(fraction)[ 0/1, 2147483647/1 ]; video/x-raw-rgb, bpp=(int)24, depth=(int)24, endianness=(int)4321, red_mask=(int)16711680, green_mask=(int)65280, blue_mask=(int)255, width=(int)[ 1, 2147483647 ], height=(int)[ 1, 2147483647 ], framerate=(fraction)[ 0/1, 2147483647/1 ]; video/x-raw-rgb, bpp=(int)64, depth=(int)64, endianness=(int)4321, red_mask=(int)16711680, green_mask=(int)65280, blue_mask=(int)255, alpha_mask=(int)-16777216, width=(int)[ 1, 2147483647 ], height=(int)[ 1, 2147483647 ], framerate=(fraction)[ 0/1, 2147483647/1 ]; video/x-raw-gray, bpp=(int)8, depth=(int)8, width=(int)[ 1, 2147483647 ], height=(int)[ 1, 2147483647 ], framerate=(fraction)[ 0/1, 2147483647/1 ]; video/x-raw-gray, bpp=(int)16, depth=(int)16, endianness=(int)4321, width=(int)[ 1, 2147483647 ], height=(int)[ 1, 2147483647 ], framerate=(fraction)[ 0/1, 2147483647/1 ]</details>
->>>>>>> 440d7034
         </caps>
       </pads>
     </element>
@@ -45,11 +41,7 @@
           <name>sink</name>
           <direction>sink</direction>
           <presence>always</presence>
-<<<<<<< HEAD
           <details>video/x-raw, format=(string){ RGBA, RGB, GRAY8 }, width=(int)[ 1, 2147483647 ], height=(int)[ 1, 2147483647 ], framerate=(fraction)[ 0/1, 2147483647/1 ]</details>
-=======
-          <details>video/x-raw-rgb, bpp=(int)32, depth=(int)32, endianness=(int)4321, red_mask=(int)-16777216, green_mask=(int)16711680, blue_mask=(int)65280, alpha_mask=(int)255, width=(int)[ 1, 2147483647 ], height=(int)[ 1, 2147483647 ], framerate=(fraction)[ 0/1, 2147483647/1 ]; video/x-raw-rgb, bpp=(int)24, depth=(int)24, endianness=(int)4321, red_mask=(int)16711680, green_mask=(int)65280, blue_mask=(int)255, width=(int)[ 1, 2147483647 ], height=(int)[ 1, 2147483647 ], framerate=(fraction)[ 0/1, 2147483647/1 ]; video/x-raw-gray, bpp=(int)8, depth=(int)8, width=(int)[ 1, 2147483647 ], height=(int)[ 1, 2147483647 ], framerate=(fraction)[ 0/1, 2147483647/1 ]; video/x-raw-gray, bpp=(int)16, depth=(int)16, endianness=(int)4321, width=(int)[ 1, 2147483647 ], height=(int)[ 1, 2147483647 ], framerate=(fraction)[ 0/1, 2147483647/1 ]</details>
->>>>>>> 440d7034
         </caps>
         <caps>
           <name>src</name>

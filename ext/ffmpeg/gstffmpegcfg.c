/* GStreamer
 *
 * FFMpeg Configuration
 *
 * Copyright (C) <2006> Mark Nauwelaerts <manauw@skynet.be>
 *
 * This library is free software; you can redistribute it and/or
 * modify it under the terms of the GNU Library General Public
 * License as published by the Free Software Foundation; either
 * version 2 of the License, or (at your option) any later version.
 *
 * This library is distributed in the hope that it will be useful,
 * but WITHOUT ANY WARRANTY; without even the implied warranty of
 * MERCHANTABILITY or FITNESS FOR A PARTICULAR PURPOSE.  See the GNU
 * Library General Public License for more details.
 *
 * You should have received a copy of the GNU Library General Public
 * License along with this library; if not, write to the
 * Free Software Foundation, Inc., 59 Temple Place - Suite 330,
 * Boston, MA 02111-1307, USA.
 */


#ifdef HAVE_CONFIG_H
#include "config.h"
#endif

#include "gstffmpeg.h"
#include "gstffmpegvidenc.h"
#include "gstffmpegcfg.h"

#include <string.h>

/* some enums used in property declarations */

#define GST_TYPE_FFMPEG_PASS (gst_ffmpeg_pass_get_type ())
static GType
gst_ffmpeg_pass_get_type (void)
{
  static GType ffmpeg_pass_type = 0;

  if (!ffmpeg_pass_type) {
    static const GEnumValue ffmpeg_passes[] = {
      {0, "Constant Bitrate Encoding", "cbr"},
      {CODEC_FLAG_QSCALE, "Constant Quantizer", "quant"},
      {CODEC_FLAG_PASS1, "VBR Encoding - Pass 1", "pass1"},
      {CODEC_FLAG_PASS2, "VBR Encoding - Pass 2", "pass2"},
      {0, NULL, NULL},
    };

    ffmpeg_pass_type =
<<<<<<< HEAD
        g_enum_register_static ("GstLibAVEncPass", ffmpeg_passes);
=======
        g_enum_register_static ("GstFFMpegVidEncPass", ffmpeg_passes);
>>>>>>> 9761a650
  }

  return ffmpeg_pass_type;
}

#if 0
/* some do not support 2-pass */
#define GST_TYPE_FFMPEG_LIM_PASS (gst_ffmpeg_lim_pass_get_type ())
static GType
gst_ffmpeg_lim_pass_get_type (void)
{
  static GType ffmpeg_lim_pass_type = 0;

  if (!ffmpeg_lim_pass_type) {
    static const GEnumValue ffmpeg_lim_passes[] = {
      {0, "Constant Bitrate Encoding", "cbr"},
      {CODEC_FLAG_QSCALE, "Constant Quantizer", "quant"},
      {0, NULL, NULL},
    };

    ffmpeg_lim_pass_type =
<<<<<<< HEAD
        g_enum_register_static ("GstLibAVEncLimPass", ffmpeg_lim_passes);
=======
        g_enum_register_static ("GstFFMpegVidEncLimPass", ffmpeg_lim_passes);
>>>>>>> 9761a650
  }

  return ffmpeg_lim_pass_type;
}
#endif

#define GST_TYPE_FFMPEG_MB_DECISION (gst_ffmpeg_mb_decision_get_type ())
static GType
gst_ffmpeg_mb_decision_get_type (void)
{
  static GType ffmpeg_mb_decision_type = 0;

  if (!ffmpeg_mb_decision_type) {
    static const GEnumValue ffmpeg_mb_decisions[] = {
      {FF_MB_DECISION_SIMPLE, "Use method set by mb-cmp", "simple"},
      {FF_MB_DECISION_BITS,
          "Chooses the one which needs the fewest bits aka vhq mode", "bits"},
      {FF_MB_DECISION_RD, "Rate Distortion", "rd"},
      {0, NULL, NULL},
    };

    ffmpeg_mb_decision_type =
<<<<<<< HEAD
        g_enum_register_static ("GstLibAVEncMBDecision", ffmpeg_mb_decisions);
=======
        g_enum_register_static ("GstFFMpegVidEncMBDecision",
        ffmpeg_mb_decisions);
>>>>>>> 9761a650
  }

  return ffmpeg_mb_decision_type;
}

#define GST_TYPE_FFMPEG_CMP_FUNCTION (gst_ffmpeg_mb_cmp_get_type ())
static GType
gst_ffmpeg_mb_cmp_get_type (void)
{
  static GType ffmpeg_mb_cmp_type = 0;

  /* TODO fill out remaining values */
  if (!ffmpeg_mb_cmp_type) {
    static const GEnumValue ffmpeg_mb_cmps[] = {
      {FF_CMP_SAD, "Sum of Absolute Differences", "sad"},
      {FF_CMP_SSE, "Sum of Squared Errors", "sse"},
      {FF_CMP_SATD, "Sum of Absolute Hadamard Transformed Differences", "satd"},
      {FF_CMP_DCT, "Sum of Absolute DCT Transformed Differences", "dct"},
      {FF_CMP_PSNR, "Sum of the Squared Quantization Errors", "psnr"},
      {FF_CMP_BIT, "Sum of the Bits needed for the block", "bit"},
      {FF_CMP_RD, "Rate Distortion optimal", "rd"},
      {FF_CMP_ZERO, "ZERO", "zero"},
      {FF_CMP_VSAD, "VSAD", "vsad"},
      {FF_CMP_VSSE, "VSSE", "vsse"},
#if 0
/* economize a bit for now */
      {FF_CMP_NSSE, "NSSE", "nsse"},
      {FF_CMP_W53, "W53", "w53"},
      {FF_CMP_W97, "W97", "w97"},
#endif
      {0, NULL, NULL},
    };

    ffmpeg_mb_cmp_type =
        g_enum_register_static ("GstLibAVCMPFunction", ffmpeg_mb_cmps);
  }

  return ffmpeg_mb_cmp_type;
}

#define GST_TYPE_FFMPEG_DCT_ALGO (gst_ffmpeg_dct_algo_get_type ())
static GType
gst_ffmpeg_dct_algo_get_type (void)
{
  static GType ffmpeg_dct_algo_type = 0;

  if (!ffmpeg_dct_algo_type) {
    static const GEnumValue ffmpeg_dct_algos[] = {
      {FF_DCT_AUTO, "Automatically select a good one", "auto"},
      {FF_DCT_FASTINT, "Fast Integer", "fastint"},
      {FF_DCT_INT, "Accurate Integer", "int"},
      {FF_DCT_MMX, "MMX", "mmx"},
      {FF_DCT_MLIB, "MLIB", "mlib"},
      {FF_DCT_ALTIVEC, "ALTIVEC", "altivec"},
      {FF_DCT_FAAN, "FAAN", "faan"},
      {0, NULL, NULL},
    };

    ffmpeg_dct_algo_type =
        g_enum_register_static ("GstLibAVDCTAlgo", ffmpeg_dct_algos);
  }

  return ffmpeg_dct_algo_type;
}

#define GST_TYPE_FFMPEG_IDCT_ALGO (gst_ffmpeg_idct_algo_get_type ())
static GType
gst_ffmpeg_idct_algo_get_type (void)
{
  static GType ffmpeg_idct_algo_type = 0;

  if (!ffmpeg_idct_algo_type) {
    static const GEnumValue ffmpeg_idct_algos[] = {
      {FF_IDCT_AUTO, "Automatically select a good one", "auto"},
      {FF_IDCT_INT, "JPEG reference Integer", "int"},
      {FF_IDCT_SIMPLE, "Simple", "simple"},
      {FF_IDCT_SIMPLEMMX, "Simple MMX", "simplemmx"},
      {FF_IDCT_LIBMPEG2MMX, "LIBMPEG2MMX", "libmpeg2mmx"},
      {FF_IDCT_PS2, "PS2", "ps2"},
      {FF_IDCT_MLIB, "MLIB", "mlib"},
      {FF_IDCT_ARM, "ARM", "arm"},
      {FF_IDCT_ALTIVEC, "ALTIVEC", "altivec"},
      {FF_IDCT_SH4, "SH4", "sh4"},
      {FF_IDCT_SIMPLEARM, "SIMPLEARM", "simplearm"},
      {FF_IDCT_H264, "H264", "h264"},
      {FF_IDCT_VP3, "VP3", "vp3"},
      {FF_IDCT_IPP, "IPP", "ipp"},
      {FF_IDCT_XVIDMMX, "XVIDMMX", "xvidmmx"},
      {0, NULL, NULL},
    };

    ffmpeg_idct_algo_type =
        g_enum_register_static ("GstLibAVIDCTAlgo", ffmpeg_idct_algos);
  }

  return ffmpeg_idct_algo_type;
}

#define GST_TYPE_FFMPEG_QUANT_TYPE (gst_ffmpeg_quant_type_get_type ())
static GType
gst_ffmpeg_quant_type_get_type (void)
{
  static GType ffmpeg_quant_type_type = 0;

  if (!ffmpeg_quant_type_type) {
    static const GEnumValue ffmpeg_quant_types[] = {
      {0, "H263 quantization", "h263"},
      {1, "MPEG quantization", "mpeg"},
      {0, NULL, NULL},
    };

    ffmpeg_quant_type_type =
<<<<<<< HEAD
        g_enum_register_static ("GstLibAVEncQuantTypes", ffmpeg_quant_types);
=======
        g_enum_register_static ("GstFFMpegVidEncQuantTypes",
        ffmpeg_quant_types);
>>>>>>> 9761a650
  }

  return ffmpeg_quant_type_type;
}

#define GST_TYPE_FFMPEG_PRE_ME (gst_ffmpeg_pre_me_get_type ())
static GType
gst_ffmpeg_pre_me_get_type (void)
{
  static GType ffmpeg_pre_me_type = 0;

  if (!ffmpeg_pre_me_type) {
    static const GEnumValue ffmpeg_pre_mes[] = {
      {0, "Disabled", "off"},
      {1, "Only after I-frames", "key"},
      {2, "Always", "all"},
      {0, NULL, NULL}
    };

    ffmpeg_pre_me_type =
<<<<<<< HEAD
        g_enum_register_static ("GstLibAVEncPreME", ffmpeg_pre_mes);
=======
        g_enum_register_static ("GstFFMpegVidEncPreME", ffmpeg_pre_mes);
>>>>>>> 9761a650
  }

  return ffmpeg_pre_me_type;
}

#define GST_TYPE_FFMPEG_PRED_METHOD (gst_ffmpeg_pred_method_get_type ())
static GType
gst_ffmpeg_pred_method_get_type (void)
{
  static GType ffmpeg_pred_method = 0;

  if (!ffmpeg_pred_method) {
    static const GEnumValue ffmpeg_pred_methods[] = {
      {FF_PRED_LEFT, "Left", "left"},
      {FF_PRED_PLANE, "Plane", "plane"},
      {FF_PRED_MEDIAN, "Median", "median"},
      {0, NULL, NULL}
    };

    ffmpeg_pred_method =
<<<<<<< HEAD
        g_enum_register_static ("GstLibAVEncPredMethod", ffmpeg_pred_methods);
=======
        g_enum_register_static ("GstFFMpegVidEncPredMethod",
        ffmpeg_pred_methods);
>>>>>>> 9761a650
  }

  return ffmpeg_pred_method;
}

#define GST_TYPE_FFMPEG_FLAGS (gst_ffmpeg_flags_get_type())
static GType
gst_ffmpeg_flags_get_type (void)
{
  static GType ffmpeg_flags_type = 0;

  if (!ffmpeg_flags_type) {
    static const GFlagsValue ffmpeg_flags[] = {
      {CODEC_FLAG_OBMC, "Use overlapped block motion compensation (h263+)",
          "obmc"},
      {CODEC_FLAG_QSCALE, "Use fixed qscale", "qscale"},
      {CODEC_FLAG_4MV, "Allow 4 MV per MB", "4mv"},
      {CODEC_FLAG_H263P_AIV, "H.263 alternative inter VLC", "aiv"},
      {CODEC_FLAG_QPEL, "Quartel Pel Motion Compensation", "qpel"},
      {CODEC_FLAG_GMC, "GMC", "gmc"},
      {CODEC_FLAG_MV0, "Always try a MB with MV (0,0)", "mv0"},
      {CODEC_FLAG_PART,
          "Store MV, DC and AC coefficients in seperate partitions", "part"},
      {CODEC_FLAG_LOOP_FILTER, "Loop filter", "loop-filter"},
      {CODEC_FLAG_GRAY, "Only decode/encode grayscale", "gray"},
      {CODEC_FLAG_NORMALIZE_AQP,
          "Normalize Adaptive Quantization (masking, etc)", "aqp"},
      {CODEC_FLAG_GLOBAL_HEADER,
            "Global headers in extradata instead of every keyframe",
          "global-headers"},
      {CODEC_FLAG_AC_PRED, "H263 Advanced Intra Coding / MPEG4 AC prediction",
          "aic"},
      {CODEC_FLAG_H263P_UMV, "Unlimited Motion Vector", "umv"},
      {CODEC_FLAG_CBP_RD, "Rate Distoration Optimization for CBP", "cbp-rd"},
      {CODEC_FLAG_QP_RD, "Rate Distoration Optimization for QP selection",
          "qp-rd"},
      {CODEC_FLAG_H263P_SLICE_STRUCT, "H263 slice struct", "ss"},
      {CODEC_FLAG_SVCD_SCAN_OFFSET,
          "Reserve space for SVCD scan offset user data", "scanoffset"},
      {CODEC_FLAG_CLOSED_GOP, "Closed GOP", "closedgop"},
      {0, NULL, NULL},
    };

    ffmpeg_flags_type = g_flags_register_static ("GstLibAVFlags", ffmpeg_flags);
  }

  return ffmpeg_flags_type;
}

/* provides additional info to attach to a property */

typedef struct _GParamSpecData GParamSpecData;

struct _GParamSpecData
{
  /* offset of member in the element struct that stores the property */
  guint offset;

  /* size of the above member */
  guint size;

  /* if TRUE, try to get the default from lavc and ignore the paramspec default */
  gboolean lavc_default;

  /* these lists are arrays terminated by CODEC_ID_NONE entry:
   * property applies to a codec if it's not in the exclude_list
   * and in exclude_list (or the latter is NULL) */
  gint *include_list;
  gint *exclude_list;
};

/* properties whose member offset is higher than the config base
 * can be copied directly at context configuration time;
 * and can also retrieve a default value from lavc */
#define CONTEXT_CONFIG_OFFSET   G_STRUCT_OFFSET (GstFFMpegVidEnc, config)

/* additional info is named pointer specified by the quark */
static GQuark quark;

/* central configuration store:
 * list of GParamSpec's with GParamSpecData attached as named pointer */
static GList *property_list;

/* add the GParamSpec pspec to store with GParamSpecData
 * constructed from struct_type, member, default and include and exclude */
#define gst_ffmpeg_add_pspec_full(pspec, store, struct_type, member,    \
    default, include, exclude)                                          \
G_STMT_START {                                                          \
  GParamSpecData *_qdata = g_new0 (GParamSpecData, 1);                  \
  GstFFMpegVidEnc _enc;                                                    \
  _qdata->offset = G_STRUCT_OFFSET (struct_type, member);               \
  _qdata->size = sizeof (_enc.member);                                  \
  _qdata->lavc_default = default;                                       \
  _qdata->include_list = include;                                       \
  _qdata->exclude_list = exclude;                                       \
  g_param_spec_set_qdata_full (pspec, quark, _qdata, g_free);           \
  store = g_list_append (store, pspec);                                 \
} G_STMT_END

#define gst_ffmpeg_add_pspec(pspec, member, default, include, exclude)       \
  gst_ffmpeg_add_pspec_full (pspec, property_list, GstFFMpegVidEnc, member,     \
      default, include, exclude)

/* ==== BEGIN CONFIGURATION SECTION ==== */

/* some typical include and exclude lists; modify and/or add where needed */

static gint mpeg[] = {
  CODEC_ID_MPEG4,
  CODEC_ID_MSMPEG4V1,
  CODEC_ID_MSMPEG4V2,
  CODEC_ID_MSMPEG4V3,
  CODEC_ID_MPEG1VIDEO,
  CODEC_ID_MPEG2VIDEO,
  CODEC_ID_H263P,
  CODEC_ID_FLV1,
  CODEC_ID_H263,
  CODEC_ID_NONE
};

static gint huffyuv[] = {
  CODEC_ID_HUFFYUV,
  CODEC_ID_FFVHUFF,
  CODEC_ID_NONE
};

/* Properties should be added here for registration into the config store.
 * Note that some may occur more than once, with different include/exclude lists,
 * as some may require different defaults for different codecs,
 * or some may have slightly varying enum-types with more or less options.
 * The enum-types themselves should be declared above. */
void
gst_ffmpeg_cfg_init (void)
{
  GParamSpec *pspec;

  /* initialize global config vars */
  quark = g_quark_from_static_string ("ffmpeg-cfg-param-spec-data");
  property_list = NULL;

  /* list properties here */
  pspec = g_param_spec_enum ("pass", "Encoding pass/type",
      "Encoding pass/type", GST_TYPE_FFMPEG_PASS, 0,
      G_PARAM_READWRITE | G_PARAM_STATIC_STRINGS);
  gst_ffmpeg_add_pspec (pspec, pass, FALSE, mpeg, NULL);

  pspec = g_param_spec_float ("quantizer", "Constant Quantizer",
      "Constant Quantizer", 0, 30, 0.01f,
      G_PARAM_READWRITE | G_PARAM_STATIC_STRINGS);
  gst_ffmpeg_add_pspec (pspec, quantizer, FALSE, mpeg, NULL);

  pspec = g_param_spec_string ("statsfile", "Statistics Filename",
      "Filename to store data for 2-pass encoding (deprecated, use multipass-cache-file)",
      "stats.log", G_PARAM_READWRITE | G_PARAM_STATIC_STRINGS);
  gst_ffmpeg_add_pspec (pspec, filename, FALSE, mpeg, NULL);

  pspec = g_param_spec_string ("multipass-cache-file", "Multipass Cache File",
      "Filename for multipass cache file", "stats.log",
      G_PARAM_READWRITE | G_PARAM_STATIC_STRINGS);
  gst_ffmpeg_add_pspec (pspec, filename, FALSE, mpeg, NULL);

  pspec = g_param_spec_int ("bitrate-tolerance", "Bitrate Tolerance",
      "Number of bits the bitstream is allowed to diverge from the reference",
      0, 100000000, 8000000, G_PARAM_READWRITE | G_PARAM_STATIC_STRINGS);
  gst_ffmpeg_add_pspec (pspec, config.bit_rate_tolerance, FALSE, mpeg, NULL);

  pspec = g_param_spec_enum ("mb-decision", "Macroblock Decision",
      "Macroblok Decision Mode",
      GST_TYPE_FFMPEG_MB_DECISION, FF_CMP_SAD,
      G_PARAM_READWRITE | G_PARAM_STATIC_STRINGS);
  gst_ffmpeg_add_pspec (pspec, config.mb_decision, FALSE, mpeg, NULL);

  pspec = g_param_spec_enum ("mb-cmp", "Macroblock Compare Function",
      "Macroblok Compare Function",
      GST_TYPE_FFMPEG_CMP_FUNCTION, FF_CMP_SAD,
      G_PARAM_READWRITE | G_PARAM_STATIC_STRINGS);
  gst_ffmpeg_add_pspec (pspec, config.mb_cmp, FALSE, mpeg, NULL);

  pspec =
      g_param_spec_enum ("me-pre-cmp",
      "Motion Estimation Pre Pass Compare Function",
      "Motion Estimation Pre Pass Compare Function",
      GST_TYPE_FFMPEG_CMP_FUNCTION, FF_CMP_SAD,
      G_PARAM_READWRITE | G_PARAM_STATIC_STRINGS);
  gst_ffmpeg_add_pspec (pspec, config.me_pre_cmp, FALSE, mpeg, NULL);

  pspec = g_param_spec_enum ("me-cmp", "Motion Estimation Compare Function",
      "Motion Estimation Compare Function",
      GST_TYPE_FFMPEG_CMP_FUNCTION, FF_CMP_SAD,
      G_PARAM_READWRITE | G_PARAM_STATIC_STRINGS);
  gst_ffmpeg_add_pspec (pspec, config.me_cmp, FALSE, mpeg, NULL);

  pspec = g_param_spec_enum ("me-sub-cmp",
      "Subpixel Motion Estimation Compare Function",
      "Subpixel Motion Estimation Compare Function",
      GST_TYPE_FFMPEG_CMP_FUNCTION, FF_CMP_SAD,
      G_PARAM_READWRITE | G_PARAM_STATIC_STRINGS);
  gst_ffmpeg_add_pspec (pspec, config.me_sub_cmp, FALSE, mpeg, NULL);

  pspec = g_param_spec_enum ("ildct-cmp", "Interlaced DCT Compare Function",
      "Interlaced DCT Compare Function",
      GST_TYPE_FFMPEG_CMP_FUNCTION, FF_CMP_VSAD,
      G_PARAM_READWRITE | G_PARAM_STATIC_STRINGS);
  gst_ffmpeg_add_pspec (pspec, config.ildct_cmp, FALSE, mpeg, NULL);

  pspec = g_param_spec_enum ("dct-algo", "DCT Algorithm",
      "DCT Algorithm",
      GST_TYPE_FFMPEG_DCT_ALGO, FF_DCT_AUTO,
      G_PARAM_READWRITE | G_PARAM_STATIC_STRINGS);
  gst_ffmpeg_add_pspec (pspec, config.dct_algo, FALSE, mpeg, NULL);

  pspec = g_param_spec_enum ("idct-algo", "IDCT Algorithm",
      "IDCT Algorithm",
      GST_TYPE_FFMPEG_IDCT_ALGO, FF_IDCT_AUTO,
      G_PARAM_READWRITE | G_PARAM_STATIC_STRINGS);
  gst_ffmpeg_add_pspec (pspec, config.idct_algo, FALSE, mpeg, NULL);

  pspec = g_param_spec_enum ("quant-type", "Quantizer Type",
      "Quantizer Type", GST_TYPE_FFMPEG_QUANT_TYPE, 0,
      G_PARAM_READWRITE | G_PARAM_STATIC_STRINGS);
  gst_ffmpeg_add_pspec (pspec, config.mpeg_quant, FALSE, mpeg, NULL);

  pspec = g_param_spec_int ("qmin", "Minimum Quantizer",
      "Minimum Quantizer", 1, 31, 2,
      G_PARAM_READWRITE | G_PARAM_STATIC_STRINGS);
  gst_ffmpeg_add_pspec (pspec, config.qmin, FALSE, mpeg, NULL);

  pspec = g_param_spec_int ("qmax", "Maximum Quantizer",
      "Maximum Quantizer", 1, 31, 31,
      G_PARAM_READWRITE | G_PARAM_STATIC_STRINGS);
  gst_ffmpeg_add_pspec (pspec, config.qmax, FALSE, mpeg, NULL);

  pspec = g_param_spec_int ("max-qdiff", "Maximum Quantizer Difference",
      "Maximum Quantizer Difference between frames",
      1, 31, 3, G_PARAM_READWRITE | G_PARAM_STATIC_STRINGS);
  gst_ffmpeg_add_pspec (pspec, config.max_qdiff, FALSE, mpeg, NULL);

  pspec = g_param_spec_int ("mb-qmin", "Minimum MB Quantizer (DEPRECATED)",
      "Minimum MB Quantizer (DEPRECATED, use qmin instead)", 0, 31, 2,
      G_PARAM_READWRITE | G_PARAM_STATIC_STRINGS);
  gst_ffmpeg_add_pspec (pspec, config.qmin, FALSE, mpeg, NULL);

  pspec = g_param_spec_int ("mb-qmax", "Maximum MB Quantizer (DEPRECATED)",
      "Maximum MB Quantizer (DEPRECATED, use qmax instead)", 0, 31, 31,
      G_PARAM_READWRITE | G_PARAM_STATIC_STRINGS);
  gst_ffmpeg_add_pspec (pspec, config.qmax, FALSE, mpeg, NULL);

  pspec = g_param_spec_int ("lmin", "Minimum Lagrange Multiplier",
      "Minimum Lagrange Multiplier", 1, 31, 2,
      G_PARAM_READWRITE | G_PARAM_STATIC_STRINGS);
  gst_ffmpeg_add_pspec (pspec, lmin, FALSE, mpeg, NULL);

  pspec = g_param_spec_int ("lmax", "Maximum Lagrange Multiplier",
      "Maximum Lagrange Multiplier", 1, 31, 31,
      G_PARAM_READWRITE | G_PARAM_STATIC_STRINGS);
  gst_ffmpeg_add_pspec (pspec, lmax, FALSE, mpeg, NULL);

  pspec = g_param_spec_float ("qcompress", "Quantizer Change",
      "Quantizer Change between easy and hard scenes",
      0, 1.0f, 0.5f, G_PARAM_READWRITE | G_PARAM_STATIC_STRINGS);
  gst_ffmpeg_add_pspec (pspec, config.qcompress, FALSE, mpeg, NULL);

  pspec = g_param_spec_float ("qblur", "Quantizer Smoothing",
      "Quantizer Smoothing over time", 0, 1.0f, 0.5f,
      G_PARAM_READWRITE | G_PARAM_STATIC_STRINGS);
  gst_ffmpeg_add_pspec (pspec, config.qblur, FALSE, mpeg, NULL);

  pspec = g_param_spec_float ("rc-qsquish", "Ratecontrol Limiting Method",
      "0 means limit by clipping, otherwise use nice continuous function",
      0, 99.0f, 1.0f, G_PARAM_READWRITE | G_PARAM_STATIC_STRINGS);
  gst_ffmpeg_add_pspec (pspec, config.rc_qsquish, FALSE, mpeg, NULL);

  pspec = g_param_spec_float ("rc-qmod-amp", "Ratecontrol Mod",
      "Ratecontrol Mod", 0, 99.0f, 0,
      G_PARAM_READWRITE | G_PARAM_STATIC_STRINGS);
  gst_ffmpeg_add_pspec (pspec, config.rc_qmod_amp, FALSE, mpeg, NULL);

  pspec = g_param_spec_int ("rc-qmod-freq", "Ratecontrol Freq",
      "Ratecontrol Freq", 0, 0, 0, G_PARAM_READWRITE | G_PARAM_STATIC_STRINGS);
  gst_ffmpeg_add_pspec (pspec, config.rc_qmod_freq, FALSE, mpeg, NULL);

  pspec = g_param_spec_int ("rc-buffer-size", "Ratecontrol Buffer Size",
      "Decoder bitstream buffer size", 0, G_MAXINT, 0,
      G_PARAM_READWRITE | G_PARAM_STATIC_STRINGS);
  gst_ffmpeg_add_pspec (pspec, config.rc_buffer_size, FALSE, mpeg, NULL);

  pspec =
      g_param_spec_float ("rc-buffer-aggressivity",
      "Ratecontrol Buffer Aggressivity", "Ratecontrol Buffer Aggressivity", 0,
      99.0f, 1.0f, G_PARAM_READWRITE | G_PARAM_STATIC_STRINGS);
  gst_ffmpeg_add_pspec (pspec, config.rc_buffer_aggressivity, FALSE, mpeg,
      NULL);

  pspec = g_param_spec_int ("rc-max-rate", "Ratecontrol Maximum Bitrate",
      "Ratecontrol Maximum Bitrate", 0, G_MAXINT, 0,
      G_PARAM_READWRITE | G_PARAM_STATIC_STRINGS);
  gst_ffmpeg_add_pspec (pspec, config.rc_max_rate, FALSE, mpeg, NULL);

  pspec = g_param_spec_int ("rc-min-rate", "Ratecontrol Minimum Bitrate",
      "Ratecontrol Minimum Bitrate", 0, G_MAXINT, 0,
      G_PARAM_READWRITE | G_PARAM_STATIC_STRINGS);
  gst_ffmpeg_add_pspec (pspec, config.rc_min_rate, FALSE, mpeg, NULL);

  pspec =
      g_param_spec_float ("rc-initial-cplx",
      "Initial Complexity for Pass 1 Ratecontrol",
      "Initial Complexity for Pass 1 Ratecontrol", 0, 9999999.0f, 0,
      G_PARAM_READWRITE | G_PARAM_STATIC_STRINGS);
  gst_ffmpeg_add_pspec (pspec, config.rc_initial_cplx, FALSE, mpeg, NULL);

  pspec = g_param_spec_string ("rc-eq", "Ratecontrol Equation",
      "Ratecontrol Equation", "tex^qComp",
      G_PARAM_READWRITE | G_PARAM_STATIC_STRINGS);
  gst_ffmpeg_add_pspec (pspec, config.rc_eq, FALSE, mpeg, NULL);

  pspec = g_param_spec_float ("b-quant-factor", "B-Quantizer Factor",
      "Factor in B-Frame Quantizer Computation",
      -31.0f, 31.0f, 1.25f, G_PARAM_READWRITE | G_PARAM_STATIC_STRINGS);
  gst_ffmpeg_add_pspec (pspec, config.b_quant_factor, FALSE, mpeg, NULL);

  pspec = g_param_spec_float ("b-quant-offset", "B-Quantizer Offset",
      "Offset in B-Frame Quantizer Computation",
      0.0f, 31.0f, 1.25f, G_PARAM_READWRITE | G_PARAM_STATIC_STRINGS);
  gst_ffmpeg_add_pspec (pspec, config.b_quant_offset, FALSE, mpeg, NULL);

  pspec = g_param_spec_float ("i-quant-factor", "I-Quantizer Factor",
      "Factor in P-Frame Quantizer Computation",
      -31.0f, 31.0f, 0.8f, G_PARAM_READWRITE | G_PARAM_STATIC_STRINGS);
  gst_ffmpeg_add_pspec (pspec, config.i_quant_factor, FALSE, mpeg, NULL);

  pspec = g_param_spec_float ("i-quant-offset", "I-Quantizer Offset",
      "Offset in P-Frame Quantizer Computation",
      0.0f, 31.0f, 0, G_PARAM_READWRITE | G_PARAM_STATIC_STRINGS);
  gst_ffmpeg_add_pspec (pspec, config.i_quant_offset, FALSE, mpeg, NULL);

  /* note overlap with gop-size; 0 means do not override */
  pspec = g_param_spec_int ("max-key-interval", "Maximum Key Interval",
      "Maximum number of frames between two keyframes (< 0 is in sec)",
      -100, G_MAXINT, 0, G_PARAM_READWRITE | G_PARAM_STATIC_STRINGS);
  gst_ffmpeg_add_pspec (pspec, max_key_interval, FALSE, mpeg, NULL);

  pspec = g_param_spec_int ("luma-elim-threshold",
      "Luma Elimination Threshold",
      "Luma Single Coefficient Elimination Threshold",
      -99, 99, 0, G_PARAM_READWRITE | G_PARAM_STATIC_STRINGS);
  gst_ffmpeg_add_pspec (pspec, config.luma_elim_threshold, FALSE, mpeg, NULL);

  pspec = g_param_spec_int ("chroma-elim-threshold",
      "Chroma Elimination Threshold",
      "Chroma Single Coefficient Elimination Threshold",
      -99, 99, 0, G_PARAM_READWRITE | G_PARAM_STATIC_STRINGS);
  gst_ffmpeg_add_pspec (pspec, config.chroma_elim_threshold, FALSE, mpeg, NULL);

  pspec = g_param_spec_float ("lumi-masking", "Luminance Masking",
      "Luminance Masking", -1.0f, 1.0f, 0.0f,
      G_PARAM_READWRITE | G_PARAM_STATIC_STRINGS);
  gst_ffmpeg_add_pspec (pspec, config.lumi_masking, FALSE, mpeg, NULL);

  pspec = g_param_spec_float ("dark-masking", "Darkness Masking",
      "Darkness Masking", -1.0f, 1.0f, 0.0f,
      G_PARAM_READWRITE | G_PARAM_STATIC_STRINGS);
  gst_ffmpeg_add_pspec (pspec, config.dark_masking, FALSE, mpeg, NULL);

  pspec = g_param_spec_float ("temporal-cplx-masking",
      "Temporal Complexity Masking",
      "Temporal Complexity Masking", -1.0f, 1.0f, 0.0f,
      G_PARAM_READWRITE | G_PARAM_STATIC_STRINGS);
  gst_ffmpeg_add_pspec (pspec, config.temporal_cplx_masking, FALSE, mpeg, NULL);

  pspec = g_param_spec_float ("spatial-cplx-masking",
      "Spatial Complexity Masking",
      "Spatial Complexity Masking", -1.0f, 1.0f, 0.0f,
      G_PARAM_READWRITE | G_PARAM_STATIC_STRINGS);
  gst_ffmpeg_add_pspec (pspec, config.spatial_cplx_masking, FALSE, mpeg, NULL);

  pspec = g_param_spec_float ("p-masking", "P Block Masking",
      "P Block  Masking", -1.0f, 1.0f, 0.0f,
      G_PARAM_READWRITE | G_PARAM_STATIC_STRINGS);
  gst_ffmpeg_add_pspec (pspec, config.p_masking, FALSE, mpeg, NULL);

  pspec = g_param_spec_int ("dia-size",
      "Motion Estimation Diamond Size/Shape",
      "Motion Estimation Diamond Size/Shape",
      -2000, 2000, 0, G_PARAM_READWRITE | G_PARAM_STATIC_STRINGS);
  gst_ffmpeg_add_pspec (pspec, config.dia_size, FALSE, mpeg, NULL);

  pspec = g_param_spec_int ("pre-dia-size",
      "Motion Estimation Pre Pass Diamond Size/Shape",
      "Motion Estimation Diamond Size/Shape",
      -2000, 2000, 0, G_PARAM_READWRITE | G_PARAM_STATIC_STRINGS);
  gst_ffmpeg_add_pspec (pspec, config.pre_dia_size, FALSE, mpeg, NULL);

  pspec = g_param_spec_int ("last-predictor-count",
      "Last Predictor Count",
      "Amount of previous Motion Vector predictors",
      0, 2000, 0, G_PARAM_READWRITE | G_PARAM_STATIC_STRINGS);
  gst_ffmpeg_add_pspec (pspec, config.last_predictor_count, FALSE, mpeg, NULL);

  pspec = g_param_spec_enum ("pre-me",
      "Pre Pass for Motion Estimation",
      "Pre Pass for Motion Estimation",
      GST_TYPE_FFMPEG_PRE_ME, 1, G_PARAM_READWRITE | G_PARAM_STATIC_STRINGS);
  gst_ffmpeg_add_pspec (pspec, config.pre_me, FALSE, mpeg, NULL);

  pspec = g_param_spec_int ("me-subpel-quality",
      "Motion Estimation Subpixel Quality",
      "Motion Estimation Subpixel Refinement Quality",
      0, 8, 8, G_PARAM_READWRITE | G_PARAM_STATIC_STRINGS);
  gst_ffmpeg_add_pspec (pspec, config.me_subpel_quality, FALSE, mpeg, NULL);

  pspec = g_param_spec_int ("me-range",
      "Motion Estimation Range",
      "Motion Estimation search range in subpel units",
      0, 16000, 0, G_PARAM_READWRITE | G_PARAM_STATIC_STRINGS);
  gst_ffmpeg_add_pspec (pspec, config.me_range, FALSE, mpeg, NULL);

  pspec = g_param_spec_int ("intra-quant-bias",
      "Intra Quantizer Bias",
      "Intra Quantizer Bias",
      -1000000, 1000000, FF_DEFAULT_QUANT_BIAS,
      G_PARAM_READWRITE | G_PARAM_STATIC_STRINGS);
  gst_ffmpeg_add_pspec (pspec, config.intra_quant_bias, FALSE, mpeg, NULL);

  pspec = g_param_spec_int ("inter-quant-bias",
      "Inter Quantizer Bias",
      "Inter Quantizer Bias",
      -1000000, 1000000, FF_DEFAULT_QUANT_BIAS,
      G_PARAM_READWRITE | G_PARAM_STATIC_STRINGS);
  gst_ffmpeg_add_pspec (pspec, config.inter_quant_bias, FALSE, mpeg, NULL);

  pspec = g_param_spec_int ("noise-reduction",
      "Noise Reduction",
      "Noise Reduction Strength", 0, 1000000, 0,
      G_PARAM_READWRITE | G_PARAM_STATIC_STRINGS);
  gst_ffmpeg_add_pspec (pspec, config.noise_reduction, FALSE, mpeg, NULL);

  pspec = g_param_spec_int ("intra-dc-precision",
      "Intra DC precision",
      "Precision of the Intra DC coefficient - 8", 0, 16, 0,
      G_PARAM_READWRITE | G_PARAM_STATIC_STRINGS);
  gst_ffmpeg_add_pspec (pspec, config.intra_dc_precision, FALSE, mpeg, NULL);

  /* TODO skipped coder_type, context_model, inter_threshold, scenechange_threshold */

  pspec = g_param_spec_flags ("flags", "Flags",
      "Flags", GST_TYPE_FFMPEG_FLAGS, 0,
      G_PARAM_READWRITE | G_PARAM_STATIC_STRINGS);
  gst_ffmpeg_add_pspec (pspec, config.flags, FALSE, mpeg, NULL);

  pspec = g_param_spec_boolean ("interlaced", "Interlaced Material",
      "Interlaced Material", FALSE, G_PARAM_READWRITE | G_PARAM_STATIC_STRINGS);
  gst_ffmpeg_add_pspec (pspec, interlaced, FALSE, mpeg, NULL);

  pspec = g_param_spec_int ("max-bframes", "Max B-Frames",
      "Maximum B-frames in a row", 0, FF_MAX_B_FRAMES, 0,
      G_PARAM_READWRITE | G_PARAM_STATIC_STRINGS);
  gst_ffmpeg_add_pspec (pspec, config.max_b_frames, FALSE, mpeg, NULL);

  pspec = g_param_spec_enum ("prediction-method", "Prediction Method",
      "Prediction Method",
      GST_TYPE_FFMPEG_PRED_METHOD, FF_PRED_LEFT,
      G_PARAM_READWRITE | G_PARAM_STATIC_STRINGS);
  gst_ffmpeg_add_pspec (pspec, config.prediction_method, FALSE, huffyuv, NULL);
  pspec = g_param_spec_int ("trellis", "Trellis Quantization",
      "Trellis RD quantization", 0, 1, 1,
      G_PARAM_READWRITE | G_PARAM_STATIC_STRINGS);
  gst_ffmpeg_add_pspec (pspec, config.trellis, FALSE, mpeg, NULL);
}

/* ==== END CONFIGURATION SECTION ==== */


/* return TRUE if property described by pspec applies to the codec with codec_id */
static gboolean
gst_ffmpeg_cfg_codec_has_pspec (enum CodecID codec_id, GParamSpec * pspec)
{
  GParamSpecData *qdata;
  gint *codec;
  gboolean ret = FALSE;

  qdata = g_param_spec_get_qdata (pspec, quark);

  /* check if excluded first */
  if ((codec = qdata->exclude_list)) {
    for (; *codec != CODEC_ID_NONE; ++codec) {
      if (*codec == codec_id)
        return FALSE;
    }
  }

  /* no include list means it is accepted */
  if ((codec = qdata->include_list)) {
    for (; *codec != CODEC_ID_NONE; ++codec) {
      if (*codec == codec_id)
        ret = TRUE;
    }
  } else {
    ret = TRUE;
  }

  return ret;
}

/* install all properties for klass that have been registered in property_list */
void
gst_ffmpeg_cfg_install_property (GstFFMpegVidEncClass * klass, guint base)
{
  GParamSpec *pspec;
  GList *list;
  gint prop_id;
  AVCodecContext *ctx;

  prop_id = base;
  g_return_if_fail (base > 0);

  ctx = avcodec_alloc_context ();
  if (ctx)
    avcodec_get_context_defaults (ctx);
  else
    g_warning ("could not get context");

  for (list = property_list; list; list = list->next) {
    pspec = G_PARAM_SPEC (list->data);
    if (gst_ffmpeg_cfg_codec_has_pspec (klass->in_plugin->id, pspec)) {
      /* 'clone' the paramspec for the various codecs,
       * since a single paramspec cannot be owned by distinct types */

      const gchar *name = g_param_spec_get_name (pspec);
      const gchar *nick = g_param_spec_get_nick (pspec);
      const gchar *blurb = g_param_spec_get_blurb (pspec);
      GParamSpecData *qdata = g_param_spec_get_qdata (pspec, quark);
      gint ctx_offset = 0;
      gboolean lavc_default;

      /* cannot obtain lavc default if no context */
      if (!ctx)
        lavc_default = FALSE;
      else {
        ctx_offset = qdata->offset - CONTEXT_CONFIG_OFFSET;
        /* safety check; is it really member of the avcodec context */
        if (ctx_offset < 0)
          lavc_default = FALSE;
        else
          lavc_default = qdata->lavc_default;
      }

      switch (G_PARAM_SPEC_VALUE_TYPE (pspec)) {
        case G_TYPE_STRING:{
          GParamSpecString *pstring = G_PARAM_SPEC_STRING (pspec);

          pspec = g_param_spec_string (name, nick, blurb,
              lavc_default ? G_STRUCT_MEMBER (gchar *, ctx, ctx_offset)
              : pstring->default_value, pspec->flags);
          break;
        }
        case G_TYPE_INT:{
          GParamSpecInt *pint = G_PARAM_SPEC_INT (pspec);

          pspec = g_param_spec_int (name, nick, blurb,
              pint->minimum, pint->maximum,
              lavc_default ? G_STRUCT_MEMBER (gint, ctx, ctx_offset)
              : pint->default_value, pspec->flags);
          break;
        }
        case G_TYPE_UINT:{
          GParamSpecUInt *puint = G_PARAM_SPEC_UINT (pspec);

          pspec = g_param_spec_uint (name, nick, blurb,
              puint->minimum, puint->maximum,
              lavc_default ? G_STRUCT_MEMBER (guint, ctx, ctx_offset)
              : puint->default_value, pspec->flags);
          break;
        }
        case G_TYPE_FLOAT:{
          GParamSpecFloat *pfloat = G_PARAM_SPEC_FLOAT (pspec);

          pspec = g_param_spec_float (name, nick, blurb,
              pfloat->minimum, pfloat->maximum,
              lavc_default ? G_STRUCT_MEMBER (gfloat, ctx, ctx_offset)
              : pfloat->default_value, pspec->flags);
          break;
        }
        case G_TYPE_BOOLEAN:{
          GParamSpecBoolean *pboolean = G_PARAM_SPEC_BOOLEAN (pspec);

          pspec = g_param_spec_boolean (name, nick, blurb,
              lavc_default ? G_STRUCT_MEMBER (gboolean, ctx, ctx_offset)
              : pboolean->default_value, pspec->flags);
          break;
        }
        default:
          if (G_IS_PARAM_SPEC_ENUM (pspec)) {
            GParamSpecEnum *penum = G_PARAM_SPEC_ENUM (pspec);

            pspec = g_param_spec_enum (name, nick, blurb,
                pspec->value_type,
                lavc_default ? G_STRUCT_MEMBER (gint, ctx, ctx_offset)
                : penum->default_value, pspec->flags);
          } else if (G_IS_PARAM_SPEC_FLAGS (pspec)) {
            GParamSpecFlags *pflags = G_PARAM_SPEC_FLAGS (pspec);

            pspec = g_param_spec_flags (name, nick, blurb,
                pspec->value_type,
                lavc_default ? G_STRUCT_MEMBER (guint, ctx, ctx_offset)
                : pflags->default_value, pspec->flags);
          } else {
            g_critical ("%s does not yet support type %s", GST_FUNCTION,
                g_type_name (G_PARAM_SPEC_VALUE_TYPE (pspec)));
            continue;
          }
          break;
      }
      g_param_spec_set_qdata (pspec, quark, qdata);
      g_object_class_install_property (G_OBJECT_CLASS (klass), prop_id, pspec);
      ++prop_id;
    }
  }

  if (ctx)
    av_free (ctx);
}

/* returns TRUE if it is a known property for this config system,
 * FALSE otherwise */
gboolean
gst_ffmpeg_cfg_set_property (GObject * object,
    const GValue * value, GParamSpec * pspec)
{
  GstFFMpegVidEnc *ffmpegenc = (GstFFMpegVidEnc *) (object);
  GParamSpecData *qdata;

  qdata = g_param_spec_get_qdata (pspec, quark);

  /* our param specs should have such qdata */
  if (!qdata)
    return FALSE;

  /* set the member using the offset, also mild type check based on size */
  switch (G_PARAM_SPEC_VALUE_TYPE (pspec)) {
    case G_TYPE_BOOLEAN:
      g_return_val_if_fail (qdata->size == sizeof (gboolean), TRUE);
      G_STRUCT_MEMBER (gboolean, ffmpegenc, qdata->offset) =
          g_value_get_boolean (value);
      break;
    case G_TYPE_UINT:
      g_return_val_if_fail (qdata->size == sizeof (guint), TRUE);
      G_STRUCT_MEMBER (guint, ffmpegenc, qdata->offset) =
          g_value_get_uint (value);
      break;
    case G_TYPE_INT:
      g_return_val_if_fail (qdata->size == sizeof (gint), TRUE);
      G_STRUCT_MEMBER (gint, ffmpegenc, qdata->offset) =
          g_value_get_int (value);
      break;
    case G_TYPE_FLOAT:
      g_return_val_if_fail (qdata->size == sizeof (gfloat), TRUE);
      G_STRUCT_MEMBER (gfloat, ffmpegenc, qdata->offset) =
          g_value_get_float (value);
      break;
    case G_TYPE_STRING:
      g_return_val_if_fail (qdata->size == sizeof (gchar *), TRUE);
      g_free (G_STRUCT_MEMBER (gchar *, ffmpegenc, qdata->offset));
      G_STRUCT_MEMBER (gchar *, ffmpegenc, qdata->offset) =
          g_value_dup_string (value);
      break;
    default:                   /* must be enum, given the check above */
      if (G_IS_PARAM_SPEC_ENUM (pspec)) {
        g_return_val_if_fail (qdata->size == sizeof (gint), TRUE);
        G_STRUCT_MEMBER (gint, ffmpegenc, qdata->offset) =
            g_value_get_enum (value);
      } else if (G_IS_PARAM_SPEC_FLAGS (pspec)) {
        g_return_val_if_fail (qdata->size == sizeof (guint), TRUE);
        G_STRUCT_MEMBER (guint, ffmpegenc, qdata->offset) =
            g_value_get_flags (value);
      } else {                  /* oops, bit lazy we don't cover this case yet */
        g_critical ("%s does not yet support type %s", GST_FUNCTION,
            g_type_name (G_PARAM_SPEC_VALUE_TYPE (pspec)));
      }

      break;
  }

  return TRUE;
}

/* returns TRUE if it is a known property for this config system,
 * FALSE otherwise */
gboolean
gst_ffmpeg_cfg_get_property (GObject * object,
    GValue * value, GParamSpec * pspec)
{
  GstFFMpegVidEnc *ffmpegenc = (GstFFMpegVidEnc *) (object);
  GParamSpecData *qdata;

  qdata = g_param_spec_get_qdata (pspec, quark);

  /* our param specs should have such qdata */
  if (!qdata)
    return FALSE;

  /* get the member using the offset, also mild type check based on size */
  switch (G_PARAM_SPEC_VALUE_TYPE (pspec)) {
    case G_TYPE_BOOLEAN:
      g_return_val_if_fail (qdata->size == sizeof (gboolean), TRUE);
      g_value_set_boolean (value,
          G_STRUCT_MEMBER (gboolean, ffmpegenc, qdata->offset));
      break;
    case G_TYPE_UINT:
      g_return_val_if_fail (qdata->size == sizeof (guint), TRUE);
      g_value_set_uint (value,
          G_STRUCT_MEMBER (guint, ffmpegenc, qdata->offset));
      break;
    case G_TYPE_INT:
      g_return_val_if_fail (qdata->size == sizeof (gint), TRUE);
      g_value_set_int (value, G_STRUCT_MEMBER (gint, ffmpegenc, qdata->offset));
      break;
    case G_TYPE_FLOAT:
      g_return_val_if_fail (qdata->size == sizeof (gfloat), TRUE);
      g_value_set_float (value,
          G_STRUCT_MEMBER (gfloat, ffmpegenc, qdata->offset));
      break;
    case G_TYPE_STRING:
      g_return_val_if_fail (qdata->size == sizeof (gchar *), TRUE);
      g_value_take_string (value,
          g_strdup (G_STRUCT_MEMBER (gchar *, ffmpegenc, qdata->offset)));
      break;
    default:                   /* must be enum, given the check above */
      if (G_IS_PARAM_SPEC_ENUM (pspec)) {
        g_return_val_if_fail (qdata->size == sizeof (gint), TRUE);
        g_value_set_enum (value,
            G_STRUCT_MEMBER (gint, ffmpegenc, qdata->offset));
      } else if (G_IS_PARAM_SPEC_FLAGS (pspec)) {
        g_return_val_if_fail (qdata->size == sizeof (guint), TRUE);
        g_value_set_flags (value,
            G_STRUCT_MEMBER (guint, ffmpegenc, qdata->offset));
      } else {                  /* oops, bit lazy we don't cover this case yet */
        g_critical ("%s does not yet support type %s", GST_FUNCTION,
            g_type_name (G_PARAM_SPEC_VALUE_TYPE (pspec)));
      }
      break;
  }

  return TRUE;
}

void
gst_ffmpeg_cfg_set_defaults (GstFFMpegVidEnc * ffmpegenc)
{
  GParamSpec **pspecs;
  guint num_props, i;

  pspecs = g_object_class_list_properties (G_OBJECT_GET_CLASS (ffmpegenc),
      &num_props);

  for (i = 0; i < num_props; ++i) {
    GValue val = { 0, };
    GParamSpec *pspec = pspecs[i];

    /* only touch those that are really ours; i.e. should have some qdata */
    if (!g_param_spec_get_qdata (pspec, quark))
      continue;
    g_value_init (&val, G_PARAM_SPEC_VALUE_TYPE (pspec));
    g_param_value_set_default (pspec, &val);
    g_object_set_property (G_OBJECT (ffmpegenc),
        g_param_spec_get_name (pspec), &val);
    g_value_unset (&val);
  }

  g_free (pspecs);

}


void
gst_ffmpeg_cfg_fill_context (GstFFMpegVidEnc * ffmpegenc,
    AVCodecContext * context)
{
  GstFFMpegVidEncClass *klass
      = (GstFFMpegVidEncClass *) G_OBJECT_GET_CLASS (ffmpegenc);
  GParamSpec *pspec;
  GParamSpecData *qdata;
  GList *list;

  list = property_list;

  while (list) {
    gint context_offset;

    pspec = G_PARAM_SPEC (list->data);
    qdata = g_param_spec_get_qdata (pspec, quark);
    context_offset = qdata->offset - CONTEXT_CONFIG_OFFSET;
    if (gst_ffmpeg_cfg_codec_has_pspec (klass->in_plugin->id, pspec)
        && context_offset >= 0) {
      if (G_PARAM_SPEC_VALUE_TYPE (pspec) == G_TYPE_STRING) {
        /* make a copy for ffmpeg, it will likely free only some,
         * but in any case safer than a potential double free */
        G_STRUCT_MEMBER (gchar *, context, context_offset) =
            g_strdup (G_STRUCT_MEMBER (gchar *, ffmpegenc, qdata->offset));
      } else {
        /* memcpy a bit heavy for a small copy,
         * but hardly part of 'inner loop' */
        memcpy (G_STRUCT_MEMBER_P (context, context_offset),
            G_STRUCT_MEMBER_P (ffmpegenc, qdata->offset), qdata->size);
      }
    }
    list = list->next;
  }
}

void
gst_ffmpeg_cfg_finalize (GstFFMpegVidEnc * ffmpegenc)
{
  GParamSpec **pspecs;
  guint num_props, i;

  pspecs = g_object_class_list_properties (G_OBJECT_GET_CLASS (ffmpegenc),
      &num_props);

  for (i = 0; i < num_props; ++i) {
    GParamSpec *pspec = pspecs[i];
    GParamSpecData *qdata;

    qdata = g_param_spec_get_qdata (pspec, quark);

    /* our param specs should have such qdata */
    if (!qdata)
      continue;

    switch (G_PARAM_SPEC_VALUE_TYPE (pspec)) {
      case G_TYPE_STRING:
        if (qdata->size == sizeof (gchar *)) {
          g_free (G_STRUCT_MEMBER (gchar *, ffmpegenc, qdata->offset));
          G_STRUCT_MEMBER (gchar *, ffmpegenc, qdata->offset) = NULL;
        }
        break;
      default:
        break;
    }
  }
  g_free (pspecs);
}<|MERGE_RESOLUTION|>--- conflicted
+++ resolved
@@ -49,11 +49,7 @@
     };
 
     ffmpeg_pass_type =
-<<<<<<< HEAD
         g_enum_register_static ("GstLibAVEncPass", ffmpeg_passes);
-=======
-        g_enum_register_static ("GstFFMpegVidEncPass", ffmpeg_passes);
->>>>>>> 9761a650
   }
 
   return ffmpeg_pass_type;
@@ -75,11 +71,7 @@
     };
 
     ffmpeg_lim_pass_type =
-<<<<<<< HEAD
         g_enum_register_static ("GstLibAVEncLimPass", ffmpeg_lim_passes);
-=======
-        g_enum_register_static ("GstFFMpegVidEncLimPass", ffmpeg_lim_passes);
->>>>>>> 9761a650
   }
 
   return ffmpeg_lim_pass_type;
@@ -102,12 +94,7 @@
     };
 
     ffmpeg_mb_decision_type =
-<<<<<<< HEAD
         g_enum_register_static ("GstLibAVEncMBDecision", ffmpeg_mb_decisions);
-=======
-        g_enum_register_static ("GstFFMpegVidEncMBDecision",
-        ffmpeg_mb_decisions);
->>>>>>> 9761a650
   }
 
   return ffmpeg_mb_decision_type;
@@ -220,12 +207,7 @@
     };
 
     ffmpeg_quant_type_type =
-<<<<<<< HEAD
         g_enum_register_static ("GstLibAVEncQuantTypes", ffmpeg_quant_types);
-=======
-        g_enum_register_static ("GstFFMpegVidEncQuantTypes",
-        ffmpeg_quant_types);
->>>>>>> 9761a650
   }
 
   return ffmpeg_quant_type_type;
@@ -246,11 +228,7 @@
     };
 
     ffmpeg_pre_me_type =
-<<<<<<< HEAD
         g_enum_register_static ("GstLibAVEncPreME", ffmpeg_pre_mes);
-=======
-        g_enum_register_static ("GstFFMpegVidEncPreME", ffmpeg_pre_mes);
->>>>>>> 9761a650
   }
 
   return ffmpeg_pre_me_type;
@@ -271,12 +249,7 @@
     };
 
     ffmpeg_pred_method =
-<<<<<<< HEAD
         g_enum_register_static ("GstLibAVEncPredMethod", ffmpeg_pred_methods);
-=======
-        g_enum_register_static ("GstFFMpegVidEncPredMethod",
-        ffmpeg_pred_methods);
->>>>>>> 9761a650
   }
 
   return ffmpeg_pred_method;

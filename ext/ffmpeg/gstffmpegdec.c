/* GStreamer
 * Copyright (C) <1999> Erik Walthinsen <omega@cse.ogi.edu>
 *
 * This library is free software; you can redistribute it and/or
 * modify it under the terms of the GNU Library General Public
 * License as published by the Free Software Foundation; either
 * version 2 of the License, or (at your option) any later version.
 *
 * This library is distributed in the hope that it will be useful,
 * but WITHOUT ANY WARRANTY; without even the implied warranty of
 * MERCHANTABILITY or FITNESS FOR A PARTICULAR PURPOSE.  See the GNU
 * Library General Public License for more details.
 *
 * You should have received a copy of the GNU Library General Public
 * License along with this library; if not, write to the
 * Free Software Foundation, Inc., 59 Temple Place - Suite 330,
 * Boston, MA 02111-1307, USA.
 */

#ifdef HAVE_CONFIG_H
#include "config.h"
#endif

#include <assert.h>
#include <string.h>

#ifdef HAVE_FFMPEG_UNINSTALLED
#include <avcodec.h>
#else
#include <libavcodec/avcodec.h>
#endif

#include <gst/gst.h>
#include <gst/video/video.h>
#include <gst/video/gstvideopool.h>

#include "gstffmpeg.h"
#include "gstffmpegcodecmap.h"
#include "gstffmpegutils.h"

typedef struct _GstFFMpegDec GstFFMpegDec;

#define MAX_TS_MASK 0xff

/* for each incomming buffer we keep all timing info in a structure like this.
 * We keep a circular array of these structures around to store the timing info.
 * The index in the array is what we pass as opaque data (to pictures) and
 * pts (to parsers) so that ffmpeg can remember them for us. */
typedef struct
{
  gint idx;
  GstClockTime timestamp;
  GstClockTime duration;
  gint64 offset;
} GstTSInfo;

struct _GstFFMpegDec
{
  GstElement element;

  /* We need to keep track of our pads, so we do so here. */
  GstPad *srcpad;
  GstPad *sinkpad;

  /* decoding */
  AVCodecContext *context;
  AVFrame *picture;
  gboolean opened;
  GstBufferPool *pool;

  /* from incoming caps */
  gint in_width;
  gint in_height;
  gint in_par_n;
  gint in_par_d;
  gint in_fps_n;
  gint in_fps_d;

  /* current context */
  enum PixelFormat ctx_pix_fmt;
  gint ctx_width;
  gint ctx_height;
  gint ctx_par_n;
  gint ctx_par_d;
  gint ctx_ticks;
  gint ctx_time_d;
  gint ctx_time_n;
  gint ctx_interlaced;

  /* current output format */
  GstVideoInfo out_info;

  union
  {
    struct
    {
      gint channels;
      gint samplerate;
      gint depth;

      GstAudioChannelPosition ffmpeg_layout[64], gst_layout[64];
    } audio;
  } format;


  gboolean waiting_for_key;
  gboolean discont;
  gboolean clear_ts;

  /* for tracking DTS/PTS */
  gboolean has_b_frames;
  gboolean reordered_in;
  GstClockTime last_in;
  GstClockTime last_diff;
  guint last_frames;
  gboolean reordered_out;
  GstClockTime last_out;
  GstClockTime next_out;

  /* parsing */
  gboolean turnoff_parser;      /* used for turning off aac raw parsing
                                 * See bug #566250 */
  AVCodecParserContext *pctx;
  GstBuffer *pcache;
  guint8 *padded;
  guint padded_size;

  gboolean current_dr;          /* if direct rendering is enabled */

  /* some properties */
  enum AVDiscard skip_frame;
  gint lowres;
  gboolean direct_rendering;
  gboolean do_padding;
  gboolean debug_mv;
  gboolean crop;
  int max_threads;

  /* QoS stuff *//* with LOCK */
  gdouble proportion;
  GstClockTime earliest_time;
  gint64 processed;
  gint64 dropped;

  /* clipping segment */
  GstSegment segment;

  gboolean is_realvideo;

  GstTSInfo ts_info[MAX_TS_MASK + 1];
  gint ts_idx;

  /* reverse playback queue */
  GList *queued;
};

typedef struct _GstFFMpegDecClass GstFFMpegDecClass;

struct _GstFFMpegDecClass
{
  GstElementClass parent_class;

  AVCodec *in_plugin;
  GstPadTemplate *srctempl, *sinktempl;
};

#define GST_TS_INFO_NONE &ts_info_none
static const GstTSInfo ts_info_none = { -1, -1, -1, -1 };

static const GstTSInfo *
gst_ts_info_store (GstFFMpegDec * dec, GstClockTime timestamp,
    GstClockTime duration, gint64 offset)
{
  gint idx = dec->ts_idx;
  dec->ts_info[idx].idx = idx;
  dec->ts_info[idx].timestamp = timestamp;
  dec->ts_info[idx].duration = duration;
  dec->ts_info[idx].offset = offset;
  dec->ts_idx = (idx + 1) & MAX_TS_MASK;

  return &dec->ts_info[idx];
}

static const GstTSInfo *
gst_ts_info_get (GstFFMpegDec * dec, gint idx)
{
  if (G_UNLIKELY (idx < 0 || idx > MAX_TS_MASK))
    return GST_TS_INFO_NONE;

  return &dec->ts_info[idx];
}

#define GST_TYPE_FFMPEGDEC \
  (gst_ffmpegdec_get_type())
#define GST_FFMPEGDEC(obj) \
  (G_TYPE_CHECK_INSTANCE_CAST((obj),GST_TYPE_FFMPEGDEC,GstFFMpegDec))
#define GST_FFMPEGDEC_CLASS(klass) \
  (G_TYPE_CHECK_CLASS_CAST((klass),GST_TYPE_FFMPEGDEC,GstFFMpegDecClass))
#define GST_IS_FFMPEGDEC(obj) \
  (G_TYPE_CHECK_INSTANCE_TYPE((obj),GST_TYPE_FFMPEGDEC))
#define GST_IS_FFMPEGDEC_CLASS(klass) \
  (G_TYPE_CHECK_CLASS_TYPE((klass),GST_TYPE_FFMPEGDEC))

#define DEFAULT_LOWRES			0
#define DEFAULT_SKIPFRAME		0
#define DEFAULT_DIRECT_RENDERING	TRUE
#define DEFAULT_DO_PADDING		TRUE
#define DEFAULT_DEBUG_MV		FALSE
#define DEFAULT_CROP			TRUE
#define DEFAULT_MAX_THREADS		0

enum
{
  PROP_0,
  PROP_LOWRES,
  PROP_SKIPFRAME,
  PROP_DIRECT_RENDERING,
  PROP_DO_PADDING,
  PROP_DEBUG_MV,
  PROP_CROP,
  PROP_MAX_THREADS,
  PROP_LAST
};

/* A number of function prototypes are given so we can refer to them later. */
static void gst_ffmpegdec_base_init (GstFFMpegDecClass * klass);
static void gst_ffmpegdec_class_init (GstFFMpegDecClass * klass);
static void gst_ffmpegdec_init (GstFFMpegDec * ffmpegdec);
static void gst_ffmpegdec_finalize (GObject * object);

static gboolean gst_ffmpegdec_src_query (GstPad * pad, GstObject * parent,
    GstQuery * query);
static gboolean gst_ffmpegdec_src_event (GstPad * pad, GstObject * parent,
    GstEvent * event);

static gboolean gst_ffmpegdec_sink_event (GstPad * pad, GstObject * parent,
    GstEvent * event);
static GstFlowReturn gst_ffmpegdec_chain (GstPad * pad, GstObject * parent,
    GstBuffer * buf);

static GstStateChangeReturn gst_ffmpegdec_change_state (GstElement * element,
    GstStateChange transition);

static void gst_ffmpegdec_set_property (GObject * object,
    guint prop_id, const GValue * value, GParamSpec * pspec);
static void gst_ffmpegdec_get_property (GObject * object,
    guint prop_id, GValue * value, GParamSpec * pspec);

static gboolean gst_ffmpegdec_video_negotiate (GstFFMpegDec * ffmpegdec,
    gboolean force);
static gboolean gst_ffmpegdec_audio_negotiate (GstFFMpegDec * ffmpegdec,
    gboolean force);

/* some sort of bufferpool handling, but different */
static int gst_ffmpegdec_get_buffer (AVCodecContext * context,
    AVFrame * picture);
static void gst_ffmpegdec_release_buffer (AVCodecContext * context,
    AVFrame * picture);

static void gst_ffmpegdec_drain (GstFFMpegDec * ffmpegdec);

#define GST_FFDEC_PARAMS_QDATA g_quark_from_static_string("ffdec-params")

static GstElementClass *parent_class = NULL;

#define GST_FFMPEGDEC_TYPE_LOWRES (gst_ffmpegdec_lowres_get_type())
static GType
gst_ffmpegdec_lowres_get_type (void)
{
  static GType ffmpegdec_lowres_type = 0;

  if (!ffmpegdec_lowres_type) {
    static const GEnumValue ffmpegdec_lowres[] = {
      {0, "0", "full"},
      {1, "1", "1/2-size"},
      {2, "2", "1/4-size"},
      {0, NULL, NULL},
    };

    ffmpegdec_lowres_type =
        g_enum_register_static ("GstFFMpegDecLowres", ffmpegdec_lowres);
  }

  return ffmpegdec_lowres_type;
}

#define GST_FFMPEGDEC_TYPE_SKIPFRAME (gst_ffmpegdec_skipframe_get_type())
static GType
gst_ffmpegdec_skipframe_get_type (void)
{
  static GType ffmpegdec_skipframe_type = 0;

  if (!ffmpegdec_skipframe_type) {
    static const GEnumValue ffmpegdec_skipframe[] = {
      {0, "0", "Skip nothing"},
      {1, "1", "Skip B-frames"},
      {2, "2", "Skip IDCT/Dequantization"},
      {5, "5", "Skip everything"},
      {0, NULL, NULL},
    };

    ffmpegdec_skipframe_type =
        g_enum_register_static ("GstFFMpegDecSkipFrame", ffmpegdec_skipframe);
  }

  return ffmpegdec_skipframe_type;
}

static void
gst_ffmpegdec_base_init (GstFFMpegDecClass * klass)
{
  GstElementClass *element_class = GST_ELEMENT_CLASS (klass);
  GstPadTemplate *sinktempl, *srctempl;
  GstCaps *sinkcaps, *srccaps;
  AVCodec *in_plugin;
  gchar *longname, *classification, *description;

  in_plugin =
      (AVCodec *) g_type_get_qdata (G_OBJECT_CLASS_TYPE (klass),
      GST_FFDEC_PARAMS_QDATA);
  g_assert (in_plugin != NULL);

  /* construct the element details struct */
  longname = g_strdup_printf ("FFmpeg %s decoder", in_plugin->long_name);
  classification = g_strdup_printf ("Codec/Decoder/%s",
      (in_plugin->type == AVMEDIA_TYPE_VIDEO) ? "Video" : "Audio");
  description = g_strdup_printf ("FFmpeg %s decoder", in_plugin->name);
  gst_element_class_set_details_simple (element_class, longname, classification,
      description,
      "Wim Taymans <wim.taymans@gmail.com>, "
      "Ronald Bultje <rbultje@ronald.bitfreak.net>, "
      "Edward Hervey <bilboed@bilboed.com>");
  g_free (longname);
  g_free (classification);
  g_free (description);

  /* get the caps */
  sinkcaps = gst_ffmpeg_codecid_to_caps (in_plugin->id, NULL, FALSE);
  if (!sinkcaps) {
    GST_DEBUG ("Couldn't get sink caps for decoder '%s'", in_plugin->name);
    sinkcaps = gst_caps_from_string ("unknown/unknown");
  }
  if (in_plugin->type == AVMEDIA_TYPE_VIDEO) {
    srccaps = gst_caps_from_string ("video/x-raw");
  } else {
    srccaps = gst_ffmpeg_codectype_to_audio_caps (NULL,
        in_plugin->id, FALSE, in_plugin);
  }
  if (!srccaps) {
    GST_DEBUG ("Couldn't get source caps for decoder '%s'", in_plugin->name);
    srccaps = gst_caps_from_string ("unknown/unknown");
  }

  /* pad templates */
  sinktempl = gst_pad_template_new ("sink", GST_PAD_SINK,
      GST_PAD_ALWAYS, sinkcaps);
  srctempl = gst_pad_template_new ("src", GST_PAD_SRC, GST_PAD_ALWAYS, srccaps);

  gst_element_class_add_pad_template (element_class, srctempl);
  gst_element_class_add_pad_template (element_class, sinktempl);

  klass->in_plugin = in_plugin;
  klass->srctempl = srctempl;
  klass->sinktempl = sinktempl;
}

static void
gst_ffmpegdec_class_init (GstFFMpegDecClass * klass)
{
  GObjectClass *gobject_class = G_OBJECT_CLASS (klass);
  GstElementClass *gstelement_class = GST_ELEMENT_CLASS (klass);

  parent_class = g_type_class_peek_parent (klass);

  gobject_class->finalize = gst_ffmpegdec_finalize;

  gobject_class->set_property = gst_ffmpegdec_set_property;
  gobject_class->get_property = gst_ffmpegdec_get_property;

  if (klass->in_plugin->type == AVMEDIA_TYPE_VIDEO) {
    int caps;

    g_object_class_install_property (gobject_class, PROP_SKIPFRAME,
        g_param_spec_enum ("skip-frame", "Skip frames",
            "Which types of frames to skip during decoding",
            GST_FFMPEGDEC_TYPE_SKIPFRAME, 0,
            G_PARAM_READWRITE | G_PARAM_STATIC_STRINGS));
    g_object_class_install_property (gobject_class, PROP_LOWRES,
        g_param_spec_enum ("lowres", "Low resolution",
            "At which resolution to decode images", GST_FFMPEGDEC_TYPE_LOWRES,
            0, G_PARAM_READWRITE | G_PARAM_STATIC_STRINGS));
    g_object_class_install_property (gobject_class, PROP_DIRECT_RENDERING,
        g_param_spec_boolean ("direct-rendering", "Direct Rendering",
            "Enable direct rendering", DEFAULT_DIRECT_RENDERING,
            G_PARAM_READWRITE | G_PARAM_STATIC_STRINGS));
    g_object_class_install_property (gobject_class, PROP_DO_PADDING,
        g_param_spec_boolean ("do-padding", "Do Padding",
            "Add 0 padding before decoding data", DEFAULT_DO_PADDING,
            G_PARAM_READWRITE | G_PARAM_STATIC_STRINGS));
    g_object_class_install_property (gobject_class, PROP_DEBUG_MV,
        g_param_spec_boolean ("debug-mv", "Debug motion vectors",
            "Whether ffmpeg should print motion vectors on top of the image",
            DEFAULT_DEBUG_MV, G_PARAM_READWRITE | G_PARAM_STATIC_STRINGS));

    caps = klass->in_plugin->capabilities;
    if (caps & (CODEC_CAP_FRAME_THREADS | CODEC_CAP_SLICE_THREADS)) {
      g_object_class_install_property (G_OBJECT_CLASS (klass), PROP_MAX_THREADS,
          g_param_spec_int ("max-threads", "Maximum decode threads",
              "Maximum number of worker threads to spawn. (0 = auto)",
              0, G_MAXINT, DEFAULT_MAX_THREADS,
              G_PARAM_READWRITE | G_PARAM_STATIC_STRINGS));
    }
  }

  gstelement_class->change_state = gst_ffmpegdec_change_state;
}

static void
gst_ffmpegdec_init (GstFFMpegDec * ffmpegdec)
{
  GstFFMpegDecClass *oclass;

  oclass = (GstFFMpegDecClass *) (G_OBJECT_GET_CLASS (ffmpegdec));

  /* setup pads */
  ffmpegdec->sinkpad = gst_pad_new_from_template (oclass->sinktempl, "sink");
  gst_pad_set_event_function (ffmpegdec->sinkpad,
      GST_DEBUG_FUNCPTR (gst_ffmpegdec_sink_event));
  gst_pad_set_chain_function (ffmpegdec->sinkpad,
      GST_DEBUG_FUNCPTR (gst_ffmpegdec_chain));
  gst_element_add_pad (GST_ELEMENT (ffmpegdec), ffmpegdec->sinkpad);

  ffmpegdec->srcpad = gst_pad_new_from_template (oclass->srctempl, "src");
  gst_pad_use_fixed_caps (ffmpegdec->srcpad);
  gst_pad_set_event_function (ffmpegdec->srcpad,
      GST_DEBUG_FUNCPTR (gst_ffmpegdec_src_event));
  gst_pad_set_query_function (ffmpegdec->srcpad,
      GST_DEBUG_FUNCPTR (gst_ffmpegdec_src_query));
  gst_element_add_pad (GST_ELEMENT (ffmpegdec), ffmpegdec->srcpad);

  /* some ffmpeg data */
  ffmpegdec->context = avcodec_alloc_context ();
  ffmpegdec->picture = avcodec_alloc_frame ();
  ffmpegdec->pctx = NULL;
  ffmpegdec->pcache = NULL;
  ffmpegdec->opened = FALSE;
  ffmpegdec->waiting_for_key = TRUE;
  ffmpegdec->skip_frame = ffmpegdec->lowres = 0;
  ffmpegdec->direct_rendering = DEFAULT_DIRECT_RENDERING;
  ffmpegdec->do_padding = DEFAULT_DO_PADDING;
  ffmpegdec->debug_mv = DEFAULT_DEBUG_MV;
  ffmpegdec->crop = DEFAULT_CROP;
  ffmpegdec->max_threads = DEFAULT_MAX_THREADS;

  gst_segment_init (&ffmpegdec->segment, GST_FORMAT_TIME);
}

static void
gst_ffmpegdec_finalize (GObject * object)
{
  GstFFMpegDec *ffmpegdec = (GstFFMpegDec *) object;

  if (ffmpegdec->context != NULL)
    av_free (ffmpegdec->context);

  if (ffmpegdec->picture != NULL)
    av_free (ffmpegdec->picture);

  if (ffmpegdec->pool)
    gst_object_unref (ffmpegdec->pool);

  G_OBJECT_CLASS (parent_class)->finalize (object);
}

static gboolean
gst_ffmpegdec_src_query (GstPad * pad, GstObject * parent, GstQuery * query)
{
<<<<<<< HEAD
  gboolean res;

  /* just forward to peer */
  res = gst_pad_query_default (pad, parent, query);
#if 0
  {
    GstFormat bfmt;

    bfmt = GST_FORMAT_BYTES;

    /* ok, do bitrate calc... */
    if ((type != GST_QUERY_POSITION && type != GST_QUERY_TOTAL) ||
        *fmt != GST_FORMAT_TIME || ffmpegdec->context->bit_rate == 0 ||
        !gst_pad_query (peer, type, &bfmt, value))
      return FALSE;

    if (ffmpegdec->pcache && type == GST_QUERY_POSITION)
      *value -= GST_BUFFER_SIZE (ffmpegdec->pcache);
    *value *= GST_SECOND / ffmpegdec->context->bit_rate;
=======
  GstFFMpegDec *ffmpegdec;
  gboolean res = FALSE;

  ffmpegdec = (GstFFMpegDec *) gst_pad_get_parent (pad);

  switch (GST_QUERY_TYPE (query)) {
    case GST_QUERY_LATENCY:
    {
      GST_DEBUG_OBJECT (ffmpegdec, "latency query %d",
          ffmpegdec->context->has_b_frames);
      if ((res = gst_pad_peer_query (ffmpegdec->sinkpad, query))) {
        if (ffmpegdec->context->has_b_frames) {
          gboolean live;
          GstClockTime min_lat, max_lat, our_lat;

          gst_query_parse_latency (query, &live, &min_lat, &max_lat);
          if (ffmpegdec->format.video.fps_n > 0)
            our_lat =
                gst_util_uint64_scale_int (ffmpegdec->context->has_b_frames *
                GST_SECOND, ffmpegdec->format.video.fps_d,
                ffmpegdec->format.video.fps_n);
          else
            our_lat =
                gst_util_uint64_scale_int (ffmpegdec->context->has_b_frames *
                GST_SECOND, 1, 25);
          if (min_lat != -1)
            min_lat += our_lat;
          if (max_lat != -1)
            max_lat += our_lat;
          gst_query_set_latency (query, live, min_lat, max_lat);
        }
      }
    }
      break;
    default:
      res = gst_pad_query_default (pad, query);
      break;
>>>>>>> b9ff7da9
  }

  return res;
}

static void
gst_ffmpegdec_reset_ts (GstFFMpegDec * ffmpegdec)
{
  ffmpegdec->last_in = GST_CLOCK_TIME_NONE;
  ffmpegdec->last_diff = GST_CLOCK_TIME_NONE;
  ffmpegdec->last_frames = 0;
  ffmpegdec->last_out = GST_CLOCK_TIME_NONE;
  ffmpegdec->next_out = GST_CLOCK_TIME_NONE;
  ffmpegdec->reordered_in = FALSE;
  ffmpegdec->reordered_out = FALSE;
}

static void
gst_ffmpegdec_update_qos (GstFFMpegDec * ffmpegdec, gdouble proportion,
    GstClockTime timestamp)
{
  GST_LOG_OBJECT (ffmpegdec, "update QOS: %f, %" GST_TIME_FORMAT,
      proportion, GST_TIME_ARGS (timestamp));

  GST_OBJECT_LOCK (ffmpegdec);
  ffmpegdec->proportion = proportion;
  ffmpegdec->earliest_time = timestamp;
  GST_OBJECT_UNLOCK (ffmpegdec);
}

static void
gst_ffmpegdec_reset_qos (GstFFMpegDec * ffmpegdec)
{
  gst_ffmpegdec_update_qos (ffmpegdec, 0.5, GST_CLOCK_TIME_NONE);
  ffmpegdec->processed = 0;
  ffmpegdec->dropped = 0;
}

static void
gst_ffmpegdec_read_qos (GstFFMpegDec * ffmpegdec, gdouble * proportion,
    GstClockTime * timestamp)
{
  GST_OBJECT_LOCK (ffmpegdec);
  *proportion = ffmpegdec->proportion;
  *timestamp = ffmpegdec->earliest_time;
  GST_OBJECT_UNLOCK (ffmpegdec);
}

static gboolean
gst_ffmpegdec_src_event (GstPad * pad, GstObject * parent, GstEvent * event)
{
  GstFFMpegDec *ffmpegdec;
  gboolean res;

  ffmpegdec = (GstFFMpegDec *) parent;

  switch (GST_EVENT_TYPE (event)) {
    case GST_EVENT_QOS:
    {
      GstQOSType type;
      gdouble proportion;
      GstClockTimeDiff diff;
      GstClockTime timestamp;

      gst_event_parse_qos (event, &type, &proportion, &diff, &timestamp);

      /* update our QoS values */
      gst_ffmpegdec_update_qos (ffmpegdec, proportion, timestamp + diff);

      /* forward upstream */
      res = gst_pad_push_event (ffmpegdec->sinkpad, event);
      break;
    }
    default:
      /* forward upstream */
      res = gst_pad_push_event (ffmpegdec->sinkpad, event);
      break;
  }

  return res;
}

/* with LOCK */
static void
gst_ffmpegdec_close (GstFFMpegDec * ffmpegdec)
{
  if (!ffmpegdec->opened)
    return;

  GST_LOG_OBJECT (ffmpegdec, "closing ffmpeg codec");

  if (ffmpegdec->context->priv_data)
    gst_ffmpeg_avcodec_close (ffmpegdec->context);
  ffmpegdec->opened = FALSE;

  if (ffmpegdec->context->palctrl) {
    av_free (ffmpegdec->context->palctrl);
    ffmpegdec->context->palctrl = NULL;
  }

  if (ffmpegdec->context->extradata) {
    av_free (ffmpegdec->context->extradata);
    ffmpegdec->context->extradata = NULL;
  }

  if (ffmpegdec->pctx) {
    if (ffmpegdec->pcache) {
      gst_buffer_unref (ffmpegdec->pcache);
      ffmpegdec->pcache = NULL;
    }
    av_parser_close (ffmpegdec->pctx);
    ffmpegdec->pctx = NULL;
  }
}

/* with LOCK */
static gboolean
gst_ffmpegdec_open (GstFFMpegDec * ffmpegdec)
{
  GstFFMpegDecClass *oclass;

  oclass = (GstFFMpegDecClass *) (G_OBJECT_GET_CLASS (ffmpegdec));

  if (gst_ffmpeg_avcodec_open (ffmpegdec->context, oclass->in_plugin) < 0)
    goto could_not_open;

  ffmpegdec->opened = TRUE;
  ffmpegdec->is_realvideo = FALSE;

  GST_LOG_OBJECT (ffmpegdec, "Opened ffmpeg codec %s, id %d",
      oclass->in_plugin->name, oclass->in_plugin->id);

  /* open a parser if we can */
  switch (oclass->in_plugin->id) {
    case CODEC_ID_MPEG4:
    case CODEC_ID_MJPEG:
    case CODEC_ID_VC1:
      GST_LOG_OBJECT (ffmpegdec, "not using parser, blacklisted codec");
      ffmpegdec->pctx = NULL;
      break;
    case CODEC_ID_H264:
      /* For H264, only use a parser if there is no context data, if there is, 
       * we're talking AVC */
      if (ffmpegdec->context->extradata_size == 0) {
        GST_LOG_OBJECT (ffmpegdec, "H264 with no extradata, creating parser");
        ffmpegdec->pctx = av_parser_init (oclass->in_plugin->id);
      } else {
        GST_LOG_OBJECT (ffmpegdec,
            "H264 with extradata implies framed data - not using parser");
        ffmpegdec->pctx = NULL;
      }
      break;
    case CODEC_ID_RV10:
    case CODEC_ID_RV30:
    case CODEC_ID_RV20:
    case CODEC_ID_RV40:
      ffmpegdec->is_realvideo = TRUE;
      break;
    default:
      if (!ffmpegdec->turnoff_parser) {
        ffmpegdec->pctx = av_parser_init (oclass->in_plugin->id);
        if (ffmpegdec->pctx)
          GST_LOG_OBJECT (ffmpegdec, "Using parser %p", ffmpegdec->pctx);
        else
          GST_LOG_OBJECT (ffmpegdec, "No parser for codec");
      } else {
        GST_LOG_OBJECT (ffmpegdec, "Parser deactivated for format");
      }
      break;
  }

  switch (oclass->in_plugin->type) {
    case AVMEDIA_TYPE_VIDEO:
      /* clear values */
      ffmpegdec->ctx_pix_fmt = PIX_FMT_NB;
      ffmpegdec->ctx_width = 0;
      ffmpegdec->ctx_height = 0;
      ffmpegdec->ctx_ticks = 1;
      ffmpegdec->ctx_time_n = 0;
      ffmpegdec->ctx_time_d = 0;
      ffmpegdec->ctx_par_n = 0;
      ffmpegdec->ctx_par_d = 0;
      break;
    case AVMEDIA_TYPE_AUDIO:
      ffmpegdec->format.audio.samplerate = 0;
      ffmpegdec->format.audio.channels = 0;
      ffmpegdec->format.audio.depth = 0;
      break;
    default:
      break;
  }

  gst_ffmpegdec_reset_ts (ffmpegdec);
  /* FIXME, reset_qos will take the LOCK and this function is already called
   * with the LOCK */
  ffmpegdec->proportion = 0.5;
  ffmpegdec->earliest_time = -1;

  return TRUE;

  /* ERRORS */
could_not_open:
  {
    gst_ffmpegdec_close (ffmpegdec);
    GST_DEBUG_OBJECT (ffmpegdec, "ffdec_%s: Failed to open FFMPEG codec",
        oclass->in_plugin->name);
    return FALSE;
  }
}

static gboolean
gst_ffmpegdec_setcaps (GstFFMpegDec * ffmpegdec, GstCaps * caps)
{
  GstFFMpegDecClass *oclass;
  GstStructure *structure;
  const GValue *par;
  const GValue *fps;
  gboolean ret = TRUE;

  oclass = (GstFFMpegDecClass *) (G_OBJECT_GET_CLASS (ffmpegdec));

  GST_DEBUG_OBJECT (ffmpegdec, "setcaps called");

  GST_OBJECT_LOCK (ffmpegdec);

  /* stupid check for VC1 */
  if ((oclass->in_plugin->id == CODEC_ID_WMV3) ||
      (oclass->in_plugin->id == CODEC_ID_VC1))
    oclass->in_plugin->id = gst_ffmpeg_caps_to_codecid (caps, NULL);

  /* close old session */
  if (ffmpegdec->opened) {
    GST_OBJECT_UNLOCK (ffmpegdec);
    gst_ffmpegdec_drain (ffmpegdec);
    GST_OBJECT_LOCK (ffmpegdec);
    gst_ffmpegdec_close (ffmpegdec);

    /* and reset the defaults that were set when a context is created */
    avcodec_get_context_defaults (ffmpegdec->context);
  }

  /* set buffer functions */
  ffmpegdec->context->get_buffer = gst_ffmpegdec_get_buffer;
  ffmpegdec->context->release_buffer = gst_ffmpegdec_release_buffer;
  ffmpegdec->context->draw_horiz_band = NULL;

  /* default is to let format decide if it needs a parser */
  ffmpegdec->turnoff_parser = FALSE;

  ffmpegdec->has_b_frames = FALSE;

  GST_LOG_OBJECT (ffmpegdec, "size %dx%d", ffmpegdec->context->width,
      ffmpegdec->context->height);

  /* get size and so */
  gst_ffmpeg_caps_with_codecid (oclass->in_plugin->id,
      oclass->in_plugin->type, caps, ffmpegdec->context);

  GST_LOG_OBJECT (ffmpegdec, "size after %dx%d", ffmpegdec->context->width,
      ffmpegdec->context->height);

  if (!ffmpegdec->context->time_base.den || !ffmpegdec->context->time_base.num) {
    GST_DEBUG_OBJECT (ffmpegdec, "forcing 25/1 framerate");
    ffmpegdec->context->time_base.num = 1;
    ffmpegdec->context->time_base.den = 25;
  }

  /* get pixel aspect ratio if it's set */
  structure = gst_caps_get_structure (caps, 0);

  par = gst_structure_get_value (structure, "pixel-aspect-ratio");
  if (par != NULL && GST_VALUE_HOLDS_FRACTION (par)) {
    ffmpegdec->in_par_n = gst_value_get_fraction_numerator (par);
    ffmpegdec->in_par_d = gst_value_get_fraction_denominator (par);
    GST_DEBUG_OBJECT (ffmpegdec, "sink caps have pixel-aspect-ratio of %d:%d",
        ffmpegdec->in_par_n, ffmpegdec->in_par_d);
  } else {
    GST_DEBUG_OBJECT (ffmpegdec, "no input pixel-aspect-ratio");
    ffmpegdec->in_par_n = 0;
    ffmpegdec->in_par_d = 0;
  }

  /* get the framerate from incoming caps. fps_n is set to 0 when
   * there is no valid framerate */
  fps = gst_structure_get_value (structure, "framerate");
  if (fps != NULL && GST_VALUE_HOLDS_FRACTION (fps)) {
    ffmpegdec->in_fps_n = gst_value_get_fraction_numerator (fps);
    ffmpegdec->in_fps_d = gst_value_get_fraction_denominator (fps);
    GST_DEBUG_OBJECT (ffmpegdec, "sink caps have framerate of %d/%d",
        ffmpegdec->in_fps_n, ffmpegdec->in_fps_d);
  } else {
    GST_DEBUG_OBJECT (ffmpegdec, "no input framerate ");
    ffmpegdec->in_fps_n = 0;
    ffmpegdec->in_fps_d = 0;
  }

  /* figure out if we can use direct rendering */
  ffmpegdec->current_dr = FALSE;
  if (ffmpegdec->direct_rendering) {
    GST_DEBUG_OBJECT (ffmpegdec, "trying to enable direct rendering");
    if (oclass->in_plugin->capabilities & CODEC_CAP_DR1) {
      GST_DEBUG_OBJECT (ffmpegdec, "enabled direct rendering");
      ffmpegdec->current_dr = TRUE;
    } else {
      GST_DEBUG_OBJECT (ffmpegdec, "direct rendering not supported");
    }
  }

  /* for AAC we only use av_parse if not on stream-format==raw or ==loas */
  if (oclass->in_plugin->id == CODEC_ID_AAC
      || oclass->in_plugin->id == CODEC_ID_AAC_LATM) {
    const gchar *format = gst_structure_get_string (structure, "stream-format");

    if (format == NULL || strcmp (format, "raw") == 0) {
      ffmpegdec->turnoff_parser = TRUE;
    }
  }

  /* for FLAC, don't parse if it's already parsed */
  if (oclass->in_plugin->id == CODEC_ID_FLAC) {
    if (gst_structure_has_field (structure, "streamheader"))
      ffmpegdec->turnoff_parser = TRUE;
  }

  /* workaround encoder bugs */
  ffmpegdec->context->workaround_bugs |= FF_BUG_AUTODETECT;
  ffmpegdec->context->error_recognition = 1;

  /* for slow cpus */
  ffmpegdec->context->lowres = ffmpegdec->lowres;
  ffmpegdec->context->skip_frame = ffmpegdec->skip_frame;

  /* ffmpeg can draw motion vectors on top of the image (not every decoder
   * supports it) */
  ffmpegdec->context->debug_mv = ffmpegdec->debug_mv;

  if (ffmpegdec->max_threads == 0)
    ffmpegdec->context->thread_count = gst_ffmpeg_auto_max_threads ();
  else
    ffmpegdec->context->thread_count = ffmpegdec->max_threads;

  /* open codec - we don't select an output pix_fmt yet,
   * simply because we don't know! We only get it
   * during playback... */
  if (!gst_ffmpegdec_open (ffmpegdec))
    goto open_failed;

  /* clipping region. take into account the lowres property */
  if (gst_structure_get_int (structure, "width", &ffmpegdec->in_width))
    ffmpegdec->in_width >>= ffmpegdec->lowres;
  else
    ffmpegdec->in_width = -1;

  if (gst_structure_get_int (structure, "height", &ffmpegdec->in_height))
    ffmpegdec->in_height >>= ffmpegdec->lowres;
  else
    ffmpegdec->in_height = -1;

  GST_DEBUG_OBJECT (ffmpegdec, "clipping to %dx%d",
      ffmpegdec->in_width, ffmpegdec->in_height);

done:
  GST_OBJECT_UNLOCK (ffmpegdec);

  return ret;

  /* ERRORS */
open_failed:
  {
    GST_DEBUG_OBJECT (ffmpegdec, "Failed to open");
    ret = FALSE;
    goto done;
  }
}

static void
gst_ffmpegdec_fill_picture (GstFFMpegDec * ffmpegdec, GstVideoFrame * frame,
    AVFrame * picture)
{
  guint i;

  /* setup data pointers and strides */
  for (i = 0; i < GST_VIDEO_FRAME_N_PLANES (frame); i++) {
    picture->data[i] = GST_VIDEO_FRAME_PLANE_DATA (frame, i);
    picture->linesize[i] = GST_VIDEO_FRAME_PLANE_STRIDE (frame, i);

    GST_LOG_OBJECT (ffmpegdec, "plane %d: data %p, linesize %d", i,
        picture->data[i], picture->linesize[i]);
  }
}

/* called when ffmpeg wants us to allocate a buffer to write the decoded frame
 * into. We try to give it memory from our pool */
static int
gst_ffmpegdec_get_buffer (AVCodecContext * context, AVFrame * picture)
{
  GstBuffer *buf = NULL;
  GstFFMpegDec *ffmpegdec;
  GstFlowReturn ret;
  GstVideoFrame frame;

  ffmpegdec = (GstFFMpegDec *) context->opaque;

  ffmpegdec->context->pix_fmt = context->pix_fmt;

  GST_DEBUG_OBJECT (ffmpegdec, "getting buffer");

  /* apply the last info we have seen to this picture, when we get the
   * picture back from ffmpeg we can use this to correctly timestamp the output
   * buffer */
  picture->reordered_opaque = context->reordered_opaque;
  /* make sure we don't free the buffer when it's not ours */
  picture->opaque = NULL;

  /* see if we need renegotiation */
  if (G_UNLIKELY (!gst_ffmpegdec_video_negotiate (ffmpegdec, FALSE)))
    goto negotiate_failed;

  if (!ffmpegdec->current_dr)
    goto no_dr;

  /* alloc with aligned dimensions for ffmpeg */
  GST_LOG_OBJECT (ffmpegdec, "doing alloc from pool");
  ret = gst_buffer_pool_acquire_buffer (ffmpegdec->pool, &buf, NULL);
  if (G_UNLIKELY (ret != GST_FLOW_OK))
    goto alloc_failed;

  if (!gst_video_frame_map (&frame, &ffmpegdec->out_info, buf,
          GST_MAP_READWRITE))
    goto invalid_frame;

  gst_ffmpegdec_fill_picture (ffmpegdec, &frame, picture);

  /* tell ffmpeg we own this buffer, tranfer the ref we have on the buffer to
   * the opaque data. */
  picture->type = FF_BUFFER_TYPE_USER;
  picture->age = 256 * 256 * 256 * 64;
  picture->opaque = g_slice_dup (GstVideoFrame, &frame);

  GST_LOG_OBJECT (ffmpegdec, "returned buffer %p in frame %p", buf,
      picture->opaque);

  return 0;

  /* fallbacks */
negotiate_failed:
  {
    GST_DEBUG_OBJECT (ffmpegdec, "negotiate failed");
    goto fallback;
  }
no_dr:
  {
    GST_LOG_OBJECT (ffmpegdec, "direct rendering disabled, fallback alloc");
    goto fallback;
  }
alloc_failed:
  {
    /* alloc default buffer when we can't get one from downstream */
    GST_LOG_OBJECT (ffmpegdec, "alloc failed, fallback alloc");
    goto fallback;
  }
invalid_frame:
  {
    /* alloc default buffer when we can't get one from downstream */
    GST_LOG_OBJECT (ffmpegdec, "failed to map frame, fallback alloc");
    gst_buffer_unref (buf);
    goto fallback;
  }
fallback:
  {
    return avcodec_default_get_buffer (context, picture);
  }
}

/* called when ffmpeg is done with our buffer */
static void
gst_ffmpegdec_release_buffer (AVCodecContext * context, AVFrame * picture)
{
  gint i;
  GstBuffer *buf;
  GstFFMpegDec *ffmpegdec;
  GstVideoFrame *frame;

  ffmpegdec = (GstFFMpegDec *) context->opaque;

  /* check if it was our buffer */
  if (picture->opaque == NULL) {
    GST_DEBUG_OBJECT (ffmpegdec, "default release buffer");
    avcodec_default_release_buffer (context, picture);
    return;
  }

  /* we remove the opaque data now */
  frame = picture->opaque;
  picture->opaque = NULL;

  /* unmap buffer data */
  gst_video_frame_unmap (frame);
  buf = frame->buffer;

  GST_DEBUG_OBJECT (ffmpegdec, "release buffer %p in frame %p", buf, frame);

  g_slice_free (GstVideoFrame, frame);
  gst_buffer_unref (buf);

  /* zero out the reference in ffmpeg */
  for (i = 0; i < 4; i++) {
    picture->data[i] = NULL;
    picture->linesize[i] = 0;
  }
}

static void
gst_ffmpegdec_update_par (GstFFMpegDec * ffmpegdec, gint * par_n, gint * par_d)
{
  gboolean demuxer_par_set = FALSE;
  gboolean decoder_par_set = FALSE;
  gint demuxer_num = 1, demuxer_denom = 1;
  gint decoder_num = 1, decoder_denom = 1;

  GST_OBJECT_LOCK (ffmpegdec);

  if (ffmpegdec->in_par_n && ffmpegdec->in_par_d) {
    demuxer_num = ffmpegdec->in_par_n;
    demuxer_denom = ffmpegdec->in_par_d;
    demuxer_par_set = TRUE;
    GST_DEBUG_OBJECT (ffmpegdec, "Demuxer PAR: %d:%d", demuxer_num,
        demuxer_denom);
  }

  if (ffmpegdec->ctx_par_n && ffmpegdec->ctx_par_d) {
    decoder_num = ffmpegdec->ctx_par_n;
    decoder_denom = ffmpegdec->ctx_par_d;
    decoder_par_set = TRUE;
    GST_DEBUG_OBJECT (ffmpegdec, "Decoder PAR: %d:%d", decoder_num,
        decoder_denom);
  }

  GST_OBJECT_UNLOCK (ffmpegdec);

  if (!demuxer_par_set && !decoder_par_set)
    goto no_par;

  if (demuxer_par_set && !decoder_par_set)
    goto use_demuxer_par;

  if (decoder_par_set && !demuxer_par_set)
    goto use_decoder_par;

  /* Both the demuxer and the decoder provide a PAR. If one of
   * the two PARs is 1:1 and the other one is not, use the one
   * that is not 1:1. */
  if (demuxer_num == demuxer_denom && decoder_num != decoder_denom)
    goto use_decoder_par;

  if (decoder_num == decoder_denom && demuxer_num != demuxer_denom)
    goto use_demuxer_par;

  /* Both PARs are non-1:1, so use the PAR provided by the demuxer */
  goto use_demuxer_par;

use_decoder_par:
  {
    GST_DEBUG_OBJECT (ffmpegdec,
        "Setting decoder provided pixel-aspect-ratio of %u:%u", decoder_num,
        decoder_denom);
    *par_n = decoder_num;
    *par_d = decoder_denom;
    return;
  }

use_demuxer_par:
  {
    GST_DEBUG_OBJECT (ffmpegdec,
        "Setting demuxer provided pixel-aspect-ratio of %u:%u", demuxer_num,
        demuxer_denom);
    *par_n = demuxer_num;
    *par_d = demuxer_denom;
    return;
  }
no_par:
  {
    GST_DEBUG_OBJECT (ffmpegdec,
        "Neither demuxer nor codec provide a pixel-aspect-ratio");
    *par_n = 1;
    *par_d = 1;
    return;
  }
}

static gboolean
gst_ffmpegdec_bufferpool (GstFFMpegDec * ffmpegdec, GstCaps * caps)
{
  GstQuery *query;
  GstBufferPool *pool = NULL;
  guint size, min, max, prefix, alignment;
  GstStructure *config;
  guint edge;
  AVCodecContext *context = ffmpegdec->context;

  GST_DEBUG_OBJECT (ffmpegdec, "setting up bufferpool");

  /* find a pool for the negotiated caps now */
  query = gst_query_new_allocation (caps, TRUE);

  if (gst_pad_peer_query (ffmpegdec->srcpad, query)) {
    /* we got configuration from our peer, parse them */
    gst_query_parse_allocation_params (query, &size, &min, &max, &prefix,
        &alignment, &pool);
    size = MAX (size, ffmpegdec->out_info.size);
  } else {
    GST_DEBUG_OBJECT (ffmpegdec, "peer query failed, using defaults");
    size = ffmpegdec->out_info.size;
    min = max = 0;
    prefix = 0;
    alignment = 15;
  }

  gst_query_unref (query);

  if (pool == NULL) {
    /* we did not get a pool, make one ourselves then */
    pool = gst_buffer_pool_new ();
  }

  config = gst_buffer_pool_get_config (pool);
  gst_buffer_pool_config_set (config, caps, size, min, max, prefix,
      alignment | 15);

  if (gst_buffer_pool_has_option (pool, GST_BUFFER_POOL_OPTION_VIDEO_ALIGNMENT)) {
    GstVideoAlignment align;
    gint width, height;
    gint linesize_align[4];
    gint i;

    width = ffmpegdec->ctx_width;
    height = ffmpegdec->ctx_height;
    /* let ffmpeg find the alignment and padding */
    avcodec_align_dimensions2 (context, &width, &height, linesize_align);
    edge = context->flags & CODEC_FLAG_EMU_EDGE ? 0 : avcodec_get_edge_width ();
    /* increase the size for the padding */
    width += edge << 1;
    height += edge << 1;

    align.padding_top = edge;
    align.padding_left = edge;
    align.padding_right = width - ffmpegdec->ctx_width - edge;
    align.padding_bottom = height - ffmpegdec->ctx_height - edge;
    for (i = 0; i < GST_VIDEO_MAX_PLANES; i++)
      align.stride_align[i] =
          (linesize_align[i] > 0 ? linesize_align[i] - 1 : 0);

    GST_DEBUG_OBJECT (ffmpegdec, "aligned dimension %dx%d -> %dx%d "
        "padding t:%u l:%u r:%u b:%u, stride_align %d:%d:%d:%d",
        ffmpegdec->ctx_width, ffmpegdec->ctx_height, width, height,
        align.padding_top, align.padding_left, align.padding_right,
        align.padding_bottom, align.stride_align[0], align.stride_align[1],
        align.stride_align[2], align.stride_align[3]);

    gst_buffer_pool_config_add_option (config,
        GST_BUFFER_POOL_OPTION_VIDEO_ALIGNMENT);
    gst_buffer_pool_config_set_video_alignment (config, &align);
  } else {
    GST_DEBUG_OBJECT (ffmpegdec,
        "alignment not supported, disable direct rendering");
    /* disable direct rendering. This will make us use the fallback ffmpeg
     * picture allocation code with padding etc. We will then do the final
     * copy (with cropping) into a buffer from our pool */
    ffmpegdec->current_dr = FALSE;
  }
  /* and store */
  gst_buffer_pool_set_config (pool, config);

  if (ffmpegdec->pool) {
    gst_buffer_pool_set_active (ffmpegdec->pool, FALSE);
    gst_object_unref (ffmpegdec->pool);
  }
  ffmpegdec->pool = pool;

  /* and activate */
  gst_buffer_pool_set_active (pool, TRUE);

  return TRUE;
}

static gboolean
update_video_context (GstFFMpegDec * ffmpegdec, gboolean force)
{
  AVCodecContext *context = ffmpegdec->context;

  if (!force && ffmpegdec->ctx_width == context->width
      && ffmpegdec->ctx_height == context->height
      && ffmpegdec->ctx_ticks == context->ticks_per_frame
      && ffmpegdec->ctx_time_n == context->time_base.num
      && ffmpegdec->ctx_time_d == context->time_base.den
      && ffmpegdec->ctx_pix_fmt == context->pix_fmt
      && ffmpegdec->ctx_par_n == context->sample_aspect_ratio.num
      && ffmpegdec->ctx_par_d == context->sample_aspect_ratio.den)
    return FALSE;

  GST_DEBUG_OBJECT (ffmpegdec,
      "Renegotiating video from %dx%d@ %d:%d PAR %d/%d fps to %dx%d@ %d:%d PAR %d/%d fps pixfmt %d",
      ffmpegdec->ctx_width, ffmpegdec->ctx_height,
      ffmpegdec->ctx_par_n, ffmpegdec->ctx_par_d,
      ffmpegdec->ctx_time_n, ffmpegdec->ctx_time_d,
      context->width, context->height,
      context->sample_aspect_ratio.num,
      context->sample_aspect_ratio.den,
      context->time_base.num, context->time_base.den, context->pix_fmt);

  ffmpegdec->ctx_width = context->width;
  ffmpegdec->ctx_height = context->height;
  ffmpegdec->ctx_ticks = context->ticks_per_frame;
  ffmpegdec->ctx_time_n = context->time_base.num;
  ffmpegdec->ctx_time_d = context->time_base.den;
  ffmpegdec->ctx_pix_fmt = context->pix_fmt;
  ffmpegdec->ctx_par_n = context->sample_aspect_ratio.num;
  ffmpegdec->ctx_par_d = context->sample_aspect_ratio.den;

  return TRUE;
}

static gboolean
gst_ffmpegdec_video_negotiate (GstFFMpegDec * ffmpegdec, gboolean force)
{
  GstFFMpegDecClass *oclass;
  GstCaps *caps;
  gint width, height;
  gint fps_n, fps_d;
  GstVideoInfo info;
  GstVideoFormat fmt;

  oclass = (GstFFMpegDecClass *) (G_OBJECT_GET_CLASS (ffmpegdec));

  force |= gst_pad_check_reconfigure (ffmpegdec->srcpad);

  /* first check if anything changed */
  if (!update_video_context (ffmpegdec, force))
    return TRUE;

  /* now we're going to construct the video info for the final output
   * format */
  gst_video_info_init (&info);

  fmt = gst_ffmpeg_pixfmt_to_video_format (ffmpegdec->ctx_pix_fmt);
  if (fmt == GST_VIDEO_FORMAT_UNKNOWN)
    goto unknown_format;

  /* determine the width and height, start with the dimension of the
   * context */
  width = ffmpegdec->ctx_width;
  height = ffmpegdec->ctx_height;

  /* if there is a width/height specified in the input, use that */
  if (ffmpegdec->in_width != -1 && ffmpegdec->in_width < width)
    width = ffmpegdec->in_width;
  if (ffmpegdec->in_height != -1 && ffmpegdec->in_height < height)
    height = ffmpegdec->in_height;

  /* now store the values */
  gst_video_info_set_format (&info, fmt, width, height);

  /* set the interlaced flag */
  if (ffmpegdec->ctx_interlaced)
    info.interlace_mode = GST_VIDEO_INTERLACE_MODE_MIXED;
  else
    info.interlace_mode = GST_VIDEO_INTERLACE_MODE_PROGRESSIVE;

  /* try to find a good framerate */
  if (ffmpegdec->in_fps_d) {
    /* take framerate from input when it was specified (#313970) */
    fps_n = ffmpegdec->in_fps_n;
    fps_d = ffmpegdec->in_fps_d;
  } else {
    fps_n = ffmpegdec->ctx_time_d / ffmpegdec->ctx_ticks;
    fps_d = ffmpegdec->ctx_time_n;

    if (!fps_d) {
      GST_LOG_OBJECT (ffmpegdec, "invalid framerate: %d/0, -> %d/1", fps_n,
          fps_n);
      fps_d = 1;
    }
    if (gst_util_fraction_compare (fps_n, fps_d, 1000, 1) > 0) {
      GST_LOG_OBJECT (ffmpegdec, "excessive framerate: %d/%d, -> 0/1", fps_n,
          fps_d);
      fps_n = 0;
      fps_d = 1;
    }
  }
  GST_LOG_OBJECT (ffmpegdec, "setting framerate: %d/%d", fps_n, fps_d);
  info.fps_n = fps_n;
  info.fps_d = fps_d;

  /* calculate and update par now */
  gst_ffmpegdec_update_par (ffmpegdec, &info.par_n, &info.par_d);

  caps = gst_video_info_to_caps (&info);

  if (!gst_pad_set_caps (ffmpegdec->srcpad, caps))
    goto caps_failed;

  ffmpegdec->out_info = info;

  /* now figure out a bufferpool */
  if (!gst_ffmpegdec_bufferpool (ffmpegdec, caps))
    goto no_bufferpool;

  gst_caps_unref (caps);

  return TRUE;

  /* ERRORS */
unknown_format:
  {
#ifdef HAVE_FFMPEG_UNINSTALLED
    /* using internal ffmpeg snapshot */
    GST_ELEMENT_ERROR (ffmpegdec, CORE, NEGOTIATION,
        ("Could not find GStreamer caps mapping for FFmpeg pixfmt %d.",
            ffmpegdec->ctx_pix_fmt), (NULL));
#else
    /* using external ffmpeg */
    GST_ELEMENT_ERROR (ffmpegdec, CORE, NEGOTIATION,
        ("Could not find GStreamer caps mapping for FFmpeg codec '%s', and "
            "you are using an external libavcodec. This is most likely due to "
            "a packaging problem and/or libavcodec having been upgraded to a "
            "version that is not compatible with this version of "
            "gstreamer-ffmpeg. Make sure your gstreamer-ffmpeg and libavcodec "
            "packages come from the same source/repository.",
            oclass->in_plugin->name), (NULL));
#endif
    return FALSE;
  }
caps_failed:
  {
    GST_ELEMENT_ERROR (ffmpegdec, CORE, NEGOTIATION, (NULL),
        ("Could not set caps for ffmpeg decoder (%s), not fixed?",
            oclass->in_plugin->name));
    gst_caps_unref (caps);

    return FALSE;
  }
no_bufferpool:
  {
    GST_ELEMENT_ERROR (ffmpegdec, CORE, NEGOTIATION, (NULL),
        ("Could not create bufferpool for fmpeg decoder (%s)",
            oclass->in_plugin->name));
    gst_caps_unref (caps);

    return FALSE;
  }
}

static gboolean
update_audio_context (GstFFMpegDec * ffmpegdec, gboolean force)
{
  AVCodecContext *context = ffmpegdec->context;
  gint depth;
  GstAudioChannelPosition pos[64] = { 0, };

  depth = av_smp_format_depth (context->sample_fmt);

  gst_ffmpeg_channel_layout_to_gst (context, pos);

  if (!force && ffmpegdec->format.audio.samplerate ==
      context->sample_rate &&
      ffmpegdec->format.audio.channels == context->channels &&
      ffmpegdec->format.audio.depth == depth &&
      memcmp (ffmpegdec->format.audio.ffmpeg_layout, pos,
          sizeof (GstAudioChannelPosition) * context->channels) == 0)
    return FALSE;

  GST_DEBUG_OBJECT (ffmpegdec,
      "Renegotiating audio from %dHz@%dchannels (%d) to %dHz@%dchannels (%d)",
      ffmpegdec->format.audio.samplerate, ffmpegdec->format.audio.channels,
      ffmpegdec->format.audio.depth,
      context->sample_rate, context->channels, depth);

  ffmpegdec->format.audio.samplerate = context->sample_rate;
  ffmpegdec->format.audio.channels = context->channels;
  ffmpegdec->format.audio.depth = depth;
  memcpy (ffmpegdec->format.audio.ffmpeg_layout, pos,
      sizeof (GstAudioChannelPosition) * context->channels);

  return TRUE;
}

static gboolean
gst_ffmpegdec_audio_negotiate (GstFFMpegDec * ffmpegdec, gboolean force)
{
  GstFFMpegDecClass *oclass;
  GstCaps *caps;

  oclass = (GstFFMpegDecClass *) (G_OBJECT_GET_CLASS (ffmpegdec));

  if (!update_audio_context (ffmpegdec, force))
    return TRUE;

  /* convert the raw output format to caps */
  caps = gst_ffmpeg_codectype_to_caps (oclass->in_plugin->type,
      ffmpegdec->context, oclass->in_plugin->id, FALSE);
  if (caps == NULL)
    goto no_caps;

  /* Get GStreamer channel layout */
  memcpy (ffmpegdec->format.audio.gst_layout,
      ffmpegdec->format.audio.ffmpeg_layout,
      sizeof (GstAudioChannelPosition) * ffmpegdec->format.audio.channels);
  gst_audio_channel_positions_to_valid_order (ffmpegdec->format.
      audio.gst_layout, ffmpegdec->format.audio.channels);

  GST_LOG_OBJECT (ffmpegdec, "output caps %" GST_PTR_FORMAT, caps);

  if (!gst_pad_set_caps (ffmpegdec->srcpad, caps))
    goto caps_failed;

  gst_caps_unref (caps);

  return TRUE;

  /* ERRORS */
no_caps:
  {
#ifdef HAVE_FFMPEG_UNINSTALLED
    /* using internal ffmpeg snapshot */
    GST_ELEMENT_ERROR (ffmpegdec, CORE, NEGOTIATION,
        ("Could not find GStreamer caps mapping for FFmpeg codec '%s'.",
            oclass->in_plugin->name), (NULL));
#else
    /* using external ffmpeg */
    GST_ELEMENT_ERROR (ffmpegdec, CORE, NEGOTIATION,
        ("Could not find GStreamer caps mapping for FFmpeg codec '%s', and "
            "you are using an external libavcodec. This is most likely due to "
            "a packaging problem and/or libavcodec having been upgraded to a "
            "version that is not compatible with this version of "
            "gstreamer-ffmpeg. Make sure your gstreamer-ffmpeg and libavcodec "
            "packages come from the same source/repository.",
            oclass->in_plugin->name), (NULL));
#endif
    return FALSE;
  }
caps_failed:
  {
    GST_ELEMENT_ERROR (ffmpegdec, CORE, NEGOTIATION, (NULL),
        ("Could not set caps for ffmpeg decoder (%s), not fixed?",
            oclass->in_plugin->name));
    gst_caps_unref (caps);

    return FALSE;
  }
}

/* perform qos calculations before decoding the next frame.
 *
 * Sets the skip_frame flag and if things are really bad, skips to the next
 * keyframe.
 * 
 * Returns TRUE if the frame should be decoded, FALSE if the frame can be dropped
 * entirely.
 */
static gboolean
gst_ffmpegdec_do_qos (GstFFMpegDec * ffmpegdec, GstClockTime timestamp,
    gboolean * mode_switch)
{
  GstClockTimeDiff diff;
  gdouble proportion;
  GstClockTime qostime, earliest_time;
  gboolean res = TRUE;

  *mode_switch = FALSE;

  /* no timestamp, can't do QoS */
  if (G_UNLIKELY (!GST_CLOCK_TIME_IS_VALID (timestamp)))
    goto no_qos;

  /* get latest QoS observation values */
  gst_ffmpegdec_read_qos (ffmpegdec, &proportion, &earliest_time);

  /* skip qos if we have no observation (yet) */
  if (G_UNLIKELY (!GST_CLOCK_TIME_IS_VALID (earliest_time))) {
    /* no skip_frame initialy */
    ffmpegdec->context->skip_frame = AVDISCARD_DEFAULT;
    goto no_qos;
  }

  /* qos is done on running time of the timestamp */
  qostime = gst_segment_to_running_time (&ffmpegdec->segment, GST_FORMAT_TIME,
      timestamp);

  /* timestamp can be out of segment, then we don't do QoS */
  if (G_UNLIKELY (!GST_CLOCK_TIME_IS_VALID (qostime)))
    goto no_qos;

  /* see how our next timestamp relates to the latest qos timestamp. negative
   * values mean we are early, positive values mean we are too late. */
  diff = GST_CLOCK_DIFF (qostime, earliest_time);

  GST_DEBUG_OBJECT (ffmpegdec, "QOS: qostime %" GST_TIME_FORMAT
      ", earliest %" GST_TIME_FORMAT, GST_TIME_ARGS (qostime),
      GST_TIME_ARGS (earliest_time));

  /* if we using less than 40% of the available time, we can try to
   * speed up again when we were slow. */
  if (proportion < 0.4 && diff < 0) {
    goto normal_mode;
  } else {
    if (diff >= 0) {
      /* we're too slow, try to speed up */
      if (ffmpegdec->waiting_for_key) {
        /* we were waiting for a keyframe, that's ok */
        goto skipping;
      }
      /* switch to skip_frame mode */
      goto skip_frame;
    }
  }

no_qos:
  ffmpegdec->processed++;
  return TRUE;

skipping:
  {
    res = FALSE;
    goto drop_qos;
  }
normal_mode:
  {
    if (ffmpegdec->context->skip_frame != AVDISCARD_DEFAULT) {
      ffmpegdec->context->skip_frame = AVDISCARD_DEFAULT;
      *mode_switch = TRUE;
      GST_DEBUG_OBJECT (ffmpegdec, "QOS: normal mode %g < 0.4", proportion);
    }
    ffmpegdec->processed++;
    return TRUE;
  }
skip_frame:
  {
    if (ffmpegdec->context->skip_frame != AVDISCARD_NONREF) {
      ffmpegdec->context->skip_frame = AVDISCARD_NONREF;
      *mode_switch = TRUE;
      GST_DEBUG_OBJECT (ffmpegdec,
          "QOS: hurry up, diff %" G_GINT64_FORMAT " >= 0", diff);
    }
    goto drop_qos;
  }
drop_qos:
  {
    GstClockTime stream_time, jitter;
    GstMessage *qos_msg;

    ffmpegdec->dropped++;
    stream_time =
        gst_segment_to_stream_time (&ffmpegdec->segment, GST_FORMAT_TIME,
        timestamp);
    jitter = GST_CLOCK_DIFF (qostime, earliest_time);
    qos_msg =
        gst_message_new_qos (GST_OBJECT_CAST (ffmpegdec), FALSE, qostime,
        stream_time, timestamp, GST_CLOCK_TIME_NONE);
    gst_message_set_qos_values (qos_msg, jitter, proportion, 1000000);
    gst_message_set_qos_stats (qos_msg, GST_FORMAT_BUFFERS,
        ffmpegdec->processed, ffmpegdec->dropped);
    gst_element_post_message (GST_ELEMENT_CAST (ffmpegdec), qos_msg);

    return res;
  }
}

/* returns TRUE if buffer is within segment, else FALSE.
 * if Buffer is on segment border, it's timestamp and duration will be clipped */
static gboolean
clip_video_buffer (GstFFMpegDec * dec, GstBuffer * buf, GstClockTime in_ts,
    GstClockTime in_dur)
{
  gboolean res = TRUE;
  guint64 cstart, cstop;
  GstClockTime stop;

  GST_LOG_OBJECT (dec,
      "timestamp:%" GST_TIME_FORMAT " , duration:%" GST_TIME_FORMAT,
      GST_TIME_ARGS (in_ts), GST_TIME_ARGS (in_dur));

  /* can't clip without TIME segment */
  if (G_UNLIKELY (dec->segment.format != GST_FORMAT_TIME))
    goto beach;

  /* we need a start time */
  if (G_UNLIKELY (!GST_CLOCK_TIME_IS_VALID (in_ts)))
    goto beach;

  /* generate valid stop, if duration unknown, we have unknown stop */
  stop =
      GST_CLOCK_TIME_IS_VALID (in_dur) ? (in_ts + in_dur) : GST_CLOCK_TIME_NONE;

  /* now clip */
  res =
      gst_segment_clip (&dec->segment, GST_FORMAT_TIME, in_ts, stop, &cstart,
      &cstop);
  if (G_UNLIKELY (!res))
    goto beach;

  /* we're pretty sure the duration of this buffer is not till the end of this
   * segment (which _clip will assume when the stop is -1) */
  if (stop == GST_CLOCK_TIME_NONE)
    cstop = GST_CLOCK_TIME_NONE;

  /* update timestamp and possibly duration if the clipped stop time is
   * valid */
  GST_BUFFER_TIMESTAMP (buf) = cstart;
  if (GST_CLOCK_TIME_IS_VALID (cstop))
    GST_BUFFER_DURATION (buf) = cstop - cstart;

  GST_LOG_OBJECT (dec,
      "clipped timestamp:%" GST_TIME_FORMAT " , duration:%" GST_TIME_FORMAT,
      GST_TIME_ARGS (cstart), GST_TIME_ARGS (GST_BUFFER_DURATION (buf)));

beach:
  GST_LOG_OBJECT (dec, "%sdropping", (res ? "not " : ""));
  return res;
}


/* figure out if the current picture is a keyframe, return TRUE if that is
 * the case. */
static gboolean
check_keyframe (GstFFMpegDec * ffmpegdec)
{
  GstFFMpegDecClass *oclass;
  gboolean is_itype = FALSE;
  gboolean is_reference = FALSE;
  gboolean iskeyframe;

  /* figure out if we are dealing with a keyframe */
  oclass = (GstFFMpegDecClass *) (G_OBJECT_GET_CLASS (ffmpegdec));

  /* remember that we have B frames, we need this for the DTS -> PTS conversion
   * code */
  if (!ffmpegdec->has_b_frames && ffmpegdec->picture->pict_type == FF_B_TYPE) {
    GST_DEBUG_OBJECT (ffmpegdec, "we have B frames");
    ffmpegdec->has_b_frames = TRUE;
    /* Emit latency message to recalculate it */
    gst_element_post_message (GST_ELEMENT_CAST (ffmpegdec),
        gst_message_new_latency (GST_OBJECT_CAST (ffmpegdec)));
  }

  is_itype = (ffmpegdec->picture->pict_type == FF_I_TYPE);
  is_reference = (ffmpegdec->picture->reference == 1);

  iskeyframe = (is_itype || is_reference || ffmpegdec->picture->key_frame)
      || (oclass->in_plugin->id == CODEC_ID_INDEO3)
      || (oclass->in_plugin->id == CODEC_ID_MSZH)
      || (oclass->in_plugin->id == CODEC_ID_ZLIB)
      || (oclass->in_plugin->id == CODEC_ID_VP3)
      || (oclass->in_plugin->id == CODEC_ID_HUFFYUV);

  GST_LOG_OBJECT (ffmpegdec,
      "current picture: type: %d, is_keyframe:%d, is_itype:%d, is_reference:%d",
      ffmpegdec->picture->pict_type, iskeyframe, is_itype, is_reference);

  return iskeyframe;
}

/* get an outbuf buffer with the current picture */
static GstFlowReturn
get_output_buffer (GstFFMpegDec * ffmpegdec, GstBuffer ** outbuf)
{
  GstFlowReturn ret;

  if (ffmpegdec->picture->opaque != NULL) {
    GstVideoFrame *frame;

    /* we allocated a picture already for ffmpeg to decode into, let's pick it
     * up and use it now. */
    frame = ffmpegdec->picture->opaque;
    *outbuf = frame->buffer;
    GST_LOG_OBJECT (ffmpegdec, "using opaque buffer %p on frame %p", *outbuf,
        frame);
    gst_buffer_ref (*outbuf);
  } else {
    GstVideoFrame frame;
    AVPicture *src, *dest;
    AVFrame pic;
    gint width, height;
    GstBuffer *buf;

    GST_LOG_OBJECT (ffmpegdec, "allocating an output buffer");

    if (G_UNLIKELY (!gst_ffmpegdec_video_negotiate (ffmpegdec, FALSE)))
      goto negotiate_failed;

    ret = gst_buffer_pool_acquire_buffer (ffmpegdec->pool, &buf, NULL);
    if (G_UNLIKELY (ret != GST_FLOW_OK))
      goto alloc_failed;

    if (!gst_video_frame_map (&frame, &ffmpegdec->out_info, buf,
            GST_MAP_READWRITE))
      goto invalid_frame;

    gst_ffmpegdec_fill_picture (ffmpegdec, &frame, &pic);

    width = ffmpegdec->out_info.width;
    height = ffmpegdec->out_info.height;

    src = (AVPicture *) ffmpegdec->picture;
    dest = (AVPicture *) & pic;

    GST_LOG_OBJECT (ffmpegdec, "copy picture to output buffer %dx%d", width,
        height);
    av_picture_copy (dest, src, ffmpegdec->context->pix_fmt, width, height);

    gst_video_frame_unmap (&frame);

    *outbuf = buf;
  }
  ffmpegdec->picture->reordered_opaque = -1;

  return GST_FLOW_OK;

  /* special cases */
negotiate_failed:
  {
    GST_DEBUG_OBJECT (ffmpegdec, "negotiation failed");
    return GST_FLOW_NOT_NEGOTIATED;
  }
alloc_failed:
  {
    GST_DEBUG_OBJECT (ffmpegdec, "buffer alloc failed");
    return ret;
  }
invalid_frame:
  {
    GST_DEBUG_OBJECT (ffmpegdec, "could not map frame");
    return GST_FLOW_ERROR;
  }
}

static void
clear_queued (GstFFMpegDec * ffmpegdec)
{
  g_list_foreach (ffmpegdec->queued, (GFunc) gst_mini_object_unref, NULL);
  g_list_free (ffmpegdec->queued);
  ffmpegdec->queued = NULL;
}

static GstFlowReturn
flush_queued (GstFFMpegDec * ffmpegdec)
{
  GstFlowReturn res = GST_FLOW_OK;

  while (ffmpegdec->queued) {
    GstBuffer *buf = GST_BUFFER_CAST (ffmpegdec->queued->data);

    GST_LOG_OBJECT (ffmpegdec, "pushing buffer %p, offset %"
        G_GUINT64_FORMAT ", timestamp %"
        GST_TIME_FORMAT ", duration %" GST_TIME_FORMAT, buf,
        GST_BUFFER_OFFSET (buf),
        GST_TIME_ARGS (GST_BUFFER_TIMESTAMP (buf)),
        GST_TIME_ARGS (GST_BUFFER_DURATION (buf)));

    /* iterate ouput queue an push downstream */
    res = gst_pad_push (ffmpegdec->srcpad, buf);

    ffmpegdec->queued =
        g_list_delete_link (ffmpegdec->queued, ffmpegdec->queued);
  }
  return res;
}

static void
gst_avpacket_init (AVPacket * packet, guint8 * data, guint size)
{
  memset (packet, 0, sizeof (AVPacket));
  packet->data = data;
  packet->size = size;
}

/* gst_ffmpegdec_[video|audio]_frame:
 * ffmpegdec:
 * data: pointer to the data to decode
 * size: size of data in bytes
 * in_timestamp: incoming timestamp.
 * in_duration: incoming duration.
 * in_offset: incoming offset (frame number).
 * outbuf: outgoing buffer. Different from NULL ONLY if it contains decoded data.
 * ret: Return flow.
 *
 * Returns: number of bytes used in decoding. The check for successful decode is
 *   outbuf being non-NULL.
 */
static gint
gst_ffmpegdec_video_frame (GstFFMpegDec * ffmpegdec,
    guint8 * data, guint size,
    const GstTSInfo * dec_info, GstBuffer ** outbuf, GstFlowReturn * ret)
{
  gint len = -1;
  gint have_data;
  gboolean iskeyframe;
  gboolean mode_switch;
  gboolean decode;
  gint skip_frame = AVDISCARD_DEFAULT;
  GstClockTime out_timestamp, out_duration, out_pts;
  gint64 out_offset;
  const GstTSInfo *out_info;
  AVPacket packet;

  *ret = GST_FLOW_OK;
  *outbuf = NULL;

  ffmpegdec->context->opaque = ffmpegdec;

  /* in case we skip frames */
  ffmpegdec->picture->pict_type = -1;

  /* run QoS code, we don't stop decoding the frame when we are late because
   * else we might skip a reference frame */
  decode = gst_ffmpegdec_do_qos (ffmpegdec, dec_info->timestamp, &mode_switch);

  if (ffmpegdec->is_realvideo && data != NULL) {
    gint slice_count;
    gint i;

    /* setup the slice table for realvideo */
    if (ffmpegdec->context->slice_offset == NULL)
      ffmpegdec->context->slice_offset = g_malloc (sizeof (guint32) * 1000);

    slice_count = (*data++) + 1;
    ffmpegdec->context->slice_count = slice_count;

    for (i = 0; i < slice_count; i++) {
      data += 4;
      ffmpegdec->context->slice_offset[i] = GST_READ_UINT32_LE (data);
      data += 4;
    }
  }

  if (!decode) {
    /* no decoding needed, save previous skip_frame value and brutely skip
     * decoding everything */
    skip_frame = ffmpegdec->context->skip_frame;
    ffmpegdec->context->skip_frame = AVDISCARD_NONREF;
  }

  /* save reference to the timing info */
  ffmpegdec->context->reordered_opaque = (gint64) dec_info->idx;
  ffmpegdec->picture->reordered_opaque = (gint64) dec_info->idx;

  GST_DEBUG_OBJECT (ffmpegdec, "stored opaque values idx %d", dec_info->idx);

  /* now decode the frame */
  gst_avpacket_init (&packet, data, size);
  len = avcodec_decode_video2 (ffmpegdec->context,
      ffmpegdec->picture, &have_data, &packet);

  /* restore previous state */
  if (!decode)
    ffmpegdec->context->skip_frame = skip_frame;

  GST_DEBUG_OBJECT (ffmpegdec, "after decode: len %d, have_data %d",
      len, have_data);

  /* when we are in skip_frame mode, don't complain when ffmpeg returned
   * no data because we told it to skip stuff. */
  if (len < 0 && (mode_switch || ffmpegdec->context->skip_frame))
    len = 0;

  if (len > 0 && have_data <= 0 && (mode_switch
          || ffmpegdec->context->skip_frame)) {
    /* we consumed some bytes but nothing decoded and we are skipping frames,
     * disable the interpollation of DTS timestamps */
    ffmpegdec->last_out = -1;
  }

  /* no data, we're done */
  if (len < 0 || have_data <= 0)
    goto beach;

  /* get the output picture timing info again */
  out_info = gst_ts_info_get (ffmpegdec, ffmpegdec->picture->reordered_opaque);
  out_pts = out_info->timestamp;
  out_duration = out_info->duration;
  out_offset = out_info->offset;

  GST_DEBUG_OBJECT (ffmpegdec,
      "pts %" G_GUINT64_FORMAT " duration %" G_GUINT64_FORMAT " offset %"
      G_GINT64_FORMAT, out_pts, out_duration, out_offset);
  GST_DEBUG_OBJECT (ffmpegdec, "picture: pts %" G_GUINT64_FORMAT,
      (guint64) ffmpegdec->picture->pts);
  GST_DEBUG_OBJECT (ffmpegdec, "picture: num %d",
      ffmpegdec->picture->coded_picture_number);
  GST_DEBUG_OBJECT (ffmpegdec, "picture: ref %d",
      ffmpegdec->picture->reference);
  GST_DEBUG_OBJECT (ffmpegdec, "picture: display %d",
      ffmpegdec->picture->display_picture_number);
  GST_DEBUG_OBJECT (ffmpegdec, "picture: opaque %p",
      ffmpegdec->picture->opaque);
  GST_DEBUG_OBJECT (ffmpegdec, "picture: reordered opaque %" G_GUINT64_FORMAT,
      (guint64) ffmpegdec->picture->reordered_opaque);
  GST_DEBUG_OBJECT (ffmpegdec, "repeat_pict:%d",
      ffmpegdec->picture->repeat_pict);
  GST_DEBUG_OBJECT (ffmpegdec, "interlaced_frame:%d",
      ffmpegdec->picture->interlaced_frame);

  if (G_UNLIKELY (ffmpegdec->picture->interlaced_frame !=
          ffmpegdec->ctx_interlaced)) {
    GST_WARNING ("Change in interlacing ! picture:%d, recorded:%d",
        ffmpegdec->picture->interlaced_frame, ffmpegdec->ctx_interlaced);
    ffmpegdec->ctx_interlaced = ffmpegdec->picture->interlaced_frame;
    gst_ffmpegdec_video_negotiate (ffmpegdec, TRUE);
  }
#if 0
  /* Whether a frame is interlaced or not is unknown at the time of
     buffer allocation, so caps on the buffer in opaque will have
     the previous frame's interlaced flag set. So if interlacedness
     has changed since allocation, we update the buffer (if any)
     caps now with the correct interlaced flag. */
  if (ffmpegdec->picture->opaque != NULL) {
    GstBuffer *buffer = ffmpegdec->picture->opaque;
    if (GST_BUFFER_CAPS (buffer) && GST_PAD_CAPS (ffmpegdec->srcpad)) {
      GstStructure *s = gst_caps_get_structure (GST_BUFFER_CAPS (buffer), 0);
      gboolean interlaced;
      gboolean found = gst_structure_get_boolean (s, "interlaced", &interlaced);
      if (!found || (! !interlaced != ! !ffmpegdec->format.video.interlaced)) {
        GST_DEBUG_OBJECT (ffmpegdec,
            "Buffer interlacing does not match pad, updating");
        buffer = gst_buffer_make_metadata_writable (buffer);
        gst_buffer_set_caps (buffer, GST_PAD_CAPS (ffmpegdec->srcpad));
        ffmpegdec->picture->opaque = buffer;
      }
    }
  }
#endif

  /* check if we are dealing with a keyframe here, this will also check if we
   * are dealing with B frames. */
  iskeyframe = check_keyframe (ffmpegdec);

  /* check that the timestamps go upwards */
  if (ffmpegdec->last_out != -1 && ffmpegdec->last_out > out_pts) {
    /* timestamps go backwards, this means frames were reordered and we must
     * be dealing with DTS as the buffer timestamps */
    if (!ffmpegdec->reordered_out) {
      GST_DEBUG_OBJECT (ffmpegdec, "detected reordered out timestamps");
      ffmpegdec->reordered_out = TRUE;
    }
    if (ffmpegdec->reordered_in) {
      /* we reset the input reordering here because we want to recover from an
       * occasionally wrong reordered input timestamp */
      GST_DEBUG_OBJECT (ffmpegdec, "assuming DTS input timestamps");
      ffmpegdec->reordered_in = FALSE;
    }
  }

  if (out_pts == 0 && out_pts == ffmpegdec->last_out) {
    GST_LOG_OBJECT (ffmpegdec, "ffmpeg returns 0 timestamps, ignoring");
    /* some codecs only output 0 timestamps, when that happens, make us select an
     * output timestamp based on the input timestamp. We do this by making the
     * ffmpeg timestamp and the interpollated next timestamp invalid. */
    out_pts = -1;
    ffmpegdec->next_out = -1;
  } else
    ffmpegdec->last_out = out_pts;

  /* we assume DTS as input timestamps unless we see reordered input
   * timestamps */
  if (!ffmpegdec->reordered_in && ffmpegdec->reordered_out) {
    /* PTS and DTS are the same for keyframes */
    if (!iskeyframe && ffmpegdec->next_out != -1) {
      /* interpolate all timestamps except for keyframes, FIXME, this is
       * wrong when QoS is active. */
      GST_DEBUG_OBJECT (ffmpegdec, "interpolate timestamps");
      out_pts = -1;
      out_offset = -1;
    }
  }

  /* when we're waiting for a keyframe, see if we have one or drop the current
   * non-keyframe */
  if (G_UNLIKELY (ffmpegdec->waiting_for_key)) {
    if (G_LIKELY (!iskeyframe))
      goto drop_non_keyframe;

    /* we have a keyframe, we can stop waiting for one */
    ffmpegdec->waiting_for_key = FALSE;
  }

  /* get a handle to the output buffer */
  *ret = get_output_buffer (ffmpegdec, outbuf);
  if (G_UNLIKELY (*ret != GST_FLOW_OK))
    goto no_output;

  /*
   * Timestamps:
   *
   *  1) Copy picture timestamp if valid
   *  2) else interpolate from previous output timestamp
   *  3) else copy input timestamp
   */
  out_timestamp = -1;
  if (out_pts != -1) {
    /* Get (interpolated) timestamp from FFMPEG */
    out_timestamp = (GstClockTime) out_pts;
    GST_LOG_OBJECT (ffmpegdec, "using timestamp %" GST_TIME_FORMAT
        " returned by ffmpeg", GST_TIME_ARGS (out_timestamp));
  }
  if (!GST_CLOCK_TIME_IS_VALID (out_timestamp) && ffmpegdec->next_out != -1) {
    out_timestamp = ffmpegdec->next_out;
    GST_LOG_OBJECT (ffmpegdec, "using next timestamp %" GST_TIME_FORMAT,
        GST_TIME_ARGS (out_timestamp));
  }
  if (!GST_CLOCK_TIME_IS_VALID (out_timestamp)) {
    out_timestamp = dec_info->timestamp;
    GST_LOG_OBJECT (ffmpegdec, "using in timestamp %" GST_TIME_FORMAT,
        GST_TIME_ARGS (out_timestamp));
  }
  GST_BUFFER_TIMESTAMP (*outbuf) = out_timestamp;

  /*
   * Offset:
   *  0) Use stored input offset (from opaque)
   *  1) Use value converted from timestamp if valid
   *  2) Use input offset if valid
   */
  if (out_offset != GST_BUFFER_OFFSET_NONE) {
    /* out_offset already contains the offset from ts_info */
    GST_LOG_OBJECT (ffmpegdec, "Using offset returned by ffmpeg");
  } else if (out_timestamp != GST_CLOCK_TIME_NONE) {
    GST_LOG_OBJECT (ffmpegdec, "Using offset converted from timestamp");
    /* FIXME, we should really remove this as it's not nice at all to do
     * upstream queries for each frame to get the frame offset. We also can't
     * really remove this because it is the only way of setting frame offsets
     * on outgoing buffers. We should have metadata so that the upstream peer
     * can set a frame number on the encoded data. */
    gst_pad_peer_query_convert (ffmpegdec->sinkpad,
        GST_FORMAT_TIME, out_timestamp, GST_FORMAT_DEFAULT, &out_offset);
  } else if (dec_info->offset != GST_BUFFER_OFFSET_NONE) {
    /* FIXME, the input offset is input media specific and might not
     * be the same for the output media. (byte offset as input, frame number
     * as output, for example) */
    GST_LOG_OBJECT (ffmpegdec, "using in_offset %" G_GINT64_FORMAT,
        dec_info->offset);
    out_offset = dec_info->offset;
  } else {
    GST_LOG_OBJECT (ffmpegdec, "no valid offset found");
    out_offset = GST_BUFFER_OFFSET_NONE;
  }
  GST_BUFFER_OFFSET (*outbuf) = out_offset;

  /*
   * Duration:
   *
   *  1) Use reordered input duration if valid
   *  2) Else use input duration
   *  3) else use input framerate
   *  4) else use ffmpeg framerate
   */
  if (GST_CLOCK_TIME_IS_VALID (out_duration)) {
    /* We have a valid (reordered) duration */
    GST_LOG_OBJECT (ffmpegdec, "Using duration returned by ffmpeg");
  } else if (GST_CLOCK_TIME_IS_VALID (dec_info->duration)) {
    GST_LOG_OBJECT (ffmpegdec, "using in_duration");
    out_duration = dec_info->duration;
  } else if (GST_CLOCK_TIME_IS_VALID (ffmpegdec->last_diff)) {
    GST_LOG_OBJECT (ffmpegdec, "using last-diff");
    out_duration = ffmpegdec->last_diff;
  } else {
    /* if we have an input framerate, use that */
    if (ffmpegdec->out_info.fps_n != -1 &&
        (ffmpegdec->out_info.fps_n != 1000 && ffmpegdec->out_info.fps_d != 1)) {
      GST_LOG_OBJECT (ffmpegdec, "using input framerate for duration");
      out_duration = gst_util_uint64_scale_int (GST_SECOND,
          ffmpegdec->out_info.fps_d, ffmpegdec->out_info.fps_n);
    } else {
      /* don't try to use the decoder's framerate when it seems a bit abnormal,
       * which we assume when den >= 1000... */
      if (ffmpegdec->context->time_base.num != 0 &&
          (ffmpegdec->context->time_base.den > 0 &&
              ffmpegdec->context->time_base.den < 1000)) {
        GST_LOG_OBJECT (ffmpegdec, "using decoder's framerate for duration");
        out_duration = gst_util_uint64_scale_int (GST_SECOND,
            ffmpegdec->context->time_base.num *
            ffmpegdec->context->ticks_per_frame,
            ffmpegdec->context->time_base.den);
      } else {
        GST_LOG_OBJECT (ffmpegdec, "no valid duration found");
      }
    }
  }

  /* Take repeat_pict into account */
  if (GST_CLOCK_TIME_IS_VALID (out_duration)) {
    out_duration += out_duration * ffmpegdec->picture->repeat_pict / 2;
  }
  GST_BUFFER_DURATION (*outbuf) = out_duration;

  if (out_timestamp != -1 && out_duration != -1 && out_duration != 0)
    ffmpegdec->next_out = out_timestamp + out_duration;
  else
    ffmpegdec->next_out = -1;

  /* palette is not part of raw video frame in gst and the size
   * of the outgoing buffer needs to be adjusted accordingly */
  if (ffmpegdec->context->palctrl != NULL) {

    gst_buffer_resize (*outbuf, 0,
        gst_buffer_get_size (*outbuf) - AVPALETTE_SIZE);
  }

  /* now see if we need to clip the buffer against the segment boundaries. */
  if (G_UNLIKELY (!clip_video_buffer (ffmpegdec, *outbuf, out_timestamp,
              out_duration)))
    goto clipped;

  /* mark as keyframe or delta unit */
  if (!iskeyframe)
    GST_BUFFER_FLAG_SET (*outbuf, GST_BUFFER_FLAG_DELTA_UNIT);

  if (ffmpegdec->picture->top_field_first)
    GST_BUFFER_FLAG_SET (*outbuf, GST_VIDEO_BUFFER_FLAG_TFF);


beach:
  GST_DEBUG_OBJECT (ffmpegdec, "return flow %d, out %p, len %d",
      *ret, *outbuf, len);
  return len;

  /* special cases */
drop_non_keyframe:
  {
    GST_WARNING_OBJECT (ffmpegdec, "Dropping non-keyframe (seek/init)");
    goto beach;
  }
no_output:
  {
    GST_DEBUG_OBJECT (ffmpegdec, "no output buffer");
    len = -1;
    goto beach;
  }
clipped:
  {
    GST_DEBUG_OBJECT (ffmpegdec, "buffer clipped");
    gst_buffer_unref (*outbuf);
    *outbuf = NULL;
    goto beach;
  }
}

/* returns TRUE if buffer is within segment, else FALSE.
 * if Buffer is on segment border, it's timestamp and duration will be clipped */
static gboolean
clip_audio_buffer (GstFFMpegDec * dec, GstBuffer * buf, GstClockTime in_ts,
    GstClockTime in_dur)
{
  GstClockTime stop;
  gint64 diff;
  guint64 ctime, cstop;
  gboolean res = TRUE;
  gsize size, offset;

  size = gst_buffer_get_size (buf);
  offset = 0;

  GST_LOG_OBJECT (dec,
      "timestamp:%" GST_TIME_FORMAT ", duration:%" GST_TIME_FORMAT
      ", size %" G_GSIZE_FORMAT, GST_TIME_ARGS (in_ts), GST_TIME_ARGS (in_dur),
      size);

  /* can't clip without TIME segment */
  if (G_UNLIKELY (dec->segment.format != GST_FORMAT_TIME))
    goto beach;

  /* we need a start time */
  if (G_UNLIKELY (!GST_CLOCK_TIME_IS_VALID (in_ts)))
    goto beach;

  /* trust duration */
  stop = in_ts + in_dur;

  res = gst_segment_clip (&dec->segment, GST_FORMAT_TIME, in_ts, stop, &ctime,
      &cstop);
  if (G_UNLIKELY (!res))
    goto out_of_segment;

  /* see if some clipping happened */
  if (G_UNLIKELY ((diff = ctime - in_ts) > 0)) {
    /* bring clipped time to bytes */
    diff =
        gst_util_uint64_scale_int (diff, dec->format.audio.samplerate,
        GST_SECOND) * (dec->format.audio.depth * dec->format.audio.channels);

    GST_DEBUG_OBJECT (dec, "clipping start to %" GST_TIME_FORMAT " %"
        G_GINT64_FORMAT " bytes", GST_TIME_ARGS (ctime), diff);

    offset += diff;
    size -= diff;
  }
  if (G_UNLIKELY ((diff = stop - cstop) > 0)) {
    /* bring clipped time to bytes */
    diff =
        gst_util_uint64_scale_int (diff, dec->format.audio.samplerate,
        GST_SECOND) * (dec->format.audio.depth * dec->format.audio.channels);

    GST_DEBUG_OBJECT (dec, "clipping stop to %" GST_TIME_FORMAT " %"
        G_GINT64_FORMAT " bytes", GST_TIME_ARGS (cstop), diff);

    size -= diff;
  }
  gst_buffer_resize (buf, offset, size);
  GST_BUFFER_TIMESTAMP (buf) = ctime;
  GST_BUFFER_DURATION (buf) = cstop - ctime;

beach:
  GST_LOG_OBJECT (dec, "%sdropping", (res ? "not " : ""));
  return res;

  /* ERRORS */
out_of_segment:
  {
    GST_LOG_OBJECT (dec, "out of segment");
    goto beach;
  }
}

static gint
gst_ffmpegdec_audio_frame (GstFFMpegDec * ffmpegdec,
    AVCodec * in_plugin, guint8 * data, guint size,
    const GstTSInfo * dec_info, GstBuffer ** outbuf, GstFlowReturn * ret)
{
  gint len = -1;
  gint have_data = AVCODEC_MAX_AUDIO_FRAME_SIZE;
  GstClockTime out_timestamp, out_duration;
  gint64 out_offset;
  int16_t *odata;
  AVPacket packet;

  GST_DEBUG_OBJECT (ffmpegdec,
      "size:%d, offset:%" G_GINT64_FORMAT ", ts:%" GST_TIME_FORMAT ", dur:%"
      GST_TIME_FORMAT ", ffmpegdec->next_out:%" GST_TIME_FORMAT, size,
      dec_info->offset, GST_TIME_ARGS (dec_info->timestamp),
      GST_TIME_ARGS (dec_info->duration), GST_TIME_ARGS (ffmpegdec->next_out));

  *outbuf = new_aligned_buffer (AVCODEC_MAX_AUDIO_FRAME_SIZE);

  odata = gst_buffer_map (*outbuf, NULL, NULL, GST_MAP_WRITE);

  gst_avpacket_init (&packet, data, size);
  len = avcodec_decode_audio3 (ffmpegdec->context, odata, &have_data, &packet);

  GST_DEBUG_OBJECT (ffmpegdec,
      "Decode audio: len=%d, have_data=%d", len, have_data);

  if (len >= 0 && have_data > 0) {
    GstAudioFormat fmt;

    /* Buffer size */
    gst_buffer_unmap (*outbuf, odata, have_data);

    GST_DEBUG_OBJECT (ffmpegdec, "Creating output buffer");
    if (!gst_ffmpegdec_audio_negotiate (ffmpegdec, FALSE)) {
      gst_buffer_unref (*outbuf);
      *outbuf = NULL;
      len = -1;
      goto beach;
    }

    /*
     * Timestamps:
     *
     *  1) Copy input timestamp if valid
     *  2) else interpolate from previous input timestamp
     */
    /* always take timestamps from the input buffer if any */
    if (GST_CLOCK_TIME_IS_VALID (dec_info->timestamp)) {
      out_timestamp = dec_info->timestamp;
    } else {
      out_timestamp = ffmpegdec->next_out;
    }

    /*
     * Duration:
     *
     *  1) calculate based on number of samples
     */
    out_duration = gst_util_uint64_scale (have_data, GST_SECOND,
        ffmpegdec->format.audio.depth * ffmpegdec->format.audio.channels *
        ffmpegdec->format.audio.samplerate);

    /* offset:
     *
     * Just copy
     */
    out_offset = dec_info->offset;

    GST_DEBUG_OBJECT (ffmpegdec,
        "Buffer created. Size:%d , timestamp:%" GST_TIME_FORMAT " , duration:%"
        GST_TIME_FORMAT, have_data,
        GST_TIME_ARGS (out_timestamp), GST_TIME_ARGS (out_duration));

    GST_BUFFER_TIMESTAMP (*outbuf) = out_timestamp;
    GST_BUFFER_DURATION (*outbuf) = out_duration;
    GST_BUFFER_OFFSET (*outbuf) = out_offset;

    /* the next timestamp we'll use when interpolating */
    if (GST_CLOCK_TIME_IS_VALID (out_timestamp))
      ffmpegdec->next_out = out_timestamp + out_duration;

    /* now see if we need to clip the buffer against the segment boundaries. */
    if (G_UNLIKELY (!clip_audio_buffer (ffmpegdec, *outbuf, out_timestamp,
                out_duration)))
      goto clipped;


    /* Reorder channels to the GStreamer channel order */
    /* Only the width really matters here... and it's stored as depth */
    fmt =
        gst_audio_format_build_integer (TRUE, G_BYTE_ORDER,
        ffmpegdec->format.audio.depth * 8, ffmpegdec->format.audio.depth * 8);

    gst_audio_buffer_reorder_channels (*outbuf, fmt,
        ffmpegdec->format.audio.channels,
        ffmpegdec->format.audio.ffmpeg_layout,
        ffmpegdec->format.audio.gst_layout);
  } else {
    gst_buffer_unmap (*outbuf, odata, 0);
    gst_buffer_unref (*outbuf);
    *outbuf = NULL;
  }

  /* If we don't error out after the first failed read with the AAC decoder,
   * we must *not* carry on pushing data, else we'll cause segfaults... */
  if (len == -1 && (in_plugin->id == CODEC_ID_AAC
          || in_plugin->id == CODEC_ID_AAC_LATM)) {
    GST_ELEMENT_ERROR (ffmpegdec, STREAM, DECODE, (NULL),
        ("Decoding of AAC stream by FFMPEG failed."));
    *ret = GST_FLOW_ERROR;
  }

beach:
  GST_DEBUG_OBJECT (ffmpegdec, "return flow %d, out %p, len %d",
      *ret, *outbuf, len);
  return len;

  /* ERRORS */
clipped:
  {
    GST_DEBUG_OBJECT (ffmpegdec, "buffer clipped");
    gst_buffer_unref (*outbuf);
    *outbuf = NULL;
    goto beach;
  }
}

/* gst_ffmpegdec_frame:
 * ffmpegdec:
 * data: pointer to the data to decode
 * size: size of data in bytes
 * got_data: 0 if no data was decoded, != 0 otherwise.
 * in_time: timestamp of data
 * in_duration: duration of data
 * ret: GstFlowReturn to return in the chain function
 *
 * Decode the given frame and pushes it downstream.
 *
 * Returns: Number of bytes used in decoding, -1 on error/failure.
 */

static gint
gst_ffmpegdec_frame (GstFFMpegDec * ffmpegdec,
    guint8 * data, guint size, gint * got_data, const GstTSInfo * dec_info,
    GstFlowReturn * ret)
{
  GstFFMpegDecClass *oclass;
  GstBuffer *outbuf = NULL;
  gint have_data = 0, len = 0;

  if (G_UNLIKELY (ffmpegdec->context->codec == NULL))
    goto no_codec;

  GST_LOG_OBJECT (ffmpegdec, "data:%p, size:%d, id:%d", data, size,
      dec_info->idx);

  *ret = GST_FLOW_OK;
  ffmpegdec->context->frame_number++;

  oclass = (GstFFMpegDecClass *) (G_OBJECT_GET_CLASS (ffmpegdec));

  switch (oclass->in_plugin->type) {
    case AVMEDIA_TYPE_VIDEO:
      len =
          gst_ffmpegdec_video_frame (ffmpegdec, data, size, dec_info, &outbuf,
          ret);
      break;
    case AVMEDIA_TYPE_AUDIO:
      len =
          gst_ffmpegdec_audio_frame (ffmpegdec, oclass->in_plugin, data, size,
          dec_info, &outbuf, ret);

      /* if we did not get an output buffer and we have a pending discont, don't
       * clear the input timestamps, we will put them on the next buffer because
       * else we might create the first buffer with a very big timestamp gap. */
      if (outbuf == NULL && ffmpegdec->discont) {
        GST_DEBUG_OBJECT (ffmpegdec, "no buffer but keeping timestamp");
        ffmpegdec->clear_ts = FALSE;
      }
      break;
    default:
      GST_ERROR_OBJECT (ffmpegdec, "Asked to decode non-audio/video frame !");
      g_assert_not_reached ();
      break;
  }

  if (outbuf)
    have_data = 1;

  if (len < 0 || have_data < 0) {
    GST_WARNING_OBJECT (ffmpegdec,
        "ffdec_%s: decoding error (len: %d, have_data: %d)",
        oclass->in_plugin->name, len, have_data);
    *got_data = 0;
    goto beach;
  } else if (len == 0 && have_data == 0) {
    *got_data = 0;
    goto beach;
  } else {
    /* this is where I lost my last clue on ffmpeg... */
    *got_data = 1;
  }

  if (outbuf) {
    GST_LOG_OBJECT (ffmpegdec,
        "Decoded data, now pushing buffer %p with offset %" G_GINT64_FORMAT
        ", timestamp %" GST_TIME_FORMAT " and duration %" GST_TIME_FORMAT,
        outbuf, GST_BUFFER_OFFSET (outbuf),
        GST_TIME_ARGS (GST_BUFFER_TIMESTAMP (outbuf)),
        GST_TIME_ARGS (GST_BUFFER_DURATION (outbuf)));

    /* mark pending discont */
    if (ffmpegdec->discont) {
      GST_BUFFER_FLAG_SET (outbuf, GST_BUFFER_FLAG_DISCONT);
      ffmpegdec->discont = FALSE;
    }
    if (ffmpegdec->segment.rate > 0.0) {
      /* and off we go */
      *ret = gst_pad_push (ffmpegdec->srcpad, outbuf);
    } else {
      /* reverse playback, queue frame till later when we get a discont. */
      GST_DEBUG_OBJECT (ffmpegdec, "queued frame");
      ffmpegdec->queued = g_list_prepend (ffmpegdec->queued, outbuf);
      *ret = GST_FLOW_OK;
    }
  } else {
    GST_DEBUG_OBJECT (ffmpegdec, "We didn't get a decoded buffer");
  }

beach:
  return len;

  /* ERRORS */
no_codec:
  {
    GST_ERROR_OBJECT (ffmpegdec, "no codec context");
    return -1;
  }
}

static void
gst_ffmpegdec_drain (GstFFMpegDec * ffmpegdec)
{
  GstFFMpegDecClass *oclass;

  oclass = (GstFFMpegDecClass *) (G_OBJECT_GET_CLASS (ffmpegdec));

  if (oclass->in_plugin->capabilities & CODEC_CAP_DELAY) {
    gint have_data, len, try = 0;

    GST_LOG_OBJECT (ffmpegdec,
        "codec has delay capabilities, calling until ffmpeg has drained everything");

    do {
      GstFlowReturn ret;

      len =
          gst_ffmpegdec_frame (ffmpegdec, NULL, 0, &have_data, &ts_info_none,
          &ret);
      if (len < 0 || have_data == 0)
        break;
    } while (try++ < 10);
  }
  if (ffmpegdec->segment.rate < 0.0) {
    /* if we have some queued frames for reverse playback, flush them now */
    flush_queued (ffmpegdec);
  }
}

static void
gst_ffmpegdec_flush_pcache (GstFFMpegDec * ffmpegdec)
{
  if (ffmpegdec->pctx) {
    gint size, bsize;
    guint8 *data;
    guint8 bdata[FF_INPUT_BUFFER_PADDING_SIZE];

    bsize = FF_INPUT_BUFFER_PADDING_SIZE;
    memset (bdata, 0, bsize);

    /* parse some dummy data to work around some ffmpeg weirdness where it keeps
     * the previous pts around */
    av_parser_parse2 (ffmpegdec->pctx, ffmpegdec->context,
        &data, &size, bdata, bsize, -1, -1, -1);
    ffmpegdec->pctx->pts = -1;
    ffmpegdec->pctx->dts = -1;
  }

  if (ffmpegdec->pcache) {
    gst_buffer_unref (ffmpegdec->pcache);
    ffmpegdec->pcache = NULL;
  }
}

static gboolean
gst_ffmpegdec_sink_event (GstPad * pad, GstObject * parent, GstEvent * event)
{
  GstFFMpegDec *ffmpegdec;
  gboolean ret = FALSE;

  ffmpegdec = (GstFFMpegDec *) parent;

  GST_DEBUG_OBJECT (ffmpegdec, "Handling %s event",
      GST_EVENT_TYPE_NAME (event));

  switch (GST_EVENT_TYPE (event)) {
    case GST_EVENT_EOS:
    {
      gst_ffmpegdec_drain (ffmpegdec);
      break;
    }
    case GST_EVENT_FLUSH_STOP:
    {
      if (ffmpegdec->opened) {
        avcodec_flush_buffers (ffmpegdec->context);
      }
      gst_ffmpegdec_reset_ts (ffmpegdec);
      gst_ffmpegdec_reset_qos (ffmpegdec);
      gst_ffmpegdec_flush_pcache (ffmpegdec);
      ffmpegdec->waiting_for_key = TRUE;
      gst_segment_init (&ffmpegdec->segment, GST_FORMAT_TIME);
      clear_queued (ffmpegdec);
      break;
    }
    case GST_EVENT_CAPS:
    {
      GstCaps *caps;

      gst_event_parse_caps (event, &caps);

      ret = gst_ffmpegdec_setcaps (ffmpegdec, caps);

      gst_event_unref (event);
      goto done;
    }
    case GST_EVENT_SEGMENT:
    {
      GstSegment segment;

      gst_event_copy_segment (event, &segment);

      switch (segment.format) {
        case GST_FORMAT_TIME:
          /* fine, our native segment format */
          break;
        case GST_FORMAT_BYTES:
        {
          gint bit_rate;

          bit_rate = ffmpegdec->context->bit_rate;

          /* convert to time or fail */
          if (!bit_rate)
            goto no_bitrate;

          GST_DEBUG_OBJECT (ffmpegdec, "bitrate: %d", bit_rate);

          /* convert values to TIME */
          if (segment.start != -1)
            segment.start =
                gst_util_uint64_scale_int (segment.start, GST_SECOND, bit_rate);
          if (segment.stop != -1)
            segment.stop =
                gst_util_uint64_scale_int (segment.stop, GST_SECOND, bit_rate);
          if (segment.time != -1)
            segment.time =
                gst_util_uint64_scale_int (segment.time, GST_SECOND, bit_rate);

          /* unref old event */
          gst_event_unref (event);

          /* create new converted time segment */
          segment.format = GST_FORMAT_TIME;
          /* FIXME, bitrate is not good enough too find a good stop, let's
           * hope start and time were 0... meh. */
          segment.stop = -1;
          event = gst_event_new_segment (&segment);
          break;
        }
        default:
          /* invalid format */
          goto invalid_format;
      }

      /* drain pending frames before trying to use the new segment, queued
       * buffers belonged to the previous segment. */
      if (ffmpegdec->context->codec)
        gst_ffmpegdec_drain (ffmpegdec);

      GST_DEBUG_OBJECT (ffmpegdec, "SEGMENT in time %" GST_SEGMENT_FORMAT,
          &segment);

      /* and store the values */
      gst_segment_copy_into (&segment, &ffmpegdec->segment);
      break;
    }
    default:
      break;
  }

  /* and push segment downstream */
  ret = gst_pad_push_event (ffmpegdec->srcpad, event);

done:

  return ret;

  /* ERRORS */
no_bitrate:
  {
    GST_WARNING_OBJECT (ffmpegdec, "no bitrate to convert BYTES to TIME");
    gst_event_unref (event);
    goto done;
  }
invalid_format:
  {
    GST_WARNING_OBJECT (ffmpegdec, "unknown format received in NEWSEGMENT");
    gst_event_unref (event);
    goto done;
  }
}

static GstFlowReturn
gst_ffmpegdec_chain (GstPad * pad, GstObject * parent, GstBuffer * inbuf)
{
  GstFFMpegDec *ffmpegdec;
  GstFFMpegDecClass *oclass;
  guint8 *data, *bdata;
  guint8 *odata;
  gsize osize;
  gint size, bsize, len, have_data;
  GstFlowReturn ret = GST_FLOW_OK;
  GstClockTime in_timestamp;
  GstClockTime in_duration;
  gboolean discont;
  gint64 in_offset;
  const GstTSInfo *in_info;
  const GstTSInfo *dec_info;

  ffmpegdec = (GstFFMpegDec *) parent;

  if (G_UNLIKELY (!ffmpegdec->opened))
    goto not_negotiated;

  discont = GST_BUFFER_IS_DISCONT (inbuf);

  /* The discont flags marks a buffer that is not continuous with the previous
   * buffer. This means we need to clear whatever data we currently have. We
   * currently also wait for a new keyframe, which might be suboptimal in the
   * case of a network error, better show the errors than to drop all data.. */
  if (G_UNLIKELY (discont)) {
    GST_DEBUG_OBJECT (ffmpegdec, "received DISCONT");
    /* drain what we have queued */
    gst_ffmpegdec_drain (ffmpegdec);
    gst_ffmpegdec_flush_pcache (ffmpegdec);
    avcodec_flush_buffers (ffmpegdec->context);
    ffmpegdec->discont = TRUE;
    gst_ffmpegdec_reset_ts (ffmpegdec);
  }
  /* by default we clear the input timestamp after decoding each frame so that
   * interpollation can work. */
  ffmpegdec->clear_ts = TRUE;

  oclass = (GstFFMpegDecClass *) (G_OBJECT_GET_CLASS (ffmpegdec));

  /* do early keyframe check pretty bad to rely on the keyframe flag in the
   * source for this as it might not even be parsed (UDP/file/..).  */
  if (G_UNLIKELY (ffmpegdec->waiting_for_key)) {
    GST_DEBUG_OBJECT (ffmpegdec, "waiting for keyframe");
    if (GST_BUFFER_FLAG_IS_SET (inbuf, GST_BUFFER_FLAG_DELTA_UNIT) &&
        oclass->in_plugin->type != AVMEDIA_TYPE_AUDIO)
      goto skip_keyframe;

    GST_DEBUG_OBJECT (ffmpegdec, "got keyframe");
    ffmpegdec->waiting_for_key = FALSE;
  }
  /* parse cache joining. If there is cached data */
  if (ffmpegdec->pcache) {
    /* join with previous data */
    GST_LOG_OBJECT (ffmpegdec, "join parse cache");
    inbuf = gst_buffer_join (ffmpegdec->pcache, inbuf);
    /* no more cached data, we assume we can consume the complete cache */
    ffmpegdec->pcache = NULL;
  }

  in_timestamp = GST_BUFFER_TIMESTAMP (inbuf);
  in_duration = GST_BUFFER_DURATION (inbuf);
  in_offset = GST_BUFFER_OFFSET (inbuf);

  /* get handle to timestamp info, we can pass this around to ffmpeg */
  in_info = gst_ts_info_store (ffmpegdec, in_timestamp, in_duration, in_offset);

  if (in_timestamp != -1) {
    /* check for increasing timestamps if they are jumping backwards, we
     * probably are dealing with PTS as timestamps */
    if (!ffmpegdec->reordered_in && ffmpegdec->last_in != -1) {
      if (in_timestamp < ffmpegdec->last_in) {
        GST_LOG_OBJECT (ffmpegdec, "detected reordered input timestamps");
        ffmpegdec->reordered_in = TRUE;
        ffmpegdec->last_diff = GST_CLOCK_TIME_NONE;
      } else if (in_timestamp > ffmpegdec->last_in) {
        GstClockTime diff;
        /* keep track of timestamp diff to estimate duration */
        diff = in_timestamp - ffmpegdec->last_in;
        /* need to scale with amount of frames in the interval */
        if (ffmpegdec->last_frames)
          diff /= ffmpegdec->last_frames;

        GST_LOG_OBJECT (ffmpegdec, "estimated duration %" GST_TIME_FORMAT " %u",
            GST_TIME_ARGS (diff), ffmpegdec->last_frames);

        ffmpegdec->last_diff = diff;
      }
    }
    ffmpegdec->last_in = in_timestamp;
    ffmpegdec->last_frames = 0;
  }

  /* workarounds, functions write to buffers:
   *  libavcodec/svq1.c:svq1_decode_frame writes to the given buffer.
   *  libavcodec/svq3.c:svq3_decode_slice_header too.
   * ffmpeg devs know about it and will fix it (they said). */
  if (oclass->in_plugin->id == CODEC_ID_SVQ1 ||
      oclass->in_plugin->id == CODEC_ID_SVQ3) {
    inbuf = gst_buffer_make_writable (inbuf);
  }

  odata = gst_buffer_map (inbuf, &osize, NULL, GST_MAP_READ);

  bdata = odata;
  bsize = osize;

  GST_LOG_OBJECT (ffmpegdec,
      "Received new data of size %u, offset:%" G_GUINT64_FORMAT ", ts:%"
      GST_TIME_FORMAT ", dur:%" GST_TIME_FORMAT ", info %d",
      bsize, in_offset, GST_TIME_ARGS (in_timestamp),
      GST_TIME_ARGS (in_duration), in_info->idx);

  if (ffmpegdec->do_padding) {
    /* add padding */
    if (ffmpegdec->padded_size < bsize + FF_INPUT_BUFFER_PADDING_SIZE) {
      ffmpegdec->padded_size = bsize + FF_INPUT_BUFFER_PADDING_SIZE;
      ffmpegdec->padded = g_realloc (ffmpegdec->padded, ffmpegdec->padded_size);
      GST_LOG_OBJECT (ffmpegdec, "resized padding buffer to %d",
          ffmpegdec->padded_size);
    }
    memcpy (ffmpegdec->padded, bdata, bsize);
    memset (ffmpegdec->padded + bsize, 0, FF_INPUT_BUFFER_PADDING_SIZE);

    bdata = ffmpegdec->padded;
  }

  do {
    guint8 tmp_padding[FF_INPUT_BUFFER_PADDING_SIZE];

    /* parse, if at all possible */
    if (ffmpegdec->pctx) {
      gint res;

      GST_LOG_OBJECT (ffmpegdec,
          "Calling av_parser_parse2 with offset %" G_GINT64_FORMAT ", ts:%"
          GST_TIME_FORMAT " size %d", in_offset, GST_TIME_ARGS (in_timestamp),
          bsize);

      /* feed the parser. We pass the timestamp info so that we can recover all
       * info again later */
      res = av_parser_parse2 (ffmpegdec->pctx, ffmpegdec->context,
          &data, &size, bdata, bsize, in_info->idx, in_info->idx, in_offset);

      GST_LOG_OBJECT (ffmpegdec,
          "parser returned res %d and size %d, id %" G_GINT64_FORMAT, res, size,
          ffmpegdec->pctx->pts);

      /* store pts for decoding */
      if (ffmpegdec->pctx->pts != AV_NOPTS_VALUE && ffmpegdec->pctx->pts != -1)
        dec_info = gst_ts_info_get (ffmpegdec, ffmpegdec->pctx->pts);
      else {
        /* ffmpeg sometimes loses track after a flush, help it by feeding a
         * valid start time */
        ffmpegdec->pctx->pts = in_info->idx;
        ffmpegdec->pctx->dts = in_info->idx;
        dec_info = in_info;
      }

      GST_LOG_OBJECT (ffmpegdec, "consuming %d bytes. id %d", size,
          dec_info->idx);

      if (res) {
        /* there is output, set pointers for next round. */
        bsize -= res;
        bdata += res;
      } else {
        /* Parser did not consume any data, make sure we don't clear the
         * timestamp for the next round */
        ffmpegdec->clear_ts = FALSE;
      }

      /* if there is no output, we must break and wait for more data. also the
       * timestamp in the context is not updated. */
      if (size == 0) {
        if (bsize > 0)
          continue;
        else
          break;
      }
    } else {
      data = bdata;
      size = bsize;

      dec_info = in_info;
    }

    if (ffmpegdec->do_padding) {
      /* add temporary padding */
      memcpy (tmp_padding, data + size, FF_INPUT_BUFFER_PADDING_SIZE);
      memset (data + size, 0, FF_INPUT_BUFFER_PADDING_SIZE);
    }

    /* decode a frame of audio/video now */
    len =
        gst_ffmpegdec_frame (ffmpegdec, data, size, &have_data, dec_info, &ret);

    if (ffmpegdec->do_padding) {
      memcpy (data + size, tmp_padding, FF_INPUT_BUFFER_PADDING_SIZE);
    }

    if (ret != GST_FLOW_OK) {
      GST_LOG_OBJECT (ffmpegdec, "breaking because of flow ret %s",
          gst_flow_get_name (ret));
      /* bad flow retun, make sure we discard all data and exit */
      bsize = 0;
      break;
    }
    if (!ffmpegdec->pctx) {
      if (len == 0 && !have_data) {
        /* nothing was decoded, this could be because no data was available or
         * because we were skipping frames.
         * If we have no context we must exit and wait for more data, we keep the
         * data we tried. */
        GST_LOG_OBJECT (ffmpegdec, "Decoding didn't return any data, breaking");
        break;
      } else if (len < 0) {
        /* a decoding error happened, we must break and try again with next data. */
        GST_LOG_OBJECT (ffmpegdec, "Decoding error, breaking");
        bsize = 0;
        break;
      }
      /* prepare for the next round, for codecs with a context we did this
       * already when using the parser. */
      bsize -= len;
      bdata += len;
    } else {
      if (len == 0) {
        /* nothing was decoded, this could be because no data was available or
         * because we were skipping frames. Since we have a parser we can
         * continue with the next frame */
        GST_LOG_OBJECT (ffmpegdec,
            "Decoding didn't return any data, trying next");
      } else if (len < 0) {
        /* we have a context that will bring us to the next frame */
        GST_LOG_OBJECT (ffmpegdec, "Decoding error, trying next");
      }
    }

    /* make sure we don't use the same old timestamp for the next frame and let
     * the interpollation take care of it. */
    if (ffmpegdec->clear_ts) {
      in_timestamp = GST_CLOCK_TIME_NONE;
      in_duration = GST_CLOCK_TIME_NONE;
      in_offset = GST_BUFFER_OFFSET_NONE;
      in_info = GST_TS_INFO_NONE;
    } else {
      ffmpegdec->clear_ts = TRUE;
    }
    ffmpegdec->last_frames++;

    GST_LOG_OBJECT (ffmpegdec, "Before (while bsize>0).  bsize:%d , bdata:%p",
        bsize, bdata);
  } while (bsize > 0);

  gst_buffer_unmap (inbuf, odata, osize);

  /* keep left-over */
  if (ffmpegdec->pctx && bsize > 0) {
    in_timestamp = GST_BUFFER_TIMESTAMP (inbuf);
    in_offset = GST_BUFFER_OFFSET (inbuf);

    GST_LOG_OBJECT (ffmpegdec,
        "Keeping %d bytes of data with offset %" G_GINT64_FORMAT ", timestamp %"
        GST_TIME_FORMAT, bsize, in_offset, GST_TIME_ARGS (in_timestamp));

    ffmpegdec->pcache = gst_buffer_copy_region (inbuf, GST_BUFFER_COPY_ALL,
        gst_buffer_get_size (inbuf) - bsize, bsize);
    /* we keep timestamp, even though all we really know is that the correct
     * timestamp is not below the one from inbuf */
    GST_BUFFER_TIMESTAMP (ffmpegdec->pcache) = in_timestamp;
    GST_BUFFER_OFFSET (ffmpegdec->pcache) = in_offset;
  } else if (bsize > 0) {
    GST_DEBUG_OBJECT (ffmpegdec, "Dropping %d bytes of data", bsize);
  }
  gst_buffer_unref (inbuf);

  return ret;

  /* ERRORS */
not_negotiated:
  {
    oclass = (GstFFMpegDecClass *) (G_OBJECT_GET_CLASS (ffmpegdec));
    GST_ELEMENT_ERROR (ffmpegdec, CORE, NEGOTIATION, (NULL),
        ("ffdec_%s: input format was not set before data start",
            oclass->in_plugin->name));
    gst_buffer_unref (inbuf);
    return GST_FLOW_NOT_NEGOTIATED;
  }
skip_keyframe:
  {
    GST_DEBUG_OBJECT (ffmpegdec, "skipping non keyframe");
    gst_buffer_unref (inbuf);
    return GST_FLOW_OK;
  }
}

static GstStateChangeReturn
gst_ffmpegdec_change_state (GstElement * element, GstStateChange transition)
{
  GstFFMpegDec *ffmpegdec = (GstFFMpegDec *) element;
  GstStateChangeReturn ret;

  ret = GST_ELEMENT_CLASS (parent_class)->change_state (element, transition);

  switch (transition) {
    case GST_STATE_CHANGE_PAUSED_TO_READY:
      GST_OBJECT_LOCK (ffmpegdec);
      gst_ffmpegdec_close (ffmpegdec);
      GST_OBJECT_UNLOCK (ffmpegdec);
      clear_queued (ffmpegdec);
      g_free (ffmpegdec->padded);
      ffmpegdec->padded = NULL;
      ffmpegdec->padded_size = 0;
      if (ffmpegdec->pool) {
        gst_buffer_pool_set_active (ffmpegdec->pool, FALSE);
        gst_object_unref (ffmpegdec->pool);
      }
      ffmpegdec->pool = NULL;
      break;
    default:
      break;
  }

  return ret;
}

static void
gst_ffmpegdec_set_property (GObject * object,
    guint prop_id, const GValue * value, GParamSpec * pspec)
{
  GstFFMpegDec *ffmpegdec = (GstFFMpegDec *) object;

  switch (prop_id) {
    case PROP_LOWRES:
      ffmpegdec->lowres = ffmpegdec->context->lowres = g_value_get_enum (value);
      break;
    case PROP_SKIPFRAME:
      ffmpegdec->skip_frame = ffmpegdec->context->skip_frame =
          g_value_get_enum (value);
      break;
    case PROP_DIRECT_RENDERING:
      ffmpegdec->direct_rendering = g_value_get_boolean (value);
      break;
    case PROP_DO_PADDING:
      ffmpegdec->do_padding = g_value_get_boolean (value);
      break;
    case PROP_DEBUG_MV:
      ffmpegdec->debug_mv = ffmpegdec->context->debug_mv =
          g_value_get_boolean (value);
      break;
    case PROP_CROP:
      ffmpegdec->crop = g_value_get_boolean (value);
      break;
    case PROP_MAX_THREADS:
      ffmpegdec->max_threads = g_value_get_int (value);
      break;
    default:
      G_OBJECT_WARN_INVALID_PROPERTY_ID (object, prop_id, pspec);
      break;
  }
}

static void
gst_ffmpegdec_get_property (GObject * object,
    guint prop_id, GValue * value, GParamSpec * pspec)
{
  GstFFMpegDec *ffmpegdec = (GstFFMpegDec *) object;

  switch (prop_id) {
    case PROP_LOWRES:
      g_value_set_enum (value, ffmpegdec->context->lowres);
      break;
    case PROP_SKIPFRAME:
      g_value_set_enum (value, ffmpegdec->context->skip_frame);
      break;
    case PROP_DIRECT_RENDERING:
      g_value_set_boolean (value, ffmpegdec->direct_rendering);
      break;
    case PROP_DO_PADDING:
      g_value_set_boolean (value, ffmpegdec->do_padding);
      break;
    case PROP_DEBUG_MV:
      g_value_set_boolean (value, ffmpegdec->context->debug_mv);
      break;
    case PROP_CROP:
      g_value_set_boolean (value, ffmpegdec->crop);
      break;
    case PROP_MAX_THREADS:
      g_value_set_int (value, ffmpegdec->max_threads);
      break;
    default:
      G_OBJECT_WARN_INVALID_PROPERTY_ID (object, prop_id, pspec);
      break;
  }
}

gboolean
gst_ffmpegdec_register (GstPlugin * plugin)
{
  GTypeInfo typeinfo = {
    sizeof (GstFFMpegDecClass),
    (GBaseInitFunc) gst_ffmpegdec_base_init,
    NULL,
    (GClassInitFunc) gst_ffmpegdec_class_init,
    NULL,
    NULL,
    sizeof (GstFFMpegDec),
    0,
    (GInstanceInitFunc) gst_ffmpegdec_init,
  };
  GType type;
  AVCodec *in_plugin;
  gint rank;

  in_plugin = av_codec_next (NULL);

  GST_LOG ("Registering decoders");

  while (in_plugin) {
    gchar *type_name;
    gchar *plugin_name;

    /* only decoders */
    if (!in_plugin->decode) {
      goto next;
    }

    /* no quasi-codecs, please */
    if (in_plugin->id == CODEC_ID_RAWVIDEO ||
        in_plugin->id == CODEC_ID_V210 ||
        in_plugin->id == CODEC_ID_V210X ||
        in_plugin->id == CODEC_ID_R210 ||
        (in_plugin->id >= CODEC_ID_PCM_S16LE &&
            in_plugin->id <= CODEC_ID_PCM_BLURAY)) {
      goto next;
    }

    /* No decoders depending on external libraries (we don't build them, but
     * people who build against an external ffmpeg might have them.
     * We have native gstreamer plugins for all of those libraries anyway. */
    if (!strncmp (in_plugin->name, "lib", 3)) {
      GST_DEBUG
          ("Not using external library decoder %s. Use the gstreamer-native ones instead.",
          in_plugin->name);
      goto next;
    }

    /* No vdpau plugins until we can figure out how to properly use them
     * outside of ffmpeg. */
    if (g_str_has_suffix (in_plugin->name, "_vdpau")) {
      GST_DEBUG
          ("Ignoring VDPAU decoder %s. We can't handle this outside of ffmpeg",
          in_plugin->name);
      goto next;
    }

    if (g_str_has_suffix (in_plugin->name, "_xvmc")) {
      GST_DEBUG
          ("Ignoring XVMC decoder %s. We can't handle this outside of ffmpeg",
          in_plugin->name);
      goto next;
    }

    GST_DEBUG ("Trying plugin %s [%s]", in_plugin->name, in_plugin->long_name);

    /* no codecs for which we're GUARANTEED to have better alternatives */
    /* MPEG1VIDEO : the mpeg2video decoder is preferred */
    /* MP1 : Use MP3 for decoding */
    /* MP2 : Use MP3 for decoding */
    /* Theora: Use libtheora based theoradec */
    if (!strcmp (in_plugin->name, "gif") ||
        !strcmp (in_plugin->name, "vorbis") ||
        !strcmp (in_plugin->name, "theora") ||
        !strcmp (in_plugin->name, "mpeg1video") ||
        !strcmp (in_plugin->name, "wavpack") ||
        !strcmp (in_plugin->name, "mp1") ||
        !strcmp (in_plugin->name, "mp2") ||
        !strcmp (in_plugin->name, "libfaad") ||
        !strcmp (in_plugin->name, "mpeg4aac") ||
        !strcmp (in_plugin->name, "ass") ||
        !strcmp (in_plugin->name, "srt") ||
        !strcmp (in_plugin->name, "pgssub") ||
        !strcmp (in_plugin->name, "dvdsub") ||
        !strcmp (in_plugin->name, "dvbsub")) {
      GST_LOG ("Ignoring decoder %s", in_plugin->name);
      goto next;
    }

    /* construct the type */
    plugin_name = g_strdup ((gchar *) in_plugin->name);
    g_strdelimit (plugin_name, NULL, '_');
    type_name = g_strdup_printf ("ffdec_%s", plugin_name);
    g_free (plugin_name);

    type = g_type_from_name (type_name);

    if (!type) {
      /* create the gtype now */
      type = g_type_register_static (GST_TYPE_ELEMENT, type_name, &typeinfo, 0);
      g_type_set_qdata (type, GST_FFDEC_PARAMS_QDATA, (gpointer) in_plugin);
    }

    /* (Ronald) MPEG-4 gets a higher priority because it has been well-
     * tested and by far outperforms divxdec/xviddec - so we prefer it.
     * msmpeg4v3 same, as it outperforms divxdec for divx3 playback.
     * VC1/WMV3 are not working and thus unpreferred for now. */
    switch (in_plugin->id) {
      case CODEC_ID_MPEG4:
      case CODEC_ID_MSMPEG4V3:
      case CODEC_ID_H264:
      case CODEC_ID_RA_144:
      case CODEC_ID_RA_288:
      case CODEC_ID_RV10:
      case CODEC_ID_RV20:
      case CODEC_ID_RV30:
      case CODEC_ID_RV40:
      case CODEC_ID_COOK:
        rank = GST_RANK_PRIMARY;
        break;
        /* DVVIDEO: we have a good dv decoder, fast on both ppc as well as x86.
         * They say libdv's quality is better though. leave as secondary.
         * note: if you change this, see the code in gstdv.c in good/ext/dv.
         *
         * SIPR: decoder should have a higher rank than realaudiodec.
         */
      case CODEC_ID_DVVIDEO:
      case CODEC_ID_SIPR:
        rank = GST_RANK_SECONDARY;
        break;
      case CODEC_ID_MP3:
        rank = GST_RANK_NONE;
        break;
      default:
        rank = GST_RANK_MARGINAL;
        break;
    }
    if (!gst_element_register (plugin, type_name, rank, type)) {
      g_warning ("Failed to register %s", type_name);
      g_free (type_name);
      return FALSE;
    }

    g_free (type_name);

  next:
    in_plugin = av_codec_next (in_plugin);
  }

  GST_LOG ("Finished Registering decoders");

  return TRUE;
}<|MERGE_RESOLUTION|>--- conflicted
+++ resolved
@@ -475,31 +475,10 @@
 static gboolean
 gst_ffmpegdec_src_query (GstPad * pad, GstObject * parent, GstQuery * query)
 {
-<<<<<<< HEAD
-  gboolean res;
-
-  /* just forward to peer */
-  res = gst_pad_query_default (pad, parent, query);
-#if 0
-  {
-    GstFormat bfmt;
-
-    bfmt = GST_FORMAT_BYTES;
-
-    /* ok, do bitrate calc... */
-    if ((type != GST_QUERY_POSITION && type != GST_QUERY_TOTAL) ||
-        *fmt != GST_FORMAT_TIME || ffmpegdec->context->bit_rate == 0 ||
-        !gst_pad_query (peer, type, &bfmt, value))
-      return FALSE;
-
-    if (ffmpegdec->pcache && type == GST_QUERY_POSITION)
-      *value -= GST_BUFFER_SIZE (ffmpegdec->pcache);
-    *value *= GST_SECOND / ffmpegdec->context->bit_rate;
-=======
   GstFFMpegDec *ffmpegdec;
   gboolean res = FALSE;
 
-  ffmpegdec = (GstFFMpegDec *) gst_pad_get_parent (pad);
+  ffmpegdec = (GstFFMpegDec *) parent;
 
   switch (GST_QUERY_TYPE (query)) {
     case GST_QUERY_LATENCY:
@@ -533,7 +512,6 @@
     default:
       res = gst_pad_query_default (pad, query);
       break;
->>>>>>> b9ff7da9
   }
 
   return res;

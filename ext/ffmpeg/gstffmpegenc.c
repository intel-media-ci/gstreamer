--- conflicted
+++ resolved
@@ -57,60 +57,22 @@
   ARG_RTP_PAYLOAD_SIZE,
 };
 
-<<<<<<< HEAD
-#define GST_TYPE_ME_METHOD (gst_ffmpegenc_me_method_get_type())
-static GType
-gst_ffmpegenc_me_method_get_type (void)
-{
-  static GType ffmpegenc_me_method_type = 0;
-  static GEnumValue ffmpegenc_me_methods[] = {
-    {ME_ZERO, "None (Very low quality)", "zero"},
-    {ME_FULL, "Full (Slow, unmaintained)", "full"},
-    {ME_LOG, "Logarithmic (Low quality, unmaintained)", "logarithmic"},
-    {ME_PHODS, "phods (Low quality, unmaintained)", "phods"},
-    {ME_EPZS, "EPZS (Best quality, Fast)", "epzs"},
-    {ME_X1, "X1 (Experimental)", "x1"},
-    {0, NULL, NULL},
-  };
-  if (!ffmpegenc_me_method_type) {
-    ffmpegenc_me_method_type =
-        g_enum_register_static ("GstLibAVEncMeMethod", ffmpegenc_me_methods);
-  }
-  return ffmpegenc_me_method_type;
-}
-
-/* A number of function prototypes are given so we can refer to them later. */
-static void gst_ffmpegenc_class_init (GstFFMpegEncClass * klass);
-static void gst_ffmpegenc_base_init (GstFFMpegEncClass * klass);
-static void gst_ffmpegenc_init (GstFFMpegEnc * ffmpegenc);
-static void gst_ffmpegenc_finalize (GObject * object);
-
-static gboolean gst_ffmpegenc_setcaps (GstFFMpegEnc * ffmpegenc,
-    GstCaps * caps);
-static GstCaps *gst_ffmpegenc_getcaps (GstPad * pad, GstCaps * filter);
-static GstFlowReturn gst_ffmpegenc_chain_video (GstPad * pad,
-    GstObject * parent, GstBuffer * buffer);
-static GstFlowReturn gst_ffmpegenc_chain_audio (GstPad * pad,
-    GstObject * parent, GstBuffer * buffer);
-static gboolean gst_ffmpegenc_event_sink (GstPad * pad, GstObject * parent,
-    GstEvent * event);
-static gboolean gst_ffmpegenc_event_src (GstPad * pad, GstObject * parent,
-    GstEvent * event);
-static gboolean gst_ffmpegenc_query_sink (GstPad * pad, GstObject * parent,
-    GstQuery * query);
-=======
-
 /* A number of function prototypes are given so we can refer to them later. */
 static void gst_ffmpegaudenc_class_init (GstFFMpegAudEncClass * klass);
 static void gst_ffmpegaudenc_base_init (GstFFMpegAudEncClass * klass);
 static void gst_ffmpegaudenc_init (GstFFMpegAudEnc * ffmpegaudenc);
 static void gst_ffmpegaudenc_finalize (GObject * object);
 
-static gboolean gst_ffmpegaudenc_setcaps (GstPad * pad, GstCaps * caps);
-static GstCaps *gst_ffmpegaudenc_getcaps (GstPad * pad);
+static gboolean gst_ffmpegaudenc_setcaps (GstFFMpegAudEnc * ffmpegenc,
+    GstCaps * caps);
+static GstCaps *gst_ffmpegaudenc_getcaps (GstFFMpegAudEnc * ffmpegenc,
+    GstCaps * filter);
 static GstFlowReturn gst_ffmpegaudenc_chain_audio (GstPad * pad,
-    GstBuffer * buffer);
->>>>>>> 9761a650
+    GstObject * parent, GstBuffer * buffer);
+static gboolean gst_ffmpegaudenc_query_sink (GstPad * pad, GstObject * parent,
+    GstQuery * query);
+static gboolean gst_ffmpegaudenc_event_sink (GstPad * pad, GstObject * parent,
+    GstEvent * event);
 
 static void gst_ffmpegaudenc_set_property (GObject * object,
     guint prop_id, const GValue * value, GParamSpec * pspec);
@@ -141,19 +103,10 @@
   g_assert (in_plugin != NULL);
 
   /* construct the element details struct */
-<<<<<<< HEAD
   longname = g_strdup_printf ("libav %s encoder", in_plugin->long_name);
-  classification = g_strdup_printf ("Codec/Encoder/%s",
-      (in_plugin->type == AVMEDIA_TYPE_VIDEO) ? "Video" : "Audio");
   description = g_strdup_printf ("libav %s encoder", in_plugin->name);
   gst_element_class_set_metadata (element_class, longname,
-      classification, description,
-=======
-  longname = g_strdup_printf ("FFmpeg %s encoder", in_plugin->long_name);
-  description = g_strdup_printf ("FFmpeg %s encoder", in_plugin->name);
-  gst_element_class_set_details_simple (element_class, longname,
       "Codec/Encoder/Audio", description,
->>>>>>> 9761a650
       "Wim Taymans <wim.taymans@gmail.com>, "
       "Ronald Bultje <rbultje@ronald.bitfreak.net>");
   g_free (longname);
@@ -164,17 +117,8 @@
     srccaps = gst_caps_new_empty_simple ("unknown/unknown");
   }
 
-<<<<<<< HEAD
-  if (in_plugin->type == AVMEDIA_TYPE_VIDEO) {
-    sinkcaps = gst_caps_from_string ("video/x-raw");
-  } else {
-    sinkcaps = gst_ffmpeg_codectype_to_audio_caps (NULL,
-        in_plugin->id, TRUE, in_plugin);
-  }
-=======
   sinkcaps = gst_ffmpeg_codectype_to_audio_caps (NULL,
       in_plugin->id, TRUE, in_plugin);
->>>>>>> 9761a650
   if (!sinkcaps) {
     GST_DEBUG ("Couldn't get sink caps for encoder '%s'", in_plugin->name);
     sinkcaps = gst_caps_new_empty_simple ("unknown/unknown");
@@ -210,45 +154,11 @@
   gobject_class->set_property = gst_ffmpegaudenc_set_property;
   gobject_class->get_property = gst_ffmpegaudenc_get_property;
 
-<<<<<<< HEAD
-  if (klass->in_plugin->type == AVMEDIA_TYPE_VIDEO) {
-    /* FIXME: could use -1 for a sensible per-codec default based on
-     * e.g. input resolution and framerate */
-    g_object_class_install_property (G_OBJECT_CLASS (klass), ARG_BIT_RATE,
-        g_param_spec_int ("bitrate", "Bit Rate",
-            "Target Video Bitrate", 0, G_MAXINT, DEFAULT_VIDEO_BITRATE,
-            G_PARAM_READWRITE | G_PARAM_STATIC_STRINGS));
-    g_object_class_install_property (G_OBJECT_CLASS (klass), ARG_GOP_SIZE,
-        g_param_spec_int ("gop-size", "GOP Size",
-            "Number of frames within one GOP", 0, G_MAXINT,
-            DEFAULT_VIDEO_GOP_SIZE,
-            G_PARAM_READWRITE | G_PARAM_STATIC_STRINGS));
-    g_object_class_install_property (G_OBJECT_CLASS (klass), ARG_ME_METHOD,
-        g_param_spec_enum ("me-method", "ME Method", "Motion Estimation Method",
-            GST_TYPE_ME_METHOD, ME_EPZS,
-            G_PARAM_READWRITE | G_PARAM_STATIC_STRINGS));
-
-    g_object_class_install_property (G_OBJECT_CLASS (klass), ARG_BUFSIZE,
-        g_param_spec_int ("buffer-size", "Buffer Size",
-            "Size of the video buffers (read-only)", 0, G_MAXINT, 0,
-            G_PARAM_READABLE | G_PARAM_STATIC_STRINGS));
-    g_object_class_install_property (G_OBJECT_CLASS (klass),
-        ARG_RTP_PAYLOAD_SIZE, g_param_spec_int ("rtp-payload-size",
-            "RTP Payload Size", "Target GOB length", 0, G_MAXINT, 0,
-            G_PARAM_READWRITE | G_PARAM_STATIC_STRINGS));
-
-    /* register additional properties, possibly dependent on the exact CODEC */
-    gst_ffmpeg_cfg_install_property (klass, ARG_CFG_BASE);
-  } else if (klass->in_plugin->type == AVMEDIA_TYPE_AUDIO) {
-    /* FIXME: could use -1 for a sensible per-codec defaults */
-=======
-  if (klass->in_plugin->type == AVMEDIA_TYPE_AUDIO) {
->>>>>>> 9761a650
-    g_object_class_install_property (G_OBJECT_CLASS (klass), ARG_BIT_RATE,
-        g_param_spec_int ("bitrate", "Bit Rate",
-            "Target Audio Bitrate", 0, G_MAXINT, DEFAULT_AUDIO_BITRATE,
-            G_PARAM_READWRITE | G_PARAM_STATIC_STRINGS));
-  }
+  /* FIXME: could use -1 for a sensible per-codec defaults */
+  g_object_class_install_property (G_OBJECT_CLASS (klass), ARG_BIT_RATE,
+      g_param_spec_int ("bitrate", "Bit Rate",
+          "Target Audio Bitrate", 0, G_MAXINT, DEFAULT_AUDIO_BITRATE,
+          G_PARAM_READWRITE | G_PARAM_STATIC_STRINGS));
 
   gstelement_class->change_state = gst_ffmpegaudenc_change_state;
 
@@ -262,62 +172,20 @@
       (GstFFMpegAudEncClass *) (G_OBJECT_GET_CLASS (ffmpegaudenc));
 
   /* setup pads */
-<<<<<<< HEAD
-  ffmpegenc->sinkpad = gst_pad_new_from_template (oclass->sinktempl, "sink");
-  gst_pad_set_query_function (ffmpegenc->sinkpad, gst_ffmpegenc_query_sink);
-  ffmpegenc->srcpad = gst_pad_new_from_template (oclass->srctempl, "src");
-  gst_pad_use_fixed_caps (ffmpegenc->srcpad);
-
-  /* ffmpeg objects */
-  ffmpegenc->context = avcodec_alloc_context ();
-  ffmpegenc->picture = avcodec_alloc_frame ();
-  ffmpegenc->opened = FALSE;
-
-  ffmpegenc->file = NULL;
-  ffmpegenc->delay = g_queue_new ();
-
-  gst_pad_set_event_function (ffmpegenc->sinkpad, gst_ffmpegenc_event_sink);
-
-  if (oclass->in_plugin->type == AVMEDIA_TYPE_VIDEO) {
-    gst_pad_set_chain_function (ffmpegenc->sinkpad, gst_ffmpegenc_chain_video);
-    /* so we know when to flush the buffers on EOS */
-    gst_pad_set_event_function (ffmpegenc->srcpad, gst_ffmpegenc_event_src);
-
-    ffmpegenc->bitrate = DEFAULT_VIDEO_BITRATE;
-    ffmpegenc->me_method = ME_EPZS;
-    ffmpegenc->buffer_size = 512 * 1024;
-    ffmpegenc->gop_size = DEFAULT_VIDEO_GOP_SIZE;
-    ffmpegenc->rtp_payload_size = 0;
-
-    ffmpegenc->lmin = 2;
-    ffmpegenc->lmax = 31;
-    ffmpegenc->max_key_interval = 0;
-
-    gst_ffmpeg_cfg_set_defaults (ffmpegenc);
-  } else if (oclass->in_plugin->type == AVMEDIA_TYPE_AUDIO) {
-    gst_pad_set_chain_function (ffmpegenc->sinkpad, gst_ffmpegenc_chain_audio);
-
-    ffmpegenc->bitrate = DEFAULT_AUDIO_BITRATE;
-=======
   ffmpegaudenc->sinkpad = gst_pad_new_from_template (oclass->sinktempl, "sink");
-  gst_pad_set_setcaps_function (ffmpegaudenc->sinkpad,
-      gst_ffmpegaudenc_setcaps);
-  gst_pad_set_getcaps_function (ffmpegaudenc->sinkpad,
-      gst_ffmpegaudenc_getcaps);
+  gst_pad_set_event_function (ffmpegaudenc->sinkpad,
+      gst_ffmpegaudenc_event_sink);
+  gst_pad_set_query_function (ffmpegaudenc->sinkpad,
+      gst_ffmpegaudenc_query_sink);
+  gst_pad_set_chain_function (ffmpegaudenc->sinkpad,
+      gst_ffmpegaudenc_chain_audio);
+
   ffmpegaudenc->srcpad = gst_pad_new_from_template (oclass->srctempl, "src");
   gst_pad_use_fixed_caps (ffmpegaudenc->srcpad);
 
   /* ffmpeg objects */
   ffmpegaudenc->context = avcodec_alloc_context ();
   ffmpegaudenc->opened = FALSE;
-
-  if (oclass->in_plugin->type == AVMEDIA_TYPE_AUDIO) {
-    gst_pad_set_chain_function (ffmpegaudenc->sinkpad,
-        gst_ffmpegaudenc_chain_audio);
-
-    ffmpegaudenc->bitrate = DEFAULT_AUDIO_BITRATE;
->>>>>>> 9761a650
-  }
 
   gst_element_add_pad (GST_ELEMENT (ffmpegaudenc), ffmpegaudenc->sinkpad);
   gst_element_add_pad (GST_ELEMENT (ffmpegaudenc), ffmpegaudenc->srcpad);
@@ -346,267 +214,34 @@
 }
 
 static GstCaps *
-<<<<<<< HEAD
-gst_ffmpegenc_get_possible_sizes (GstFFMpegEnc * ffmpegenc, GstPad * pad,
-    GstCaps * caps)
-{
-  GstCaps *templ, *othercaps = NULL;
-  GstCaps *tmpcaps = NULL;
-  GstCaps *intersect = NULL;
-  guint i;
-
-  othercaps = gst_pad_peer_query_caps (ffmpegenc->srcpad, NULL);
-
-  if (!othercaps)
-    return gst_caps_ref (caps);
-
-  templ = gst_pad_get_pad_template_caps (ffmpegenc->srcpad);
-  intersect = gst_caps_intersect (othercaps, templ);
-  gst_caps_unref (othercaps);
-  gst_caps_unref (templ);
-
-  if (gst_caps_is_empty (intersect))
-    return intersect;
-
-  if (gst_caps_is_any (intersect))
-    return gst_caps_ref (caps);
-
-  tmpcaps = gst_caps_new_empty ();
-
-  for (i = 0; i < gst_caps_get_size (intersect); i++) {
-    GstStructure *s = gst_caps_get_structure (intersect, i);
-    const GValue *height = NULL;
-    const GValue *width = NULL;
-    const GValue *framerate = NULL;
-    GstStructure *tmps;
-
-    height = gst_structure_get_value (s, "height");
-    width = gst_structure_get_value (s, "width");
-    framerate = gst_structure_get_value (s, "framerate");
-
-    tmps = gst_structure_new_empty ("video/x-raw");
-    if (width)
-      gst_structure_set_value (tmps, "width", width);
-    if (height)
-      gst_structure_set_value (tmps, "height", height);
-    if (framerate)
-      gst_structure_set_value (tmps, "framerate", framerate);
-
-    tmpcaps = gst_caps_merge_structure (tmpcaps, tmps);
-  }
-  gst_caps_unref (intersect);
-
-  intersect = gst_caps_intersect (caps, tmpcaps);
-  gst_caps_unref (tmpcaps);
-
-  return intersect;
-}
-
-
-static GstCaps *
-gst_ffmpegenc_getcaps (GstPad * pad, GstCaps * filter)
-{
-  GstFFMpegEnc *ffmpegenc = (GstFFMpegEnc *) GST_PAD_PARENT (pad);
-  GstFFMpegEncClass *oclass =
-      (GstFFMpegEncClass *) G_OBJECT_GET_CLASS (ffmpegenc);
-  AVCodecContext *ctx = NULL;
-  enum PixelFormat pixfmt;
-  GstCaps *templ, *caps = NULL;
-  GstCaps *finalcaps = NULL;
-  gint i;
-
-  GST_DEBUG_OBJECT (ffmpegenc, "getting caps, filter %" GST_PTR_FORMAT, filter);
+gst_ffmpegaudenc_getcaps (GstFFMpegAudEnc * ffmpegaudenc, GstCaps * filter)
+{
+  GstCaps *caps = NULL;
+
+  GST_DEBUG_OBJECT (ffmpegaudenc, "getting caps");
 
   /* audio needs no special care */
-  if (oclass->in_plugin->type == AVMEDIA_TYPE_AUDIO) {
-    templ = gst_pad_get_pad_template_caps (pad);
-    if (filter) {
-      caps = gst_caps_intersect_full (filter, templ, GST_CAPS_INTERSECT_FIRST);
-      gst_caps_unref (templ);
-    } else
-      caps = templ;
-
-    GST_DEBUG_OBJECT (ffmpegenc, "audio caps, return intersected template %"
-        GST_PTR_FORMAT, caps);
-
-    return caps;
-  }
-
-  /* cached */
-  if (oclass->sinkcaps) {
-    caps = gst_ffmpegenc_get_possible_sizes (ffmpegenc, pad, oclass->sinkcaps);
-    if (filter) {
-      finalcaps =
-          gst_caps_intersect_full (filter, caps, GST_CAPS_INTERSECT_FIRST);
-      gst_caps_unref (caps);
-    } else {
-      finalcaps = caps;
-    }
-    GST_DEBUG_OBJECT (ffmpegenc,
-        "return intersected cached caps %" GST_PTR_FORMAT, finalcaps);
-    return finalcaps;
-  }
-
-  /* create cache etc. */
-
-  /* shut up the logging while we autoprobe; we don't want warnings and
-   * errors about unsupported formats */
-  /* FIXME: if someone cares about this disabling the logging for other
-   * instances/threads/..., one could investigate if there is a way to
-   * set this as a struct member on the av context, and check it from the
-   * log handler */
-#ifndef GST_DISABLE_GST_DEBUG
-  _shut_up_I_am_probing = TRUE;
-#endif
-  GST_DEBUG_OBJECT (ffmpegenc, "probing caps");
-  i = pixfmt = 0;
-  /* check pixfmt until deemed finished */
-  for (pixfmt = 0;; pixfmt++) {
-    GstCaps *tmpcaps;
-
-    /* override looping all pixfmt if codec declares pixfmts;
-     * these may not properly check and report supported pixfmt during _init */
-    if (oclass->in_plugin->pix_fmts) {
-      if ((pixfmt = oclass->in_plugin->pix_fmts[i++]) == PIX_FMT_NONE) {
-        GST_DEBUG_OBJECT (ffmpegenc,
-            "At the end of official pixfmt for this codec, breaking out");
-        break;
-      }
-      GST_DEBUG_OBJECT (ffmpegenc,
-          "Got an official pixfmt [%d], attempting to get caps", pixfmt);
-      tmpcaps = gst_ffmpeg_pixfmt_to_caps (pixfmt, NULL, oclass->in_plugin->id);
-      if (tmpcaps) {
-        GST_DEBUG_OBJECT (ffmpegenc, "Got caps, breaking out");
-        if (!caps)
-          caps = gst_caps_new_empty ();
-        gst_caps_append (caps, tmpcaps);
-        continue;
-      }
-      GST_DEBUG_OBJECT (ffmpegenc,
-          "Couldn't figure out caps without context, trying again with a context");
-    }
-
-    GST_DEBUG_OBJECT (ffmpegenc, "pixfmt :%d", pixfmt);
-    if (pixfmt >= PIX_FMT_NB) {
-      GST_WARNING ("Invalid pixfmt, breaking out");
-      break;
-    }
-
-    /* need to start with a fresh codec_context each time around, since
-     * codec_close may have released stuff causing the next pass to segfault */
-    ctx = avcodec_alloc_context ();
-    if (!ctx) {
-      GST_DEBUG_OBJECT (ffmpegenc, "no context");
-      break;
-    }
-
-    /* set some default properties */
-    ctx->width = DEFAULT_WIDTH;
-    ctx->height = DEFAULT_HEIGHT;
-    ctx->time_base.num = 1;
-    ctx->time_base.den = 25;
-    ctx->ticks_per_frame = 1;
-    ctx->bit_rate = DEFAULT_VIDEO_BITRATE;
-    /* makes it silent */
-    ctx->strict_std_compliance = -1;
-
-    ctx->pix_fmt = pixfmt;
-
-    GST_DEBUG ("Attempting to open codec");
-    if (gst_ffmpeg_avcodec_open (ctx, oclass->in_plugin) >= 0 &&
-        ctx->pix_fmt == pixfmt) {
-      ctx->width = -1;
-      if (!caps)
-        caps = gst_caps_new_empty ();
-      tmpcaps = gst_ffmpeg_codectype_to_caps (oclass->in_plugin->type, ctx,
-          oclass->in_plugin->id, TRUE);
-      if (tmpcaps)
-        gst_caps_append (caps, tmpcaps);
-      else
-        GST_LOG_OBJECT (ffmpegenc,
-            "Couldn't get caps for oclass->in_plugin->name:%s",
-            oclass->in_plugin->name);
-      gst_ffmpeg_avcodec_close (ctx);
-    } else {
-      GST_DEBUG_OBJECT (ffmpegenc, "Opening codec failed with pixfmt : %d",
-          pixfmt);
-    }
-    if (ctx->priv_data)
-      gst_ffmpeg_avcodec_close (ctx);
-    av_free (ctx);
-  }
-#ifndef GST_DISABLE_GST_DEBUG
-  _shut_up_I_am_probing = FALSE;
-#endif
-
-  /* make sure we have something */
-  if (!caps) {
-    templ = gst_pad_get_pad_template_caps (pad);
-    caps = gst_ffmpegenc_get_possible_sizes (ffmpegenc, pad, templ);
-    gst_caps_unref (templ);
-    if (filter) {
-      finalcaps =
-          gst_caps_intersect_full (filter, caps, GST_CAPS_INTERSECT_FIRST);
-      gst_caps_unref (caps);
-    } else {
-      finalcaps = caps;
-    }
-    GST_DEBUG_OBJECT (ffmpegenc, "probing gave nothing, "
-        "return intersected template %" GST_PTR_FORMAT, finalcaps);
-    return finalcaps;
-  }
-
-  GST_DEBUG_OBJECT (ffmpegenc, "probed caps gave %" GST_PTR_FORMAT, caps);
-  oclass->sinkcaps = caps;
-
-  finalcaps =
-      gst_ffmpegenc_get_possible_sizes (ffmpegenc, pad, oclass->sinkcaps);
+  caps = gst_pad_get_pad_template_caps (ffmpegaudenc->sinkpad);
 
   if (filter) {
-    caps = finalcaps;
-    finalcaps =
-        gst_caps_intersect_full (filter, caps, GST_CAPS_INTERSECT_FIRST);
+    GstCaps *tmp;
+    tmp = gst_caps_intersect_full (filter, caps, GST_CAPS_INTERSECT_FIRST);
     gst_caps_unref (caps);
-  }
-=======
-gst_ffmpegaudenc_getcaps (GstPad * pad)
-{
-  GstFFMpegAudEnc *ffmpegaudenc = (GstFFMpegAudEnc *) GST_PAD_PARENT (pad);
-  GstCaps *caps = NULL;
-
-  GST_DEBUG_OBJECT (ffmpegaudenc, "getting caps");
-
-  /* audio needs no special care */
-  caps = gst_caps_copy (gst_pad_get_pad_template_caps (pad));
+    caps = tmp;
+  }
 
   GST_DEBUG_OBJECT (ffmpegaudenc,
       "audio caps, return template %" GST_PTR_FORMAT, caps);
->>>>>>> 9761a650
 
   return caps;
 }
 
 static gboolean
-<<<<<<< HEAD
-gst_ffmpegenc_setcaps (GstFFMpegEnc * ffmpegenc, GstCaps * caps)
-=======
-gst_ffmpegaudenc_setcaps (GstPad * pad, GstCaps * caps)
->>>>>>> 9761a650
+gst_ffmpegaudenc_setcaps (GstFFMpegAudEnc * ffmpegaudenc, GstCaps * caps)
 {
   GstCaps *other_caps;
   GstCaps *allowed_caps;
   GstCaps *icaps;
-<<<<<<< HEAD
-  enum PixelFormat pix_fmt;
-  GstFFMpegEncClass *oclass =
-      (GstFFMpegEncClass *) G_OBJECT_GET_CLASS (ffmpegenc);
-
-  /* close old session */
-  if (ffmpegenc->opened) {
-    gst_ffmpeg_avcodec_close (ffmpegenc->context);
-    ffmpegenc->opened = FALSE;
-=======
-  GstFFMpegAudEnc *ffmpegaudenc = (GstFFMpegAudEnc *) GST_PAD_PARENT (pad);
   GstFFMpegAudEncClass *oclass =
       (GstFFMpegAudEncClass *) G_OBJECT_GET_CLASS (ffmpegaudenc);
 
@@ -617,7 +252,6 @@
     /* fixed src caps;
      * so clear src caps for proper (re-)negotiation */
     gst_pad_set_caps (ffmpegaudenc->srcpad, NULL);
->>>>>>> 9761a650
   }
 
   /* set defaults */
@@ -653,66 +287,22 @@
     ffmpegaudenc->context->time_base.den = 25;
     ffmpegaudenc->context->time_base.num = 1;
     ffmpegaudenc->context->ticks_per_frame = 1;
-  } else if ((oclass->in_plugin->id == CODEC_ID_MPEG4)
-      && (ffmpegaudenc->context->time_base.den > 65535)) {
-    /* MPEG4 Standards do not support time_base denominator greater than
-     * (1<<16) - 1 . We therefore scale them down.
-     * Agreed, it will not be the exact framerate... but the difference
-     * shouldn't be that noticeable */
-    ffmpegaudenc->context->time_base.num =
-        (gint) gst_util_uint64_scale_int (ffmpegaudenc->context->time_base.num,
-        65535, ffmpegaudenc->context->time_base.den);
-    ffmpegaudenc->context->time_base.den = 65535;
-    GST_LOG_OBJECT (ffmpegaudenc, "MPEG4 : scaled down framerate to %d / %d",
-        ffmpegaudenc->context->time_base.den,
-        ffmpegaudenc->context->time_base.num);
   }
 
   /* open codec */
-<<<<<<< HEAD
-  if (gst_ffmpeg_avcodec_open (ffmpegenc->context, oclass->in_plugin) < 0) {
-    if (ffmpegenc->context->priv_data)
-      gst_ffmpeg_avcodec_close (ffmpegenc->context);
-    if (ffmpegenc->context->stats_in)
-      g_free (ffmpegenc->context->stats_in);
-    GST_DEBUG_OBJECT (ffmpegenc, "avenc_%s: Failed to open libav codec",
-=======
   if (gst_ffmpeg_avcodec_open (ffmpegaudenc->context, oclass->in_plugin) < 0) {
     if (ffmpegaudenc->context->priv_data)
       gst_ffmpeg_avcodec_close (ffmpegaudenc->context);
     if (ffmpegaudenc->context->stats_in)
       g_free (ffmpegaudenc->context->stats_in);
-    GST_DEBUG_OBJECT (ffmpegaudenc, "ffenc_%s: Failed to open FFMPEG codec",
->>>>>>> 9761a650
+    GST_DEBUG_OBJECT (ffmpegaudenc, "avenc_%s: Failed to open FFMPEG codec",
         oclass->in_plugin->name);
     return FALSE;
   }
 
   /* second pass stats buffer no longer needed */
-<<<<<<< HEAD
-  if (ffmpegenc->context->stats_in)
-    g_free (ffmpegenc->context->stats_in);
-
-  /* is the colourspace correct? */
-  if (pix_fmt != ffmpegenc->context->pix_fmt) {
-    gst_ffmpeg_avcodec_close (ffmpegenc->context);
-    GST_DEBUG_OBJECT (ffmpegenc,
-        "avenc_%s: AV wants different colourspace (%d given, %d wanted)",
-        oclass->in_plugin->name, pix_fmt, ffmpegenc->context->pix_fmt);
-    return FALSE;
-  }
-  /* we may have failed mapping caps to a pixfmt,
-   * and quite some codecs do not make up their own mind about that
-   * in any case, _NONE can never work out later on */
-  if (oclass->in_plugin->type == AVMEDIA_TYPE_VIDEO && pix_fmt == PIX_FMT_NONE) {
-    GST_DEBUG_OBJECT (ffmpegenc, "avenc_%s: Failed to determine input format",
-        oclass->in_plugin->name);
-    return FALSE;
-  }
-=======
   if (ffmpegaudenc->context->stats_in)
     g_free (ffmpegaudenc->context->stats_in);
->>>>>>> 9761a650
 
   /* some codecs support more than one format, first auto-choose one */
   GST_DEBUG_OBJECT (ffmpegaudenc, "picking an output format ...");
@@ -721,12 +311,7 @@
     GST_DEBUG_OBJECT (ffmpegaudenc, "... but no peer, using template caps");
     /* we need to copy because get_allowed_caps returns a ref, and
      * get_pad_template_caps doesn't */
-<<<<<<< HEAD
-    allowed_caps = gst_pad_get_pad_template_caps (ffmpegenc->srcpad);
-=======
-    allowed_caps =
-        gst_caps_copy (gst_pad_get_pad_template_caps (ffmpegaudenc->srcpad));
->>>>>>> 9761a650
+    allowed_caps = gst_pad_get_pad_template_caps (ffmpegaudenc->srcpad);
   }
   GST_DEBUG_OBJECT (ffmpegaudenc, "chose caps %" GST_PTR_FORMAT, allowed_caps);
   gst_ffmpeg_caps_with_codecid (oclass->in_plugin->id,
@@ -737,12 +322,8 @@
       ffmpegaudenc->context, TRUE);
 
   if (!other_caps) {
-<<<<<<< HEAD
     gst_caps_unref (allowed_caps);
-    gst_ffmpeg_avcodec_close (ffmpegenc->context);
-=======
     gst_ffmpeg_avcodec_close (ffmpegaudenc->context);
->>>>>>> 9761a650
     GST_DEBUG ("Unsupported codec - no caps found");
     return FALSE;
   }
@@ -780,118 +361,8 @@
 
 
 static GstFlowReturn
-<<<<<<< HEAD
-gst_ffmpegenc_chain_video (GstPad * pad, GstObject * parent, GstBuffer * inbuf)
-{
-  GstFFMpegEnc *ffmpegenc = (GstFFMpegEnc *) parent;
-  GstBuffer *outbuf;
-  GstMapInfo map;
-  gint ret_size = 0, frame_size;
-  gboolean force_keyframe;
-
-  if (G_UNLIKELY (!ffmpegenc->opened))
-    goto not_negotiated;
-
-  GST_DEBUG_OBJECT (ffmpegenc,
-      "Received buffer of time %" GST_TIME_FORMAT,
-      GST_TIME_ARGS (GST_BUFFER_TIMESTAMP (inbuf)));
-
-  GST_OBJECT_LOCK (ffmpegenc);
-  force_keyframe = ffmpegenc->force_keyframe;
-  ffmpegenc->force_keyframe = FALSE;
-  GST_OBJECT_UNLOCK (ffmpegenc);
-
-  if (force_keyframe)
-    ffmpegenc->picture->pict_type = FF_I_TYPE;
-
-  gst_buffer_map (inbuf, &map, GST_MAP_READ);
-  frame_size = gst_ffmpeg_avpicture_fill ((AVPicture *) ffmpegenc->picture,
-      map.data,
-      ffmpegenc->context->pix_fmt,
-      ffmpegenc->context->width, ffmpegenc->context->height);
-  g_return_val_if_fail (frame_size == map.size, GST_FLOW_ERROR);
-  ffmpegenc->picture->pts =
-      gst_ffmpeg_time_gst_to_ff (GST_BUFFER_TIMESTAMP (inbuf) /
-      ffmpegenc->context->ticks_per_frame, ffmpegenc->context->time_base);
-
-  ffmpegenc_setup_working_buf (ffmpegenc);
-
-  ret_size = avcodec_encode_video (ffmpegenc->context,
-      ffmpegenc->working_buf, ffmpegenc->working_buf_size, ffmpegenc->picture);
-
-  gst_buffer_unmap (inbuf, &map);
-
-  if (ret_size < 0) {
-#ifndef GST_DISABLE_GST_DEBUG
-    GstFFMpegEncClass *oclass =
-        (GstFFMpegEncClass *) (G_OBJECT_GET_CLASS (ffmpegenc));
-    GST_ERROR_OBJECT (ffmpegenc,
-        "avenc_%s: failed to encode buffer", oclass->in_plugin->name);
-#endif /* GST_DISABLE_GST_DEBUG */
-    gst_buffer_unref (inbuf);
-    return GST_FLOW_OK;
-  }
-
-  /* handle b-frame delay when no output, so we don't output empty frames;
-   * timestamps and so can permute a bit between coding and display order
-   * but keyframes should still end up with the proper metadata */
-  g_queue_push_tail (ffmpegenc->delay, inbuf);
-  if (ret_size)
-    inbuf = g_queue_pop_head (ffmpegenc->delay);
-  else
-    return GST_FLOW_OK;
-
-  /* save stats info if there is some as well as a stats file */
-  if (ffmpegenc->file && ffmpegenc->context->stats_out)
-    if (fprintf (ffmpegenc->file, "%s", ffmpegenc->context->stats_out) < 0)
-      GST_ELEMENT_ERROR (ffmpegenc, RESOURCE, WRITE,
-          (("Could not write to file \"%s\"."), ffmpegenc->filename),
-          GST_ERROR_SYSTEM);
-
-  outbuf = gst_buffer_new_and_alloc (ret_size);
-  gst_buffer_fill (outbuf, 0, ffmpegenc->working_buf, ret_size);
-  GST_BUFFER_TIMESTAMP (outbuf) = GST_BUFFER_TIMESTAMP (inbuf);
-  GST_BUFFER_DURATION (outbuf) = GST_BUFFER_DURATION (inbuf);
-  /* buggy codec may not set coded_frame */
-  if (ffmpegenc->context->coded_frame) {
-    if (!ffmpegenc->context->coded_frame->key_frame)
-      GST_BUFFER_FLAG_SET (outbuf, GST_BUFFER_FLAG_DELTA_UNIT);
-  } else
-    GST_WARNING_OBJECT (ffmpegenc, "codec did not provide keyframe info");
-
-  gst_buffer_unref (inbuf);
-
-  /* Reset frame type */
-  if (ffmpegenc->picture->pict_type)
-    ffmpegenc->picture->pict_type = 0;
-
-  if (force_keyframe) {
-    gst_pad_push_event (ffmpegenc->srcpad,
-        gst_event_new_custom (GST_EVENT_CUSTOM_DOWNSTREAM,
-            gst_structure_new ("GstForceKeyUnit",
-                "timestamp", G_TYPE_UINT64, GST_BUFFER_TIMESTAMP (outbuf),
-                NULL)));
-  }
-
-  return gst_pad_push (ffmpegenc->srcpad, outbuf);
-
-  /* ERRORS */
-not_negotiated:
-  {
-    GST_ELEMENT_ERROR (ffmpegenc, CORE, NEGOTIATION, (NULL),
-        ("not configured to input format before data start"));
-    gst_buffer_unref (inbuf);
-    return GST_FLOW_NOT_NEGOTIATED;
-  }
-}
-
-static GstFlowReturn
-gst_ffmpegenc_encode_audio (GstFFMpegEnc * ffmpegenc, guint8 * audio_in,
-    guint in_size, guint max_size, GstClockTime timestamp,
-=======
 gst_ffmpegaudenc_encode_audio (GstFFMpegAudEnc * ffmpegaudenc,
     guint8 * audio_in, guint in_size, guint max_size, GstClockTime timestamp,
->>>>>>> 9761a650
     GstClockTime duration, gboolean discont)
 {
   GstBuffer *outbuf;
@@ -913,31 +384,19 @@
   res = avcodec_encode_audio (ctx, map.data, max_size, (short *) audio_in);
 
   if (res < 0) {
-<<<<<<< HEAD
     gst_buffer_unmap (outbuf, &map);
-    GST_ERROR_OBJECT (ffmpegenc, "Failed to encode buffer: %d", res);
-    gst_buffer_unref (outbuf);
-    return GST_FLOW_OK;
-  }
-  GST_LOG_OBJECT (ffmpegenc, "got output size %d", res);
-  gst_buffer_unmap (outbuf, &map);
-  gst_buffer_resize (outbuf, 0, res);
-=======
     GST_ERROR_OBJECT (ffmpegaudenc, "Failed to encode buffer: %d", res);
     gst_buffer_unref (outbuf);
     return GST_FLOW_OK;
   }
   GST_LOG_OBJECT (ffmpegaudenc, "got output size %d", res);
->>>>>>> 9761a650
+  gst_buffer_unmap (outbuf, &map);
+  gst_buffer_resize (outbuf, 0, res);
 
   GST_BUFFER_TIMESTAMP (outbuf) = timestamp;
   GST_BUFFER_DURATION (outbuf) = duration;
   if (discont)
     GST_BUFFER_FLAG_SET (outbuf, GST_BUFFER_FLAG_DISCONT);
-<<<<<<< HEAD
-=======
-  gst_buffer_set_caps (outbuf, GST_PAD_CAPS (ffmpegaudenc->srcpad));
->>>>>>> 9761a650
 
   GST_LOG_OBJECT (ffmpegaudenc, "pushing size %d, timestamp %" GST_TIME_FORMAT,
       res, GST_TIME_ARGS (timestamp));
@@ -948,11 +407,8 @@
 }
 
 static GstFlowReturn
-<<<<<<< HEAD
-gst_ffmpegenc_chain_audio (GstPad * pad, GstObject * parent, GstBuffer * inbuf)
-=======
-gst_ffmpegaudenc_chain_audio (GstPad * pad, GstBuffer * inbuf)
->>>>>>> 9761a650
+gst_ffmpegaudenc_chain_audio (GstPad * pad, GstObject * parent,
+    GstBuffer * inbuf)
 {
   GstFFMpegAudEnc *ffmpegaudenc;
   GstFFMpegAudEncClass *oclass;
@@ -965,20 +421,13 @@
   gboolean discont;
   guint8 *in_data;
 
-<<<<<<< HEAD
-  ffmpegenc = (GstFFMpegEnc *) parent;
-  oclass = (GstFFMpegEncClass *) G_OBJECT_GET_CLASS (ffmpegenc);
-
-  if (G_UNLIKELY (!ffmpegenc->opened))
+  ffmpegaudenc = (GstFFMpegAudEnc *) parent;
+  oclass = (GstFFMpegAudEncClass *) G_OBJECT_GET_CLASS (ffmpegaudenc);
+
+  if (G_UNLIKELY (!ffmpegaudenc->opened))
     goto not_negotiated;
 
-  ctx = ffmpegenc->context;
-=======
-  ffmpegaudenc = (GstFFMpegAudEnc *) (GST_OBJECT_PARENT (pad));
-  oclass = (GstFFMpegAudEncClass *) G_OBJECT_GET_CLASS (ffmpegaudenc);
-
   ctx = ffmpegaudenc->context;
->>>>>>> 9761a650
 
   size = gst_buffer_get_size (inbuf);
   timestamp = GST_BUFFER_TIMESTAMP (inbuf);
@@ -1073,14 +522,8 @@
        * or samplesize to divide by the samplerate */
 
       /* take an audio buffer out of the adapter */
-<<<<<<< HEAD
-      in_data = (guint8 *) gst_adapter_map (ffmpegenc->adapter, frame_bytes);
-      ffmpegenc->adapter_consumed += frame_size;
-=======
-      in_data =
-          (guint8 *) gst_adapter_peek (ffmpegaudenc->adapter, frame_bytes);
+      in_data = (guint8 *) gst_adapter_map (ffmpegaudenc->adapter, frame_bytes);
       ffmpegaudenc->adapter_consumed += frame_size;
->>>>>>> 9761a650
 
       /* calculate timestamp and duration relative to start of adapter and to
        * the amount of samples we consumed */
@@ -1096,12 +539,8 @@
           gst_ffmpegaudenc_encode_audio (ffmpegaudenc, in_data, frame_bytes,
           out_size, timestamp, duration, ffmpegaudenc->discont);
 
-<<<<<<< HEAD
-      gst_adapter_unmap (ffmpegenc->adapter);
-      gst_adapter_flush (ffmpegenc->adapter, frame_bytes);
-=======
+      gst_adapter_unmap (ffmpegaudenc->adapter);
       gst_adapter_flush (ffmpegaudenc->adapter, frame_bytes);
->>>>>>> 9761a650
 
       if (ret != GST_FLOW_OK)
         goto push_failed;
@@ -1125,15 +564,10 @@
     if (coded_bps)
       out_size = (out_size * coded_bps) / 8;
 
-<<<<<<< HEAD
     gst_buffer_map (inbuf, &map, GST_MAP_READ);
     in_data = map.data;
     size = map.size;
-    ret = gst_ffmpegenc_encode_audio (ffmpegenc, in_data, size, out_size,
-=======
-    in_data = (guint8 *) GST_BUFFER_DATA (inbuf);
     ret = gst_ffmpegaudenc_encode_audio (ffmpegaudenc, in_data, size, out_size,
->>>>>>> 9761a650
         timestamp, duration, discont);
     gst_buffer_unmap (inbuf, &map);
     gst_buffer_unref (inbuf);
@@ -1147,7 +581,7 @@
   /* ERRORS */
 not_negotiated:
   {
-    GST_ELEMENT_ERROR (ffmpegenc, CORE, NEGOTIATION, (NULL),
+    GST_ELEMENT_ERROR (ffmpegaudenc, CORE, NEGOTIATION, (NULL),
         ("not configured to input format before data start"));
     gst_buffer_unref (inbuf);
     return GST_FLOW_NOT_NEGOTIATED;
@@ -1160,98 +594,19 @@
   }
 }
 
-<<<<<<< HEAD
-static void
-gst_ffmpegenc_flush_buffers (GstFFMpegEnc * ffmpegenc, gboolean send)
-{
-  GstBuffer *outbuf, *inbuf;
-  gint ret_size;
-
-  GST_DEBUG_OBJECT (ffmpegenc, "flushing buffers with sending %d", send);
-
-  /* no need to empty codec if there is none */
-  if (!ffmpegenc->opened)
-    goto flush;
-
-  while (!g_queue_is_empty (ffmpegenc->delay)) {
-
-    ffmpegenc_setup_working_buf (ffmpegenc);
-
-    ret_size = avcodec_encode_video (ffmpegenc->context,
-        ffmpegenc->working_buf, ffmpegenc->working_buf_size, NULL);
-
-    if (ret_size < 0) {         /* there should be something, notify and give up */
-#ifndef GST_DISABLE_GST_DEBUG
-      GstFFMpegEncClass *oclass =
-          (GstFFMpegEncClass *) (G_OBJECT_GET_CLASS (ffmpegenc));
-      GST_WARNING_OBJECT (ffmpegenc,
-          "avenc_%s: failed to flush buffer", oclass->in_plugin->name);
-#endif /* GST_DISABLE_GST_DEBUG */
-      break;
-    }
-
-    /* save stats info if there is some as well as a stats file */
-    if (ffmpegenc->file && ffmpegenc->context->stats_out)
-      if (fprintf (ffmpegenc->file, "%s", ffmpegenc->context->stats_out) < 0)
-        GST_ELEMENT_ERROR (ffmpegenc, RESOURCE, WRITE,
-            (("Could not write to file \"%s\"."), ffmpegenc->filename),
-            GST_ERROR_SYSTEM);
-
-    /* handle b-frame delay when no output, so we don't output empty frames */
-    inbuf = g_queue_pop_head (ffmpegenc->delay);
-
-    outbuf = gst_buffer_new_and_alloc (ret_size);
-    gst_buffer_fill (outbuf, 0, ffmpegenc->working_buf, ret_size);
-    GST_BUFFER_TIMESTAMP (outbuf) = GST_BUFFER_TIMESTAMP (inbuf);
-    GST_BUFFER_DURATION (outbuf) = GST_BUFFER_DURATION (inbuf);
-
-    if (!ffmpegenc->context->coded_frame->key_frame)
-      GST_BUFFER_FLAG_SET (outbuf, GST_BUFFER_FLAG_DELTA_UNIT);
-
-    gst_buffer_unref (inbuf);
-
-    if (send)
-      gst_pad_push (ffmpegenc->srcpad, outbuf);
-    else
-      gst_buffer_unref (outbuf);
-  }
-
-flush:
-  {
-    /* make sure that we empty the queue, is still needed if we had to break */
-    while (!g_queue_is_empty (ffmpegenc->delay))
-      gst_buffer_unref (g_queue_pop_head (ffmpegenc->delay));
-  }
-}
-
 static gboolean
-gst_ffmpegenc_event_sink (GstPad * pad, GstObject * parent, GstEvent * event)
-{
-  GstFFMpegEnc *ffmpegenc = (GstFFMpegEnc *) parent;
+gst_ffmpegaudenc_event_sink (GstPad * pad, GstObject * parent, GstEvent * event)
+{
+  GstFFMpegAudEnc *ffmpegaudenc = (GstFFMpegAudEnc *) parent;
 
   switch (GST_EVENT_TYPE (event)) {
-    case GST_EVENT_EOS:
-      gst_ffmpegenc_flush_buffers (ffmpegenc, TRUE);
-      break;
-      /* no flushing if flush received,
-       * buffers in encoder are considered (in the) past */
-    case GST_EVENT_CUSTOM_DOWNSTREAM:
-    {
-      const GstStructure *s;
-
-      s = gst_event_get_structure (event);
-      if (gst_structure_has_name (s, "GstForceKeyUnit")) {
-        ffmpegenc->picture->pict_type = FF_I_TYPE;
-      }
-      break;
-    }
     case GST_EVENT_CAPS:
     {
       GstCaps *caps;
       gboolean ret;
 
       gst_event_parse_caps (event, &caps);
-      ret = gst_ffmpegenc_setcaps (ffmpegenc, caps);
+      ret = gst_ffmpegaudenc_setcaps (ffmpegaudenc, caps);
       gst_event_unref (event);
       return ret;
     }
@@ -1259,44 +614,13 @@
       break;
   }
 
-  return gst_pad_push_event (ffmpegenc->srcpad, event);
+  return gst_pad_event_default (pad, parent, event);
 }
 
 static gboolean
-gst_ffmpegenc_event_src (GstPad * pad, GstObject * parent, GstEvent * event)
-{
-  GstFFMpegEnc *ffmpegenc = (GstFFMpegEnc *) parent;
-  gboolean forward = TRUE;
-
-  switch (GST_EVENT_TYPE (event)) {
-    case GST_EVENT_CUSTOM_UPSTREAM:{
-      const GstStructure *s;
-      s = gst_event_get_structure (event);
-      if (gst_structure_has_name (s, "GstForceKeyUnit")) {
-        GST_OBJECT_LOCK (ffmpegenc);
-        ffmpegenc->force_keyframe = TRUE;
-        GST_OBJECT_UNLOCK (ffmpegenc);
-        forward = FALSE;
-        gst_event_unref (event);
-      }
-      break;
-    }
-
-    default:
-      break;
-  }
-
-  if (forward)
-    return gst_pad_push_event (ffmpegenc->sinkpad, event);
-  else
-    return TRUE;
-}
-=======
->>>>>>> 9761a650
-
-static gboolean
-gst_ffmpegenc_query_sink (GstPad * pad, GstObject * parent, GstQuery * query)
-{
+gst_ffmpegaudenc_query_sink (GstPad * pad, GstObject * parent, GstQuery * query)
+{
+  GstFFMpegAudEnc *ffmpegaudenc = (GstFFMpegAudEnc *) parent;
   gboolean res = FALSE;
 
   switch (GST_QUERY_TYPE (query)) {
@@ -1305,7 +629,7 @@
       GstCaps *filter, *caps;
 
       gst_query_parse_caps (query, &filter);
-      caps = gst_ffmpegenc_getcaps (pad, filter);
+      caps = gst_ffmpegaudenc_getcaps (ffmpegaudenc, filter);
       gst_query_set_caps_result (query, caps);
       gst_caps_unref (caps);
       res = TRUE;
@@ -1337,26 +661,12 @@
   /* Check the argument id to see which argument we're setting. */
   switch (prop_id) {
     case ARG_BIT_RATE:
-<<<<<<< HEAD
-      ffmpegenc->bitrate = g_value_get_int (value);
-      break;
-    case ARG_GOP_SIZE:
-      ffmpegenc->gop_size = g_value_get_int (value);
-      break;
-    case ARG_ME_METHOD:
-      ffmpegenc->me_method = g_value_get_enum (value);
-=======
-      ffmpegaudenc->bitrate = g_value_get_ulong (value);
->>>>>>> 9761a650
+      ffmpegaudenc->bitrate = g_value_get_int (value);
       break;
     case ARG_BUFSIZE:
       break;
     case ARG_RTP_PAYLOAD_SIZE:
-<<<<<<< HEAD
-      ffmpegenc->rtp_payload_size = g_value_get_int (value);
-=======
-      ffmpegaudenc->rtp_payload_size = g_value_get_ulong (value);
->>>>>>> 9761a650
+      ffmpegaudenc->rtp_payload_size = g_value_get_int (value);
       break;
     default:
       G_OBJECT_WARN_INVALID_PROPERTY_ID (object, prop_id, pspec);
@@ -1376,29 +686,14 @@
 
   switch (prop_id) {
     case ARG_BIT_RATE:
-<<<<<<< HEAD
-      g_value_set_int (value, ffmpegenc->bitrate);
-      break;
-    case ARG_GOP_SIZE:
-      g_value_set_int (value, ffmpegenc->gop_size);
-      break;
-    case ARG_ME_METHOD:
-      g_value_set_enum (value, ffmpegenc->me_method);
+      g_value_set_int (value, ffmpegaudenc->bitrate);
+      break;
       break;
     case ARG_BUFSIZE:
-      g_value_set_int (value, ffmpegenc->buffer_size);
+      g_value_set_int (value, ffmpegaudenc->buffer_size);
       break;
     case ARG_RTP_PAYLOAD_SIZE:
-      g_value_set_int (value, ffmpegenc->rtp_payload_size);
-=======
-      g_value_set_ulong (value, ffmpegaudenc->bitrate);
-      break;
-    case ARG_BUFSIZE:
-      g_value_set_ulong (value, ffmpegaudenc->buffer_size);
-      break;
-    case ARG_RTP_PAYLOAD_SIZE:
-      g_value_set_ulong (value, ffmpegaudenc->rtp_payload_size);
->>>>>>> 9761a650
+      g_value_set_int (value, ffmpegaudenc->rtp_payload_size);
       break;
     default:
       G_OBJECT_WARN_INVALID_PROPERTY_ID (object, prop_id, pspec);
@@ -1462,12 +757,7 @@
       goto next;
 
     /* no quasi codecs, please */
-    if (in_plugin->id == CODEC_ID_RAWVIDEO ||
-        in_plugin->id == CODEC_ID_V210 ||
-        in_plugin->id == CODEC_ID_V210X ||
-        in_plugin->id == CODEC_ID_R210 ||
-        in_plugin->id == CODEC_ID_ZLIB ||
-        (in_plugin->id >= CODEC_ID_PCM_S16LE &&
+    if ((in_plugin->id >= CODEC_ID_PCM_S16LE &&
             in_plugin->id <= CODEC_ID_PCM_BLURAY)) {
       goto next;
     }
@@ -1493,8 +783,8 @@
     GST_DEBUG ("Trying plugin %s [%s]", in_plugin->name, in_plugin->long_name);
 
     /* no codecs for which we're GUARANTEED to have better alternatives */
-    if (!strcmp (in_plugin->name, "vorbis") ||
-        !strcmp (in_plugin->name, "gif") || !strcmp (in_plugin->name, "flac")) {
+    if (!strcmp (in_plugin->name, "vorbis")
+        || !strcmp (in_plugin->name, "flac")) {
       GST_LOG ("Ignoring encoder %s", in_plugin->name);
       goto next;
     }

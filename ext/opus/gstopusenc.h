--- conflicted
+++ resolved
@@ -48,17 +48,8 @@
 typedef struct _GstOpusEncClass GstOpusEncClass;
 
 struct _GstOpusEnc {
-<<<<<<< HEAD
-  GstAudioEncoder        element;
-
-  /* pads */
-  GstPad                *sinkpad;
-  GstPad                *srcpad;
-
-=======
   GstAudioEncoder       element;
 
->>>>>>> fefa1df8
   OpusEncoder          *state;
 
   /* properties */
@@ -79,12 +70,8 @@
 
   gboolean              setup;
   gboolean              header_sent;
-<<<<<<< HEAD
-  GSList               *headers;
-=======
 
   GSList                *headers;
->>>>>>> fefa1df8
 
   GstTagList            *tags;
 };

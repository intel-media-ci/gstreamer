/* GStreamer
 * Copyright (C) 2007 David Schleef <ds@schleef.org>
 *           (C) 2008 Wim Taymans <wim.taymans@gmail.com>
 *
 * This library is free software; you can redistribute it and/or
 * modify it under the terms of the GNU Library General Public
 * License as published by the Free Software Foundation; either
 * version 2 of the License, or (at your option) any later version.
 *
 * This library is distributed in the hope that it will be useful,
 * but WITHOUT ANY WARRANTY; without even the implied warranty of
 * MERCHANTABILITY or FITNESS FOR A PARTICULAR PURPOSE.  See the GNU
 * Library General Public License for more details.
 *
 * You should have received a copy of the GNU Library General Public
 * License along with this library; if not, write to the
 * Free Software Foundation, Inc., 59 Temple Place - Suite 330,
 * Boston, MA 02111-1307, USA.
 */
/**
 * SECTION:gstappsink
 * @short_description: Easy way for applications to extract samples from a
 *     pipeline
 * @see_also: #GstSample, #GstBaseSink, appsrc
 *
 * Appsink is a sink plugin that supports many different methods for making
 * the application get a handle on the GStreamer data in a pipeline. Unlike
 * most GStreamer elements, Appsink provides external API functions.
 *
 * appsink can be used by linking to the gstappsink.h header file to access the
 * methods or by using the appsink action signals and properties.
 *
 * The normal way of retrieving samples from appsink is by using the
 * gst_app_sink_pull_sample() and gst_app_sink_pull_preroll() methods.
 * These methods block until a sample becomes available in the sink or when the
 * sink is shut down or reaches EOS.
 *
 * Appsink will internally use a queue to collect buffers from the streaming
 * thread. If the application is not pulling samples fast enough, this queue
 * will consume a lot of memory over time. The "max-buffers" property can be
 * used to limit the queue size. The "drop" property controls whether the
 * streaming thread blocks or if older buffers are dropped when the maximum
 * queue size is reached. Note that blocking the streaming thread can negatively
 * affect real-time performance and should be avoided.
 *
 * If a blocking behaviour is not desirable, setting the "emit-signals" property
 * to %TRUE will make appsink emit the "new-sample" and "new-preroll" signals
 * when a sample can be pulled without blocking.
 *
 * The "caps" property on appsink can be used to control the formats that
 * appsink can receive. This property can contain non-fixed caps, the format of
 * the pulled samples can be obtained by getting the sample caps.
 *
 * If one of the pull-preroll or pull-sample methods return %NULL, the appsink
 * is stopped or in the EOS state. You can check for the EOS state with the
 * "eos" property or with the gst_app_sink_is_eos() method.
 *
 * The eos signal can also be used to be informed when the EOS state is reached
 * to avoid polling.
 *
 * Last reviewed on 2008-12-17 (0.10.22)
 *
 * Since: 0.10.22
 */

#ifdef HAVE_CONFIG_H
#include "config.h"
#endif

#include <gst/gst.h>
#include <gst/base/gstbasesink.h>
#include <gst/gstbuffer.h>

#include <string.h>

#include "gstapp-marshal.h"
#include "gstappsink.h"

#include "gst/glib-compat-private.h"

struct _GstAppSinkPrivate
{
  GstCaps *caps;
  gboolean emit_signals;
  guint num_buffers;
  guint max_buffers;
  gboolean drop;

  GCond *cond;
  GMutex *mutex;
  GQueue *queue;
  GstBuffer *preroll;
  GstCaps *preroll_caps;
  GstCaps *last_caps;
  GstSegment last_segment;
  gboolean flushing;
  gboolean unlock;
  gboolean started;
  gboolean is_eos;

  GstAppSinkCallbacks callbacks;
  gpointer user_data;
  GDestroyNotify notify;
};

GST_DEBUG_CATEGORY_STATIC (app_sink_debug);
#define GST_CAT_DEFAULT app_sink_debug

enum
{
  /* signals */
  SIGNAL_EOS,
  SIGNAL_NEW_PREROLL,
  SIGNAL_NEW_SAMPLE,

  /* actions */
  SIGNAL_PULL_PREROLL,
  SIGNAL_PULL_SAMPLE,

  LAST_SIGNAL
};

#define DEFAULT_PROP_EOS		TRUE
#define DEFAULT_PROP_EMIT_SIGNALS	FALSE
#define DEFAULT_PROP_MAX_BUFFERS	0
#define DEFAULT_PROP_DROP		FALSE

enum
{
  PROP_0,
  PROP_CAPS,
  PROP_EOS,
  PROP_EMIT_SIGNALS,
  PROP_MAX_BUFFERS,
  PROP_DROP,
  PROP_LAST
};

static GstStaticPadTemplate gst_app_sink_template =
GST_STATIC_PAD_TEMPLATE ("sink",
    GST_PAD_SINK,
    GST_PAD_ALWAYS,
    GST_STATIC_CAPS_ANY);

static void gst_app_sink_uri_handler_init (gpointer g_iface,
    gpointer iface_data);

static void gst_app_sink_dispose (GObject * object);
static void gst_app_sink_finalize (GObject * object);

static void gst_app_sink_set_property (GObject * object, guint prop_id,
    const GValue * value, GParamSpec * pspec);
static void gst_app_sink_get_property (GObject * object, guint prop_id,
    GValue * value, GParamSpec * pspec);

static gboolean gst_app_sink_unlock_start (GstBaseSink * bsink);
static gboolean gst_app_sink_unlock_stop (GstBaseSink * bsink);
static gboolean gst_app_sink_start (GstBaseSink * psink);
static gboolean gst_app_sink_stop (GstBaseSink * psink);
static gboolean gst_app_sink_event (GstBaseSink * sink, GstEvent * event);
static gboolean gst_app_sink_query (GstBaseSink * bsink, GstQuery * query);
static GstFlowReturn gst_app_sink_preroll (GstBaseSink * psink,
    GstBuffer * buffer);
static GstFlowReturn gst_app_sink_render (GstBaseSink * psink,
    GstBuffer * buffer);
static gboolean gst_app_sink_setcaps (GstBaseSink * sink, GstCaps * caps);
static GstCaps *gst_app_sink_getcaps (GstBaseSink * psink, GstCaps * filter);

static guint gst_app_sink_signals[LAST_SIGNAL] = { 0 };

#define gst_app_sink_parent_class parent_class
G_DEFINE_TYPE_WITH_CODE (GstAppSink, gst_app_sink, GST_TYPE_BASE_SINK,
    G_IMPLEMENT_INTERFACE (GST_TYPE_URI_HANDLER,
        gst_app_sink_uri_handler_init));

static void
gst_app_sink_class_init (GstAppSinkClass * klass)
{
  GObjectClass *gobject_class = (GObjectClass *) klass;
  GstElementClass *element_class = (GstElementClass *) klass;
  GstBaseSinkClass *basesink_class = (GstBaseSinkClass *) klass;

  GST_DEBUG_CATEGORY_INIT (app_sink_debug, "appsink", 0, "appsink element");

  gobject_class->dispose = gst_app_sink_dispose;
  gobject_class->finalize = gst_app_sink_finalize;

  gobject_class->set_property = gst_app_sink_set_property;
  gobject_class->get_property = gst_app_sink_get_property;

  g_object_class_install_property (gobject_class, PROP_CAPS,
      g_param_spec_boxed ("caps", "Caps",
          "The allowed caps for the sink pad", GST_TYPE_CAPS,
          G_PARAM_READWRITE | G_PARAM_STATIC_STRINGS));

  g_object_class_install_property (gobject_class, PROP_EOS,
      g_param_spec_boolean ("eos", "EOS",
          "Check if the sink is EOS or not started", DEFAULT_PROP_EOS,
          G_PARAM_READABLE | G_PARAM_STATIC_STRINGS));

  g_object_class_install_property (gobject_class, PROP_EMIT_SIGNALS,
      g_param_spec_boolean ("emit-signals", "Emit signals",
          "Emit new-preroll, new-buffer and new-buffer-list signals",
          DEFAULT_PROP_EMIT_SIGNALS,
          G_PARAM_READWRITE | G_PARAM_STATIC_STRINGS));

  g_object_class_install_property (gobject_class, PROP_MAX_BUFFERS,
      g_param_spec_uint ("max-buffers", "Max Buffers",
          "The maximum number of buffers to queue internally (0 = unlimited)",
          0, G_MAXUINT, DEFAULT_PROP_MAX_BUFFERS,
          G_PARAM_READWRITE | G_PARAM_STATIC_STRINGS));

  g_object_class_install_property (gobject_class, PROP_DROP,
      g_param_spec_boolean ("drop", "Drop",
          "Drop old buffers when the buffer queue is filled", DEFAULT_PROP_DROP,
          G_PARAM_READWRITE | G_PARAM_STATIC_STRINGS));

  /**
   * GstAppSink::eos:
   * @appsink: the appsink element that emitted the signal
   *
   * Signal that the end-of-stream has been reached. This signal is emitted from
   * the steaming thread.
   */
  gst_app_sink_signals[SIGNAL_EOS] =
      g_signal_new ("eos", G_TYPE_FROM_CLASS (klass), G_SIGNAL_RUN_LAST,
      G_STRUCT_OFFSET (GstAppSinkClass, eos),
      NULL, NULL, g_cclosure_marshal_VOID__VOID, G_TYPE_NONE, 0, G_TYPE_NONE);
  /**
   * GstAppSink::new-preroll:
   * @appsink: the appsink element that emitted the signal
   *
   * Signal that a new preroll sample is available.
   *
   * This signal is emitted from the steaming thread and only when the
   * "emit-signals" property is %TRUE.
   *
   * The new preroll sample can be retrieved with the "pull-preroll" action
   * signal or gst_app_sink_pull_preroll() either from this signal callback
   * or from any other thread.
   *
   * Note that this signal is only emitted when the "emit-signals" property is
   * set to %TRUE, which it is not by default for performance reasons.
   */
  gst_app_sink_signals[SIGNAL_NEW_PREROLL] =
      g_signal_new ("new-preroll", G_TYPE_FROM_CLASS (klass), G_SIGNAL_RUN_LAST,
      G_STRUCT_OFFSET (GstAppSinkClass, new_preroll),
      NULL, NULL, g_cclosure_marshal_VOID__VOID, G_TYPE_NONE, 0, G_TYPE_NONE);
  /**
   * GstAppSink::new-sample:
   * @appsink: the appsink element that emited the signal
   *
   * Signal that a new sample is available.
   *
   * This signal is emitted from the steaming thread and only when the
   * "emit-signals" property is %TRUE.
   *
   * The new sample can be retrieved with the "pull-sample" action
   * signal or gst_app_sink_pull_sample() either from this signal callback
   * or from any other thread.
   *
   * Note that this signal is only emitted when the "emit-signals" property is
   * set to %TRUE, which it is not by default for performance reasons.
   */
  gst_app_sink_signals[SIGNAL_NEW_SAMPLE] =
      g_signal_new ("new-sample", G_TYPE_FROM_CLASS (klass), G_SIGNAL_RUN_LAST,
      G_STRUCT_OFFSET (GstAppSinkClass, new_sample),
      NULL, NULL, g_cclosure_marshal_VOID__VOID, G_TYPE_NONE, 0, G_TYPE_NONE);

  /**
   * GstAppSink::pull-preroll:
   * @appsink: the appsink element to emit this signal on
   *
   * Get the last preroll sample in @appsink. This was the sample that caused the
   * appsink to preroll in the PAUSED state. This sample can be pulled many times
   * and remains available to the application even after EOS.
   *
   * This function is typically used when dealing with a pipeline in the PAUSED
   * state. Calling this function after doing a seek will give the sample right
   * after the seek position.
   *
   * Note that the preroll sample will also be returned as the first sample
   * when calling gst_app_sink_pull_sample() or the "pull-sample" action signal.
   *
   * If an EOS event was received before any buffers, this function returns
   * %NULL. Use gst_app_sink_is_eos () to check for the EOS condition.
   *
   * This function blocks until a preroll sample or EOS is received or the appsink
   * element is set to the READY/NULL state.
   *
   * Returns: a #GstSample or NULL when the appsink is stopped or EOS.
   */
  gst_app_sink_signals[SIGNAL_PULL_PREROLL] =
      g_signal_new ("pull-preroll", G_TYPE_FROM_CLASS (klass),
      G_SIGNAL_RUN_LAST | G_SIGNAL_ACTION, G_STRUCT_OFFSET (GstAppSinkClass,
          pull_preroll), NULL, NULL, __gst_app_marshal_BOXED__VOID,
      GST_TYPE_SAMPLE, 0, G_TYPE_NONE);
  /**
   * GstAppSink::pull-sample:
   * @appsink: the appsink element to emit this signal on
   *
   * This function blocks until a sample or EOS becomes available or the appsink
   * element is set to the READY/NULL state.
   *
   * This function will only return samples when the appsink is in the PLAYING
   * state. All rendered samples will be put in a queue so that the application
   * can pull samples at its own rate.
   *
   * Note that when the application does not pull samples fast enough, the
   * queued samples could consume a lot of memory, especially when dealing with
   * raw video frames. It's possible to control the behaviour of the queue with
   * the "drop" and "max-buffers" properties.
   *
   * If an EOS event was received before any buffers, this function returns
   * %NULL. Use gst_app_sink_is_eos () to check for the EOS condition.
   *
   * Returns: a #GstSample or NULL when the appsink is stopped or EOS.
   */
  gst_app_sink_signals[SIGNAL_PULL_SAMPLE] =
      g_signal_new ("pull-sample", G_TYPE_FROM_CLASS (klass),
      G_SIGNAL_RUN_LAST | G_SIGNAL_ACTION, G_STRUCT_OFFSET (GstAppSinkClass,
          pull_sample), NULL, NULL, __gst_app_marshal_BOXED__VOID,
      GST_TYPE_SAMPLE, 0, G_TYPE_NONE);

  gst_element_class_set_details_simple (element_class, "AppSink",
      "Generic/Sink", "Allow the application to get access to raw buffer",
      "David Schleef <ds@schleef.org>, Wim Taymans <wim.taymans@gmail.com>");

  gst_element_class_add_pad_template (element_class,
      gst_static_pad_template_get (&gst_app_sink_template));

  basesink_class->unlock = gst_app_sink_unlock_start;
  basesink_class->unlock_stop = gst_app_sink_unlock_stop;
  basesink_class->start = gst_app_sink_start;
  basesink_class->stop = gst_app_sink_stop;
  basesink_class->event = gst_app_sink_event;
  basesink_class->preroll = gst_app_sink_preroll;
  basesink_class->render = gst_app_sink_render;
  basesink_class->get_caps = gst_app_sink_getcaps;
<<<<<<< HEAD
  basesink_class->set_caps = gst_app_sink_setcaps;
=======
  basesink_class->query = gst_app_sink_query;
>>>>>>> 87d41b87

  klass->pull_preroll = gst_app_sink_pull_preroll;
  klass->pull_sample = gst_app_sink_pull_sample;

  g_type_class_add_private (klass, sizeof (GstAppSinkPrivate));
}

static void
gst_app_sink_init (GstAppSink * appsink)
{
  GstAppSinkPrivate *priv;

  priv = appsink->priv =
      G_TYPE_INSTANCE_GET_PRIVATE (appsink, GST_TYPE_APP_SINK,
      GstAppSinkPrivate);

  priv->mutex = g_mutex_new ();
  priv->cond = g_cond_new ();
  priv->queue = g_queue_new ();

  priv->emit_signals = DEFAULT_PROP_EMIT_SIGNALS;
  priv->max_buffers = DEFAULT_PROP_MAX_BUFFERS;
  priv->drop = DEFAULT_PROP_DROP;
}

static void
gst_app_sink_dispose (GObject * obj)
{
  GstAppSink *appsink = GST_APP_SINK_CAST (obj);
  GstAppSinkPrivate *priv = appsink->priv;
  GstMiniObject *queue_obj;

  GST_OBJECT_LOCK (appsink);
  if (priv->caps) {
    gst_caps_unref (priv->caps);
    priv->caps = NULL;
  }
  if (priv->notify) {
    priv->notify (priv->user_data);
  }
  priv->user_data = NULL;
  priv->notify = NULL;

  GST_OBJECT_UNLOCK (appsink);

  g_mutex_lock (priv->mutex);
  while ((queue_obj = g_queue_pop_head (priv->queue)))
    gst_mini_object_unref (queue_obj);
  gst_buffer_replace (&priv->preroll, NULL);
  gst_caps_replace (&priv->preroll_caps, NULL);
  gst_caps_replace (&priv->last_caps, NULL);
  g_mutex_unlock (priv->mutex);

  G_OBJECT_CLASS (parent_class)->dispose (obj);
}

static void
gst_app_sink_finalize (GObject * obj)
{
  GstAppSink *appsink = GST_APP_SINK_CAST (obj);
  GstAppSinkPrivate *priv = appsink->priv;

  g_mutex_free (priv->mutex);
  g_cond_free (priv->cond);
  g_queue_free (priv->queue);

  G_OBJECT_CLASS (parent_class)->finalize (obj);
}

static void
gst_app_sink_set_property (GObject * object, guint prop_id,
    const GValue * value, GParamSpec * pspec)
{
  GstAppSink *appsink = GST_APP_SINK_CAST (object);

  switch (prop_id) {
    case PROP_CAPS:
      gst_app_sink_set_caps (appsink, gst_value_get_caps (value));
      break;
    case PROP_EMIT_SIGNALS:
      gst_app_sink_set_emit_signals (appsink, g_value_get_boolean (value));
      break;
    case PROP_MAX_BUFFERS:
      gst_app_sink_set_max_buffers (appsink, g_value_get_uint (value));
      break;
    case PROP_DROP:
      gst_app_sink_set_drop (appsink, g_value_get_boolean (value));
      break;
    default:
      G_OBJECT_WARN_INVALID_PROPERTY_ID (object, prop_id, pspec);
      break;
  }
}

static void
gst_app_sink_get_property (GObject * object, guint prop_id, GValue * value,
    GParamSpec * pspec)
{
  GstAppSink *appsink = GST_APP_SINK_CAST (object);

  switch (prop_id) {
    case PROP_CAPS:
    {
      GstCaps *caps;

      caps = gst_app_sink_get_caps (appsink);
      gst_value_set_caps (value, caps);
      if (caps)
        gst_caps_unref (caps);
      break;
    }
    case PROP_EOS:
      g_value_set_boolean (value, gst_app_sink_is_eos (appsink));
      break;
    case PROP_EMIT_SIGNALS:
      g_value_set_boolean (value, gst_app_sink_get_emit_signals (appsink));
      break;
    case PROP_MAX_BUFFERS:
      g_value_set_uint (value, gst_app_sink_get_max_buffers (appsink));
      break;
    case PROP_DROP:
      g_value_set_boolean (value, gst_app_sink_get_drop (appsink));
      break;
    default:
      G_OBJECT_WARN_INVALID_PROPERTY_ID (object, prop_id, pspec);
      break;
  }
}

static gboolean
gst_app_sink_unlock_start (GstBaseSink * bsink)
{
  GstAppSink *appsink = GST_APP_SINK_CAST (bsink);
  GstAppSinkPrivate *priv = appsink->priv;

  g_mutex_lock (priv->mutex);
  GST_DEBUG_OBJECT (appsink, "unlock start");
  priv->unlock = TRUE;
  g_cond_signal (priv->cond);
  g_mutex_unlock (priv->mutex);

  return TRUE;
}

static gboolean
gst_app_sink_unlock_stop (GstBaseSink * bsink)
{
  GstAppSink *appsink = GST_APP_SINK_CAST (bsink);
  GstAppSinkPrivate *priv = appsink->priv;

  g_mutex_lock (priv->mutex);
  GST_DEBUG_OBJECT (appsink, "unlock stop");
  priv->unlock = FALSE;
  g_cond_signal (priv->cond);
  g_mutex_unlock (priv->mutex);

  return TRUE;
}

static void
gst_app_sink_flush_unlocked (GstAppSink * appsink)
{
  GstMiniObject *obj;
  GstAppSinkPrivate *priv = appsink->priv;

  GST_DEBUG_OBJECT (appsink, "flush stop appsink");
  priv->is_eos = FALSE;
  gst_buffer_replace (&priv->preroll, NULL);
  while ((obj = g_queue_pop_head (priv->queue)))
    gst_mini_object_unref (obj);
  priv->num_buffers = 0;
  g_cond_signal (priv->cond);
}

static gboolean
gst_app_sink_start (GstBaseSink * psink)
{
  GstAppSink *appsink = GST_APP_SINK_CAST (psink);
  GstAppSinkPrivate *priv = appsink->priv;

  g_mutex_lock (priv->mutex);
  GST_DEBUG_OBJECT (appsink, "starting");
  priv->flushing = FALSE;
  priv->started = TRUE;
  gst_segment_init (&priv->last_segment, GST_FORMAT_TIME);
  g_mutex_unlock (priv->mutex);

  return TRUE;
}

static gboolean
gst_app_sink_stop (GstBaseSink * psink)
{
  GstAppSink *appsink = GST_APP_SINK_CAST (psink);
  GstAppSinkPrivate *priv = appsink->priv;

  g_mutex_lock (priv->mutex);
  GST_DEBUG_OBJECT (appsink, "stopping");
  priv->flushing = TRUE;
  priv->started = FALSE;
  gst_app_sink_flush_unlocked (appsink);
  gst_caps_replace (&priv->preroll_caps, NULL);
  gst_caps_replace (&priv->last_caps, NULL);
  g_mutex_unlock (priv->mutex);

  return TRUE;
}

static gboolean
gst_app_sink_setcaps (GstBaseSink * sink, GstCaps * caps)
{
  GstAppSink *appsink = GST_APP_SINK_CAST (sink);
  GstAppSinkPrivate *priv = appsink->priv;

  g_mutex_lock (priv->mutex);
  GST_DEBUG_OBJECT (appsink, "receiving CAPS");
  g_queue_push_tail (priv->queue, gst_event_new_caps (caps));
  gst_caps_replace (&priv->preroll_caps, caps);
  g_mutex_unlock (priv->mutex);

  return TRUE;
}

static gboolean
gst_app_sink_event (GstBaseSink * sink, GstEvent * event)
{
  GstAppSink *appsink = GST_APP_SINK_CAST (sink);
  GstAppSinkPrivate *priv = appsink->priv;

  switch (event->type) {
    case GST_EVENT_SEGMENT:
      g_mutex_lock (priv->mutex);
      GST_DEBUG_OBJECT (appsink, "receiving SEGMENT");
      g_queue_push_tail (priv->queue, gst_event_ref (event));
      g_mutex_unlock (priv->mutex);
      break;
    case GST_EVENT_EOS:
      g_mutex_lock (priv->mutex);
      GST_DEBUG_OBJECT (appsink, "receiving EOS");
      priv->is_eos = TRUE;
      g_cond_signal (priv->cond);
      g_mutex_unlock (priv->mutex);

      /* emit EOS now */
      if (priv->callbacks.eos)
        priv->callbacks.eos (appsink, priv->user_data);
      else
        g_signal_emit (appsink, gst_app_sink_signals[SIGNAL_EOS], 0);

      break;
    case GST_EVENT_FLUSH_START:
      /* we don't have to do anything here, the base class will call unlock
       * which will make sure we exit the _render method */
      GST_DEBUG_OBJECT (appsink, "received FLUSH_START");
      break;
    case GST_EVENT_FLUSH_STOP:
      g_mutex_lock (priv->mutex);
      GST_DEBUG_OBJECT (appsink, "received FLUSH_STOP");
      gst_app_sink_flush_unlocked (appsink);
      g_mutex_unlock (priv->mutex);
      break;
    default:
      break;
  }
  return GST_BASE_SINK_CLASS (parent_class)->event (sink, event);
}

static GstFlowReturn
gst_app_sink_preroll (GstBaseSink * psink, GstBuffer * buffer)
{
  GstFlowReturn res = GST_FLOW_OK;
  GstAppSink *appsink = GST_APP_SINK_CAST (psink);
  GstAppSinkPrivate *priv = appsink->priv;
  gboolean emit;

  g_mutex_lock (priv->mutex);
  if (priv->flushing)
    goto flushing;

  GST_DEBUG_OBJECT (appsink, "setting preroll buffer %p", buffer);
  gst_buffer_replace (&priv->preroll, buffer);

  g_cond_signal (priv->cond);
  emit = priv->emit_signals;
  g_mutex_unlock (priv->mutex);

  if (priv->callbacks.new_preroll)
    res = priv->callbacks.new_preroll (appsink, priv->user_data);
  else if (emit)
    g_signal_emit (appsink, gst_app_sink_signals[SIGNAL_NEW_PREROLL], 0);

  return res;

flushing:
  {
    GST_DEBUG_OBJECT (appsink, "we are flushing");
    g_mutex_unlock (priv->mutex);
    return GST_FLOW_FLUSHING;
  }
}

static GstBuffer *
dequeue_buffer (GstAppSink * appsink)
{
  GstAppSinkPrivate *priv = appsink->priv;
  GstBuffer *buffer;

  do {
    GstMiniObject *obj;

    obj = g_queue_pop_head (priv->queue);

    if (GST_IS_BUFFER (obj)) {
      buffer = GST_BUFFER_CAST (obj);
      GST_DEBUG_OBJECT (appsink, "dequeued buffer %p", buffer);
      priv->num_buffers--;
      break;
    } else if (GST_IS_EVENT (obj)) {
      GstEvent *event = GST_EVENT_CAST (obj);

      switch (GST_EVENT_TYPE (obj)) {
        case GST_EVENT_CAPS:
        {
          GstCaps *caps;

          gst_event_parse_caps (event, &caps);
          GST_DEBUG_OBJECT (appsink, "activating caps %" GST_PTR_FORMAT, caps);
          gst_caps_replace (&priv->last_caps, caps);
          break;
        }
        case GST_EVENT_SEGMENT:
          gst_event_copy_segment (event, &priv->last_segment);
          GST_DEBUG_OBJECT (appsink, "activated segment %" GST_SEGMENT_FORMAT,
              &priv->last_segment);
          break;
        default:
          break;
      }
      gst_mini_object_unref (obj);
    }
  } while (TRUE);

  return buffer;
}

static GstFlowReturn
gst_app_sink_render (GstBaseSink * psink, GstBuffer * buffer)
{
  GstFlowReturn ret;
  GstAppSink *appsink = GST_APP_SINK_CAST (psink);
  GstAppSinkPrivate *priv = appsink->priv;
  gboolean emit;

restart:
  g_mutex_lock (priv->mutex);
  if (priv->flushing)
    goto flushing;

  GST_DEBUG_OBJECT (appsink, "pushing render buffer %p on queue (%d)",
      buffer, priv->num_buffers);

  while (priv->max_buffers > 0 && priv->num_buffers >= priv->max_buffers) {
    if (priv->drop) {
      GstBuffer *old;

      /* we need to drop the oldest buffer and try again */
      if ((old = dequeue_buffer (appsink))) {
        GST_DEBUG_OBJECT (appsink, "dropping old buffer %p", old);
        gst_buffer_unref (old);
      }
    } else {
      GST_DEBUG_OBJECT (appsink, "waiting for free space, length %d >= %d",
          priv->num_buffers, priv->max_buffers);

      if (priv->unlock) {
        /* we are asked to unlock, call the wait_preroll method */
        g_mutex_unlock (priv->mutex);
        if ((ret = gst_base_sink_wait_preroll (psink)) != GST_FLOW_OK)
          goto stopping;

        /* we are allowed to continue now */
        goto restart;
      }

      /* wait for a buffer to be removed or flush */
      g_cond_wait (priv->cond, priv->mutex);
      if (priv->flushing)
        goto flushing;
    }
  }
  /* we need to ref the buffer when pushing it in the queue */
  g_queue_push_tail (priv->queue, gst_buffer_ref (buffer));
  priv->num_buffers++;
  g_cond_signal (priv->cond);
  emit = priv->emit_signals;
  g_mutex_unlock (priv->mutex);

  if (priv->callbacks.new_sample)
    priv->callbacks.new_sample (appsink, priv->user_data);
  else if (emit)
    g_signal_emit (appsink, gst_app_sink_signals[SIGNAL_NEW_SAMPLE], 0);

  return GST_FLOW_OK;

flushing:
  {
    GST_DEBUG_OBJECT (appsink, "we are flushing");
    g_mutex_unlock (priv->mutex);
    return GST_FLOW_FLUSHING;
  }
stopping:
  {
    GST_DEBUG_OBJECT (appsink, "we are stopping");
    return ret;
  }
}

static GstCaps *
gst_app_sink_getcaps (GstBaseSink * psink, GstCaps * filter)
{
  GstCaps *caps;
  GstAppSink *appsink = GST_APP_SINK_CAST (psink);
  GstAppSinkPrivate *priv = appsink->priv;

  GST_OBJECT_LOCK (appsink);
  if ((caps = priv->caps)) {
    if (filter)
      caps = gst_caps_intersect_full (filter, caps, GST_CAPS_INTERSECT_FIRST);
    else
      gst_caps_ref (caps);
  }
  GST_DEBUG_OBJECT (appsink, "got caps %" GST_PTR_FORMAT, caps);
  GST_OBJECT_UNLOCK (appsink);

  return caps;
}

<<<<<<< HEAD
=======
static gboolean
gst_app_sink_query (GstBaseSink * bsink, GstQuery * query)
{
  gboolean ret;

  switch (GST_QUERY_TYPE (query)) {
    case GST_QUERY_SEEKING:{
      GstFormat fmt;

      /* we don't supporting seeking */
      gst_query_parse_seeking (query, &fmt, NULL, NULL, NULL);
      gst_query_set_seeking (query, fmt, FALSE, 0, -1);
      ret = TRUE;
      break;
    }

    default:
      ret = GST_BASE_SINK_CLASS (parent_class)->query (bsink, query);
      break;
  }

  return ret;
}

static GstMiniObject *
gst_app_sink_pull_object (GstAppSink * appsink)
{
  GstMiniObject *obj = NULL;
  GstAppSinkPrivate *priv;

  g_return_val_if_fail (GST_IS_APP_SINK (appsink), NULL);

  priv = appsink->priv;

  g_mutex_lock (priv->mutex);

  while (TRUE) {
    GST_DEBUG_OBJECT (appsink, "trying to grab a buffer/list");
    if (!priv->started)
      goto not_started;

    if (!g_queue_is_empty (priv->queue))
      break;

    if (priv->is_eos)
      goto eos;

    /* nothing to return, wait */
    GST_DEBUG_OBJECT (appsink, "waiting for a buffer/list");
    g_cond_wait (priv->cond, priv->mutex);
  }
  obj = g_queue_pop_head (priv->queue);
  GST_DEBUG_OBJECT (appsink, "we have a buffer/list %p", obj);
  g_cond_signal (priv->cond);
  g_mutex_unlock (priv->mutex);

  return obj;

  /* special conditions */
eos:
  {
    GST_DEBUG_OBJECT (appsink, "we are EOS, return NULL");
    g_mutex_unlock (priv->mutex);
    return NULL;
  }
not_started:
  {
    GST_DEBUG_OBJECT (appsink, "we are stopped, return NULL");
    g_mutex_unlock (priv->mutex);
    return NULL;
  }
}

>>>>>>> 87d41b87
/* external API */

/**
 * gst_app_sink_set_caps:
 * @appsink: a #GstAppSink
 * @caps: caps to set
 *
 * Set the capabilities on the appsink element.  This function takes
 * a copy of the caps structure. After calling this method, the sink will only
 * accept caps that match @caps. If @caps is non-fixed, you must check the caps
 * on the buffers to get the actual used caps.
 *
 * Since: 0.10.22
 */
void
gst_app_sink_set_caps (GstAppSink * appsink, const GstCaps * caps)
{
  GstCaps *old;
  GstAppSinkPrivate *priv;

  g_return_if_fail (GST_IS_APP_SINK (appsink));

  priv = appsink->priv;

  GST_OBJECT_LOCK (appsink);
  GST_DEBUG_OBJECT (appsink, "setting caps to %" GST_PTR_FORMAT, caps);
  if ((old = priv->caps) != caps) {
    if (caps)
      priv->caps = gst_caps_copy (caps);
    else
      priv->caps = NULL;
    if (old)
      gst_caps_unref (old);
  }
  GST_OBJECT_UNLOCK (appsink);
}

/**
 * gst_app_sink_get_caps:
 * @appsink: a #GstAppSink
 *
 * Get the configured caps on @appsink.
 *
 * Returns: the #GstCaps accepted by the sink. gst_caps_unref() after usage.
 *
 * Since: 0.10.22
 */
GstCaps *
gst_app_sink_get_caps (GstAppSink * appsink)
{
  GstCaps *caps;
  GstAppSinkPrivate *priv;

  g_return_val_if_fail (GST_IS_APP_SINK (appsink), NULL);

  priv = appsink->priv;

  GST_OBJECT_LOCK (appsink);
  if ((caps = priv->caps))
    gst_caps_ref (caps);
  GST_DEBUG_OBJECT (appsink, "getting caps of %" GST_PTR_FORMAT, caps);
  GST_OBJECT_UNLOCK (appsink);

  return caps;
}

/**
 * gst_app_sink_is_eos:
 * @appsink: a #GstAppSink
 *
 * Check if @appsink is EOS, which is when no more samples can be pulled because
 * an EOS event was received.
 *
 * This function also returns %TRUE when the appsink is not in the PAUSED or
 * PLAYING state.
 *
 * Returns: %TRUE if no more samples can be pulled and the appsink is EOS.
 *
 * Since: 0.10.22
 */
gboolean
gst_app_sink_is_eos (GstAppSink * appsink)
{
  gboolean ret;
  GstAppSinkPrivate *priv;

  g_return_val_if_fail (GST_IS_APP_SINK (appsink), FALSE);

  priv = appsink->priv;

  g_mutex_lock (priv->mutex);
  if (!priv->started)
    goto not_started;

  if (priv->is_eos && priv->num_buffers == 0) {
    GST_DEBUG_OBJECT (appsink, "we are EOS and the queue is empty");
    ret = TRUE;
  } else {
    GST_DEBUG_OBJECT (appsink, "we are not yet EOS");
    ret = FALSE;
  }
  g_mutex_unlock (priv->mutex);

  return ret;

not_started:
  {
    GST_DEBUG_OBJECT (appsink, "we are stopped, return TRUE");
    g_mutex_unlock (priv->mutex);
    return TRUE;
  }
}

/**
 * gst_app_sink_set_emit_signals:
 * @appsink: a #GstAppSink
 * @emit: the new state
 *
 * Make appsink emit the "new-preroll" and "new-sample" signals. This option is
 * by default disabled because signal emission is expensive and unneeded when
 * the application prefers to operate in pull mode.
 *
 * Since: 0.10.22
 */
void
gst_app_sink_set_emit_signals (GstAppSink * appsink, gboolean emit)
{
  GstAppSinkPrivate *priv;

  g_return_if_fail (GST_IS_APP_SINK (appsink));

  priv = appsink->priv;

  g_mutex_lock (priv->mutex);
  priv->emit_signals = emit;
  g_mutex_unlock (priv->mutex);
}

/**
 * gst_app_sink_get_emit_signals:
 * @appsink: a #GstAppSink
 *
 * Check if appsink will emit the "new-preroll" and "new-sample" signals.
 *
 * Returns: %TRUE if @appsink is emiting the "new-preroll" and "new-sample"
 * signals.
 *
 * Since: 0.10.22
 */
gboolean
gst_app_sink_get_emit_signals (GstAppSink * appsink)
{
  gboolean result;
  GstAppSinkPrivate *priv;

  g_return_val_if_fail (GST_IS_APP_SINK (appsink), FALSE);

  priv = appsink->priv;

  g_mutex_lock (priv->mutex);
  result = priv->emit_signals;
  g_mutex_unlock (priv->mutex);

  return result;
}

/**
 * gst_app_sink_set_max_buffers:
 * @appsink: a #GstAppSink
 * @max: the maximum number of buffers to queue
 *
 * Set the maximum amount of buffers that can be queued in @appsink. After this
 * amount of buffers are queued in appsink, any more buffers will block upstream
 * elements until a sample is pulled from @appsink.
 *
 * Since: 0.10.22
 */
void
gst_app_sink_set_max_buffers (GstAppSink * appsink, guint max)
{
  GstAppSinkPrivate *priv;

  g_return_if_fail (GST_IS_APP_SINK (appsink));

  priv = appsink->priv;

  g_mutex_lock (priv->mutex);
  if (max != priv->max_buffers) {
    priv->max_buffers = max;
    /* signal the change */
    g_cond_signal (priv->cond);
  }
  g_mutex_unlock (priv->mutex);
}

/**
 * gst_app_sink_get_max_buffers:
 * @appsink: a #GstAppSink
 *
 * Get the maximum amount of buffers that can be queued in @appsink.
 *
 * Returns: The maximum amount of buffers that can be queued.
 *
 * Since: 0.10.22
 */
guint
gst_app_sink_get_max_buffers (GstAppSink * appsink)
{
  guint result;
  GstAppSinkPrivate *priv;

  g_return_val_if_fail (GST_IS_APP_SINK (appsink), 0);

  priv = appsink->priv;

  g_mutex_lock (priv->mutex);
  result = priv->max_buffers;
  g_mutex_unlock (priv->mutex);

  return result;
}

/**
 * gst_app_sink_set_drop:
 * @appsink: a #GstAppSink
 * @drop: the new state
 *
 * Instruct @appsink to drop old buffers when the maximum amount of queued
 * buffers is reached.
 *
 * Since: 0.10.22
 */
void
gst_app_sink_set_drop (GstAppSink * appsink, gboolean drop)
{
  GstAppSinkPrivate *priv;

  g_return_if_fail (GST_IS_APP_SINK (appsink));

  priv = appsink->priv;

  g_mutex_lock (priv->mutex);
  if (priv->drop != drop) {
    priv->drop = drop;
    /* signal the change */
    g_cond_signal (priv->cond);
  }
  g_mutex_unlock (priv->mutex);
}

/**
 * gst_app_sink_get_drop:
 * @appsink: a #GstAppSink
 *
 * Check if @appsink will drop old buffers when the maximum amount of queued
 * buffers is reached.
 *
 * Returns: %TRUE if @appsink is dropping old buffers when the queue is
 * filled.
 *
 * Since: 0.10.22
 */
gboolean
gst_app_sink_get_drop (GstAppSink * appsink)
{
  gboolean result;
  GstAppSinkPrivate *priv;

  g_return_val_if_fail (GST_IS_APP_SINK (appsink), FALSE);

  priv = appsink->priv;

  g_mutex_lock (priv->mutex);
  result = priv->drop;
  g_mutex_unlock (priv->mutex);

  return result;
}

/**
 * gst_app_sink_pull_preroll:
 * @appsink: a #GstAppSink
 *
 * Get the last preroll sample in @appsink. This was the sample that caused the
 * appsink to preroll in the PAUSED state. This sample can be pulled many times
 * and remains available to the application even after EOS.
 *
 * This function is typically used when dealing with a pipeline in the PAUSED
 * state. Calling this function after doing a seek will give the sample right
 * after the seek position.
 *
 * Note that the preroll sample will also be returned as the first sample
 * when calling gst_app_sink_pull_sample().
 *
 * If an EOS event was received before any buffers, this function returns
 * %NULL. Use gst_app_sink_is_eos () to check for the EOS condition.
 *
 * This function blocks until a preroll sample or EOS is received or the appsink
 * element is set to the READY/NULL state.
 *
 * Returns: a #GstBuffer or NULL when the appsink is stopped or EOS.
 *
 * Since: 0.10.22
 */
GstSample *
gst_app_sink_pull_preroll (GstAppSink * appsink)
{
  GstSample *sample = NULL;
  GstAppSinkPrivate *priv;

  g_return_val_if_fail (GST_IS_APP_SINK (appsink), NULL);

  priv = appsink->priv;

  g_mutex_lock (priv->mutex);

  while (TRUE) {
    GST_DEBUG_OBJECT (appsink, "trying to grab a buffer");
    if (!priv->started)
      goto not_started;

    if (priv->preroll != NULL)
      break;

    if (priv->is_eos)
      goto eos;

    /* nothing to return, wait */
    GST_DEBUG_OBJECT (appsink, "waiting for the preroll buffer");
    g_cond_wait (priv->cond, priv->mutex);
  }
  sample =
      gst_sample_new (priv->preroll, priv->preroll_caps, &priv->last_segment,
      NULL);
  GST_DEBUG_OBJECT (appsink, "we have the preroll sample %p", sample);
  g_mutex_unlock (priv->mutex);

  return sample;

  /* special conditions */
eos:
  {
    GST_DEBUG_OBJECT (appsink, "we are EOS, return NULL");
    g_mutex_unlock (priv->mutex);
    return NULL;
  }
not_started:
  {
    GST_DEBUG_OBJECT (appsink, "we are stopped, return NULL");
    g_mutex_unlock (priv->mutex);
    return NULL;
  }
}

/**
 * gst_app_sink_pull_sample:
 * @appsink: a #GstAppSink
 *
 * This function blocks until a sample or EOS becomes available or the appsink
 * element is set to the READY/NULL state.
 *
 * This function will only return samples when the appsink is in the PLAYING
 * state. All rendered buffers will be put in a queue so that the application
 * can pull samples at its own rate. Note that when the application does not
 * pull samples fast enough, the queued buffers could consume a lot of memory,
 * especially when dealing with raw video frames.
 *
 * If an EOS event was received before any buffers, this function returns
 * %NULL. Use gst_app_sink_is_eos () to check for the EOS condition.
 *
 * Returns: a #GstBuffer or NULL when the appsink is stopped or EOS.
 *
 * Since: 0.10.22
 */

GstSample *
gst_app_sink_pull_sample (GstAppSink * appsink)
{
  GstSample *sample = NULL;
  GstBuffer *buffer;
  GstAppSinkPrivate *priv;

  g_return_val_if_fail (GST_IS_APP_SINK (appsink), NULL);

  priv = appsink->priv;

  g_mutex_lock (priv->mutex);

  while (TRUE) {
    GST_DEBUG_OBJECT (appsink, "trying to grab a buffer");
    if (!priv->started)
      goto not_started;

    if (priv->num_buffers > 0)
      break;

    if (priv->is_eos)
      goto eos;

    /* nothing to return, wait */
    GST_DEBUG_OBJECT (appsink, "waiting for a buffer");
    g_cond_wait (priv->cond, priv->mutex);
  }
  buffer = dequeue_buffer (appsink);
  GST_DEBUG_OBJECT (appsink, "we have a buffer %p", buffer);
  sample = gst_sample_new (buffer, priv->last_caps, &priv->last_segment, NULL);
  gst_buffer_unref (buffer);

  g_cond_signal (priv->cond);
  g_mutex_unlock (priv->mutex);

  return sample;

  /* special conditions */
eos:
  {
    GST_DEBUG_OBJECT (appsink, "we are EOS, return NULL");
    g_mutex_unlock (priv->mutex);
    return NULL;
  }
not_started:
  {
    GST_DEBUG_OBJECT (appsink, "we are stopped, return NULL");
    g_mutex_unlock (priv->mutex);
    return NULL;
  }
}

/**
 * gst_app_sink_set_callbacks:
 * @appsink: a #GstAppSink
 * @callbacks: the callbacks
 * @user_data: a user_data argument for the callbacks
 * @notify: a destroy notify function
 *
 * Set callbacks which will be executed for each new preroll, new sample and eos.
 * This is an alternative to using the signals, it has lower overhead and is thus
 * less expensive, but also less flexible.
 *
 * If callbacks are installed, no signals will be emitted for performance
 * reasons.
 *
 * Since: 0.10.23
 */
void
gst_app_sink_set_callbacks (GstAppSink * appsink,
    GstAppSinkCallbacks * callbacks, gpointer user_data, GDestroyNotify notify)
{
  GDestroyNotify old_notify;
  GstAppSinkPrivate *priv;

  g_return_if_fail (GST_IS_APP_SINK (appsink));
  g_return_if_fail (callbacks != NULL);

  priv = appsink->priv;

  GST_OBJECT_LOCK (appsink);
  old_notify = priv->notify;

  if (old_notify) {
    gpointer old_data;

    old_data = priv->user_data;

    priv->user_data = NULL;
    priv->notify = NULL;
    GST_OBJECT_UNLOCK (appsink);

    old_notify (old_data);

    GST_OBJECT_LOCK (appsink);
  }
  priv->callbacks = *callbacks;
  priv->user_data = user_data;
  priv->notify = notify;
  GST_OBJECT_UNLOCK (appsink);
}

/*** GSTURIHANDLER INTERFACE *************************************************/

static GstURIType
gst_app_sink_uri_get_type (GType type)
{
  return GST_URI_SINK;
}

static const gchar *const *
gst_app_sink_uri_get_protocols (GType type)
{
  static const gchar *protocols[] = { "appsink", NULL };

  return protocols;
}

static gchar *
gst_app_sink_uri_get_uri (GstURIHandler * handler)
{
  return g_strdup ("appsink");
}

static gboolean
gst_app_sink_uri_set_uri (GstURIHandler * handler, const gchar * uri,
    GError ** error)
{
  /* GstURIHandler checks the protocol for us */
  return TRUE;
}

static void
gst_app_sink_uri_handler_init (gpointer g_iface, gpointer iface_data)
{
  GstURIHandlerInterface *iface = (GstURIHandlerInterface *) g_iface;

  iface->get_type = gst_app_sink_uri_get_type;
  iface->get_protocols = gst_app_sink_uri_get_protocols;
  iface->get_uri = gst_app_sink_uri_get_uri;
  iface->set_uri = gst_app_sink_uri_set_uri;

}<|MERGE_RESOLUTION|>--- conflicted
+++ resolved
@@ -337,11 +337,8 @@
   basesink_class->preroll = gst_app_sink_preroll;
   basesink_class->render = gst_app_sink_render;
   basesink_class->get_caps = gst_app_sink_getcaps;
-<<<<<<< HEAD
   basesink_class->set_caps = gst_app_sink_setcaps;
-=======
   basesink_class->query = gst_app_sink_query;
->>>>>>> 87d41b87
 
   klass->pull_preroll = gst_app_sink_pull_preroll;
   klass->pull_sample = gst_app_sink_pull_sample;
@@ -779,8 +776,6 @@
   return caps;
 }
 
-<<<<<<< HEAD
-=======
 static gboolean
 gst_app_sink_query (GstBaseSink * bsink, GstQuery * query)
 {
@@ -805,56 +800,6 @@
   return ret;
 }
 
-static GstMiniObject *
-gst_app_sink_pull_object (GstAppSink * appsink)
-{
-  GstMiniObject *obj = NULL;
-  GstAppSinkPrivate *priv;
-
-  g_return_val_if_fail (GST_IS_APP_SINK (appsink), NULL);
-
-  priv = appsink->priv;
-
-  g_mutex_lock (priv->mutex);
-
-  while (TRUE) {
-    GST_DEBUG_OBJECT (appsink, "trying to grab a buffer/list");
-    if (!priv->started)
-      goto not_started;
-
-    if (!g_queue_is_empty (priv->queue))
-      break;
-
-    if (priv->is_eos)
-      goto eos;
-
-    /* nothing to return, wait */
-    GST_DEBUG_OBJECT (appsink, "waiting for a buffer/list");
-    g_cond_wait (priv->cond, priv->mutex);
-  }
-  obj = g_queue_pop_head (priv->queue);
-  GST_DEBUG_OBJECT (appsink, "we have a buffer/list %p", obj);
-  g_cond_signal (priv->cond);
-  g_mutex_unlock (priv->mutex);
-
-  return obj;
-
-  /* special conditions */
-eos:
-  {
-    GST_DEBUG_OBJECT (appsink, "we are EOS, return NULL");
-    g_mutex_unlock (priv->mutex);
-    return NULL;
-  }
-not_started:
-  {
-    GST_DEBUG_OBJECT (appsink, "we are stopped, return NULL");
-    g_mutex_unlock (priv->mutex);
-    return NULL;
-  }
-}
-
->>>>>>> 87d41b87
 /* external API */
 
 /**

/* GStreamer
 * Copyright (C) 2011 Mark Nauwelaerts <mark.nauwelaerts@collabora.co.uk>.
 * Copyright (C) 2011 Nokia Corporation. All rights reserved.
 *   Contact: Stefan Kost <stefan.kost@nokia.com>
 *
 * This library is free software; you can redistribute it and/or
 * modify it under the terms of the GNU Library General Public
 * License as published by the Free Software Foundation; either
 * version 2 of the License, or (at your option) any later version.
 *
 * This library is distributed in the hope that it will be useful,
 * but WITHOUT ANY WARRANTY; without even the implied warranty of
 * MERCHANTABILITY or FITNESS FOR A PARTICULAR PURPOSE.  See the GNU
 * Library General Public License for more details.
 *
 * You should have received a copy of the GNU Library General Public
 * License along with this library; if not, write to the
 * Free Software Foundation, Inc., 59 Temple Place - Suite 330,
 * Boston, MA 02111-1307, USA.
 */

/**
 * SECTION:gstaudioencoder
 * @short_description: Base class for audio encoders
 * @see_also: #GstBaseTransform
 * @since: 0.10.36
 *
 * This base class is for audio encoders turning raw audio samples into
 * encoded audio data.
 *
 * GstAudioEncoder and subclass should cooperate as follows.
 * <orderedlist>
 * <listitem>
 *   <itemizedlist><title>Configuration</title>
 *   <listitem><para>
 *     Initially, GstAudioEncoder calls @start when the encoder element
 *     is activated, which allows subclass to perform any global setup.
 *   </para></listitem>
 *   <listitem><para>
 *     GstAudioEncoder calls @set_format to inform subclass of the format
 *     of input audio data that it is about to receive.  Subclass should
 *     setup for encoding and configure various base class parameters
 *     appropriately, notably those directing desired input data handling.
 *     While unlikely, it might be called more than once, if changing input
 *     parameters require reconfiguration.
 *   </para></listitem>
 *   <listitem><para>
 *     GstAudioEncoder calls @stop at end of all processing.
 *   </para></listitem>
 *   </itemizedlist>
 * </listitem>
 * As of configuration stage, and throughout processing, GstAudioEncoder
 * maintains various parameters that provide required context,
 * e.g. describing the format of input audio data.
 * Conversely, subclass can and should configure these context parameters
 * to inform base class of its expectation w.r.t. buffer handling.
 * <listitem>
 *   <itemizedlist>
 *   <title>Data processing</title>
 *     <listitem><para>
 *       Base class gathers input sample data (as directed by the context's
 *       frame_samples and frame_max) and provides this to subclass' @handle_frame.
 *     </para></listitem>
 *     <listitem><para>
 *       If codec processing results in encoded data, subclass should call
 *       @gst_audio_encoder_finish_frame to have encoded data pushed
 *       downstream.  Alternatively, it might also call to indicate dropped
 *       (non-encoded) samples.
 *     </para></listitem>
 *     <listitem><para>
 *       Just prior to actually pushing a buffer downstream,
 *       it is passed to @pre_push.
 *     </para></listitem>
 *     <listitem><para>
 *       During the parsing process GstAudioEncoderClass will handle both
 *       srcpad and sinkpad events. Sink events will be passed to subclass
 *       if @event callback has been provided.
 *     </para></listitem>
 *   </itemizedlist>
 * </listitem>
 * <listitem>
 *   <itemizedlist><title>Shutdown phase</title>
 *   <listitem><para>
 *     GstAudioEncoder class calls @stop to inform the subclass that data
 *     parsing will be stopped.
 *   </para></listitem>
 *   </itemizedlist>
 * </listitem>
 * </orderedlist>
 *
 * Subclass is responsible for providing pad template caps for
 * source and sink pads. The pads need to be named "sink" and "src". It also 
 * needs to set the fixed caps on srcpad, when the format is ensured.  This
 * is typically when base class calls subclass' @set_format function, though
 * it might be delayed until calling @gst_audio_encoder_finish_frame.
 *
 * In summary, above process should have subclass concentrating on
 * codec data processing while leaving other matters to base class,
 * such as most notably timestamp handling.  While it may exert more control
 * in this area (see e.g. @pre_push), it is very much not recommended.
 *
 * In particular, base class will either favor tracking upstream timestamps
 * (at the possible expense of jitter) or aim to arrange for a perfect stream of
 * output timestamps, depending on #GstAudioEncoder:perfect-timestamp.
 * However, in the latter case, the input may not be so perfect or ideal, which
 * is handled as follows.  An input timestamp is compared with the expected
 * timestamp as dictated by input sample stream and if the deviation is less
 * than #GstAudioEncoder:tolerance, the deviation is discarded.
 * Otherwise, it is considered a discontuinity and subsequent output timestamp
 * is resynced to the new position after performing configured discontinuity
 * processing.  In the non-perfect-timestamp case, an upstream variation
 * exceeding tolerance only leads to marking DISCONT on subsequent outgoing
 * (while timestamps are adjusted to upstream regardless of variation).
 * While DISCONT is also marked in the perfect-timestamp case, this one
 * optionally (see #GstAudioEncoder:hard-resync)
 * performs some additional steps, such as clipping of (early) input samples
 * or draining all currently remaining input data, depending on the direction
 * of the discontuinity.
 *
 * If perfect timestamps are arranged, it is also possible to request baseclass
 * (usually set by subclass) to provide additional buffer metadata (in OFFSET
 * and OFFSET_END) fields according to granule defined semantics currently
 * needed by oggmux.  Specifically, OFFSET is set to granulepos (= sample count
 * including buffer) and OFFSET_END to corresponding timestamp (as determined
 * by same sample count and sample rate).
 *
 * Things that subclass need to take care of:
 * <itemizedlist>
 *   <listitem><para>Provide pad templates</para></listitem>
 *   <listitem><para>
 *      Set source pad caps when appropriate
 *   </para></listitem>
 *   <listitem><para>
 *      Inform base class of buffer processing needs using context's
 *      frame_samples and frame_bytes.
 *   </para></listitem>
 *   <listitem><para>
 *      Set user-configurable properties to sane defaults for format and
 *      implementing codec at hand, e.g. those controlling timestamp behaviour
 *      and discontinuity processing.
 *   </para></listitem>
 *   <listitem><para>
 *      Accept data in @handle_frame and provide encoded results to
 *      @gst_audio_encoder_finish_frame.
 *   </para></listitem>
 * </itemizedlist>
 *
 */

#ifdef HAVE_CONFIG_H
#  include "config.h"
#endif

#include "gstaudioencoder.h"
#include <gst/base/gstadapter.h>
#include <gst/audio/audio.h>
#include <gst/pbutils/descriptions.h>

#include <stdlib.h>
#include <string.h>


GST_DEBUG_CATEGORY_STATIC (gst_audio_encoder_debug);
#define GST_CAT_DEFAULT gst_audio_encoder_debug

#define GST_AUDIO_ENCODER_GET_PRIVATE(obj)  \
    (G_TYPE_INSTANCE_GET_PRIVATE ((obj), GST_TYPE_AUDIO_ENCODER, \
        GstAudioEncoderPrivate))

enum
{
  PROP_0,
  PROP_PERFECT_TS,
  PROP_GRANULE,
  PROP_HARD_RESYNC,
  PROP_TOLERANCE
};

#define DEFAULT_PERFECT_TS   FALSE
#define DEFAULT_GRANULE      FALSE
#define DEFAULT_HARD_RESYNC  FALSE
#define DEFAULT_TOLERANCE    40000000

typedef struct _GstAudioEncoderContext
{
  /* input */
  GstAudioInfo info;

  /* output */
  gint frame_samples_min, frame_samples_max;
  gint frame_max;
  gint lookahead;
  /* MT-protected (with LOCK) */
  GstClockTime min_latency;
  GstClockTime max_latency;
} GstAudioEncoderContext;

struct _GstAudioEncoderPrivate
{
  /* activation status */
  gboolean active;

  /* input base/first ts as basis for output ts;
   * kept nearly constant for perfect_ts,
   * otherwise resyncs to upstream ts */
  GstClockTime base_ts;
  /* corresponding base granulepos */
  gint64 base_gp;
  /* input samples processed and sent downstream so far (w.r.t. base_ts) */
  guint64 samples;

  /* currently collected sample data */
  GstAdapter *adapter;
  /* offset in adapter up to which already supplied to encoder */
  gint offset;
  /* mark outgoing discont */
  gboolean discont;
  /* to guess duration of drained data */
  GstClockTime last_duration;

  /* subclass provided data in processing round */
  gboolean got_data;
  /* subclass gave all it could already */
  gboolean drained;
  /* subclass currently being forcibly drained */
  gboolean force;

  /* output bps estimatation */
  /* global in samples seen */
  guint64 samples_in;
  /* global bytes sent out */
  guint64 bytes_out;

  /* context storage */
  GstAudioEncoderContext ctx;

  /* properties */
  gint64 tolerance;
  gboolean perfect_ts;
  gboolean hard_resync;
  gboolean granule;

  /* pending tags */
  GstTagList *tags;
  /* pending serialized sink events, will be sent from finish_frame() */
  GList *pending_events;
};


static GstElementClass *parent_class = NULL;

static void gst_audio_encoder_class_init (GstAudioEncoderClass * klass);
static void gst_audio_encoder_init (GstAudioEncoder * parse,
    GstAudioEncoderClass * klass);

GType
gst_audio_encoder_get_type (void)
{
  static GType audio_encoder_type = 0;

  if (!audio_encoder_type) {
    static const GTypeInfo audio_encoder_info = {
      sizeof (GstAudioEncoderClass),
      (GBaseInitFunc) NULL,
      (GBaseFinalizeFunc) NULL,
      (GClassInitFunc) gst_audio_encoder_class_init,
      NULL,
      NULL,
      sizeof (GstAudioEncoder),
      0,
      (GInstanceInitFunc) gst_audio_encoder_init,
    };
    const GInterfaceInfo preset_interface_info = {
      NULL,                     /* interface_init */
      NULL,                     /* interface_finalize */
      NULL                      /* interface_data */
    };

    audio_encoder_type = g_type_register_static (GST_TYPE_ELEMENT,
        "GstAudioEncoder", &audio_encoder_info, G_TYPE_FLAG_ABSTRACT);

    g_type_add_interface_static (audio_encoder_type, GST_TYPE_PRESET,
        &preset_interface_info);
  }
  return audio_encoder_type;
}

static void gst_audio_encoder_finalize (GObject * object);
static void gst_audio_encoder_reset (GstAudioEncoder * enc, gboolean full);

static void gst_audio_encoder_set_property (GObject * object,
    guint prop_id, const GValue * value, GParamSpec * pspec);
static void gst_audio_encoder_get_property (GObject * object,
    guint prop_id, GValue * value, GParamSpec * pspec);

static gboolean gst_audio_encoder_sink_activate_push (GstPad * pad,
    gboolean active);

static gboolean gst_audio_encoder_sink_event (GstPad * pad, GstEvent * event);
static gboolean gst_audio_encoder_sink_setcaps (GstAudioEncoder * enc,
    GstCaps * caps);
static GstFlowReturn gst_audio_encoder_chain (GstPad * pad, GstBuffer * buffer);
static gboolean gst_audio_encoder_src_query (GstPad * pad, GstQuery * query);
static gboolean gst_audio_encoder_sink_query (GstPad * pad, GstQuery * query);
static const GstQueryType *gst_audio_encoder_get_query_types (GstPad * pad);
static GstCaps *gst_audio_encoder_sink_getcaps (GstPad * pad, GstCaps * filter);

static void
gst_audio_encoder_class_init (GstAudioEncoderClass * klass)
{
  GObjectClass *gobject_class;

  gobject_class = G_OBJECT_CLASS (klass);
  parent_class = g_type_class_peek_parent (klass);

  GST_DEBUG_CATEGORY_INIT (gst_audio_encoder_debug, "audioencoder", 0,
      "audio encoder base class");

  g_type_class_add_private (klass, sizeof (GstAudioEncoderPrivate));

  gobject_class->set_property = gst_audio_encoder_set_property;
  gobject_class->get_property = gst_audio_encoder_get_property;

  gobject_class->finalize = GST_DEBUG_FUNCPTR (gst_audio_encoder_finalize);

  /* properties */
  g_object_class_install_property (gobject_class, PROP_PERFECT_TS,
      g_param_spec_boolean ("perfect-timestamp", "Perfect Timestamps",
          "Favour perfect timestamps over tracking upstream timestamps",
          DEFAULT_PERFECT_TS, G_PARAM_READWRITE | G_PARAM_STATIC_STRINGS));
  g_object_class_install_property (gobject_class, PROP_GRANULE,
      g_param_spec_boolean ("mark-granule", "Granule Marking",
          "Apply granule semantics to buffer metadata (implies perfect-timestamp)",
          DEFAULT_GRANULE, G_PARAM_READABLE | G_PARAM_STATIC_STRINGS));
  g_object_class_install_property (gobject_class, PROP_HARD_RESYNC,
      g_param_spec_boolean ("hard-resync", "Hard Resync",
          "Perform clipping and sample flushing upon discontinuity",
          DEFAULT_HARD_RESYNC, G_PARAM_READWRITE | G_PARAM_STATIC_STRINGS));
  g_object_class_install_property (gobject_class, PROP_TOLERANCE,
      g_param_spec_int64 ("tolerance", "Tolerance",
          "Consider discontinuity if timestamp jitter/imperfection exceeds tolerance (ns)",
          0, G_MAXINT64, DEFAULT_TOLERANCE,
          G_PARAM_READWRITE | G_PARAM_STATIC_STRINGS));
}

static void
gst_audio_encoder_init (GstAudioEncoder * enc, GstAudioEncoderClass * bclass)
{
  GstPadTemplate *pad_template;

  GST_DEBUG_OBJECT (enc, "gst_audio_encoder_init");

  enc->priv = GST_AUDIO_ENCODER_GET_PRIVATE (enc);

  /* only push mode supported */
  pad_template =
      gst_element_class_get_pad_template (GST_ELEMENT_CLASS (bclass), "sink");
  g_return_if_fail (pad_template != NULL);
  enc->sinkpad = gst_pad_new_from_template (pad_template, "sink");
  gst_pad_set_event_function (enc->sinkpad,
      GST_DEBUG_FUNCPTR (gst_audio_encoder_sink_event));
  gst_pad_set_getcaps_function (enc->sinkpad,
      GST_DEBUG_FUNCPTR (gst_audio_encoder_sink_getcaps));
  gst_pad_set_query_function (enc->sinkpad,
      GST_DEBUG_FUNCPTR (gst_audio_encoder_sink_query));
  gst_pad_set_chain_function (enc->sinkpad,
      GST_DEBUG_FUNCPTR (gst_audio_encoder_chain));
  gst_pad_set_activatepush_function (enc->sinkpad,
      GST_DEBUG_FUNCPTR (gst_audio_encoder_sink_activate_push));
  gst_element_add_pad (GST_ELEMENT (enc), enc->sinkpad);

  GST_DEBUG_OBJECT (enc, "sinkpad created");

  /* and we don't mind upstream traveling stuff that much ... */
  pad_template =
      gst_element_class_get_pad_template (GST_ELEMENT_CLASS (bclass), "src");
  g_return_if_fail (pad_template != NULL);
  enc->srcpad = gst_pad_new_from_template (pad_template, "src");
  gst_pad_set_query_function (enc->srcpad,
      GST_DEBUG_FUNCPTR (gst_audio_encoder_src_query));
  gst_pad_set_query_type_function (enc->srcpad,
      GST_DEBUG_FUNCPTR (gst_audio_encoder_get_query_types));
  gst_pad_use_fixed_caps (enc->srcpad);
  gst_element_add_pad (GST_ELEMENT (enc), enc->srcpad);
  GST_DEBUG_OBJECT (enc, "src created");

  enc->priv->adapter = gst_adapter_new ();

  g_static_rec_mutex_init (&enc->stream_lock);

  /* property default */
  enc->priv->granule = DEFAULT_GRANULE;
  enc->priv->perfect_ts = DEFAULT_PERFECT_TS;
  enc->priv->hard_resync = DEFAULT_HARD_RESYNC;
  enc->priv->tolerance = DEFAULT_TOLERANCE;

  /* init state */
  gst_audio_encoder_reset (enc, TRUE);
  GST_DEBUG_OBJECT (enc, "init ok");
}

static void
gst_audio_encoder_reset (GstAudioEncoder * enc, gboolean full)
{
  GST_AUDIO_ENCODER_STREAM_LOCK (enc);

  GST_LOG_OBJECT (enc, "reset full %d", full);

  if (full) {
    enc->priv->active = FALSE;
    enc->priv->samples_in = 0;
    enc->priv->bytes_out = 0;
    gst_audio_info_init (&enc->priv->ctx.info);
    memset (&enc->priv->ctx, 0, sizeof (enc->priv->ctx));

    if (enc->priv->tags)
      gst_tag_list_free (enc->priv->tags);
    enc->priv->tags = NULL;

    g_list_foreach (enc->priv->pending_events, (GFunc) gst_event_unref, NULL);
    g_list_free (enc->priv->pending_events);
    enc->priv->pending_events = NULL;
  }

  gst_segment_init (&enc->segment, GST_FORMAT_TIME);

  gst_adapter_clear (enc->priv->adapter);
  enc->priv->got_data = FALSE;
  enc->priv->drained = TRUE;
  enc->priv->offset = 0;
  enc->priv->base_ts = GST_CLOCK_TIME_NONE;
  enc->priv->base_gp = -1;
  enc->priv->samples = 0;
  enc->priv->discont = FALSE;

  GST_AUDIO_ENCODER_STREAM_UNLOCK (enc);
}

static void
gst_audio_encoder_finalize (GObject * object)
{
  GstAudioEncoder *enc = GST_AUDIO_ENCODER (object);

  g_object_unref (enc->priv->adapter);

  g_static_rec_mutex_free (&enc->stream_lock);

  G_OBJECT_CLASS (parent_class)->finalize (object);
}

/**
 * gst_audio_encoder_finish_frame:
 * @enc: a #GstAudioEncoder
 * @buffer: encoded data
 * @samples: number of samples (per channel) represented by encoded data
 *
 * Collects encoded data and/or pushes encoded data downstream.
 * Source pad caps must be set when this is called.  Depending on the nature
 * of the (framing of) the format, subclass can decide whether to push
 * encoded data directly or to collect various "frames" in a single buffer.
 * Note that the latter behaviour is recommended whenever the format is allowed,
 * as it incurs no additional latency and avoids otherwise generating a
 * a multitude of (small) output buffers.  If not explicitly pushed,
 * any available encoded data is pushed at the end of each processing cycle,
 * i.e. which encodes as much data as available input data allows.
 *
 * If @samples < 0, then best estimate is all samples provided to encoder
 * (subclass) so far.  @buf may be NULL, in which case next number of @samples
 * are considered discarded, e.g. as a result of discontinuous transmission,
 * and a discontinuity is marked (note that @buf == NULL => push == TRUE).
 *
 * Returns: a #GstFlowReturn that should be escalated to caller (of caller)
 *
 * Since: 0.10.36
 */
GstFlowReturn
gst_audio_encoder_finish_frame (GstAudioEncoder * enc, GstBuffer * buf,
    gint samples)
{
  GstAudioEncoderClass *klass;
  GstAudioEncoderPrivate *priv;
  GstAudioEncoderContext *ctx;
  GstFlowReturn ret = GST_FLOW_OK;

  klass = GST_AUDIO_ENCODER_GET_CLASS (enc);
  priv = enc->priv;
  ctx = &enc->priv->ctx;

  /* subclass should know what it is producing by now */
  g_return_val_if_fail (gst_pad_has_current_caps (enc->srcpad), GST_FLOW_ERROR);
  /* subclass should not hand us no data */
  g_return_val_if_fail (buf == NULL || gst_buffer_get_size (buf) > 0,
      GST_FLOW_ERROR);

  GST_AUDIO_ENCODER_STREAM_LOCK (enc);

  if (G_UNLIKELY (enc->priv->tags)) {
    GstTagList *tags;

    /* add codec info to pending tags */
    tags = enc->priv->tags;
    /* no more pending */
    enc->priv->tags = NULL;
    gst_pb_utils_add_codec_description_to_tag_list (tags, GST_TAG_CODEC,
        GST_PAD_CAPS (enc->srcpad));
    gst_pb_utils_add_codec_description_to_tag_list (tags, GST_TAG_AUDIO_CODEC,
        GST_PAD_CAPS (enc->srcpad));
    GST_DEBUG_OBJECT (enc, "sending tags %" GST_PTR_FORMAT, tags);
    gst_element_found_tags_for_pad (GST_ELEMENT (enc), enc->srcpad, tags);
  }

  GST_LOG_OBJECT (enc, "accepting %d bytes encoded data as %d samples",
      buf ? gst_buffer_get_size (buf) : -1, samples);

  /* mark subclass still alive and providing */
  priv->got_data = TRUE;

  if (priv->pending_events) {
    GList *pending_events, *l;

    pending_events = priv->pending_events;
    priv->pending_events = NULL;

    GST_DEBUG_OBJECT (enc, "Pushing pending events");
    for (l = priv->pending_events; l; l = l->next)
      gst_pad_push_event (enc->srcpad, l->data);
    g_list_free (pending_events);
  }

  /* remove corresponding samples from input */
  if (samples < 0)
    samples = (enc->priv->offset / ctx->info.bpf);

  if (G_LIKELY (samples)) {
    /* track upstream ts if so configured */
    if (!enc->priv->perfect_ts) {
      guint64 ts, distance;

      ts = gst_adapter_prev_timestamp (priv->adapter, &distance);
      g_assert (distance % ctx->info.bpf == 0);
      distance /= ctx->info.bpf;
      GST_LOG_OBJECT (enc, "%" G_GUINT64_FORMAT " samples past prev_ts %"
          GST_TIME_FORMAT, distance, GST_TIME_ARGS (ts));
      GST_LOG_OBJECT (enc, "%" G_GUINT64_FORMAT " samples past base_ts %"
          GST_TIME_FORMAT, priv->samples, GST_TIME_ARGS (priv->base_ts));
      /* when draining adapter might be empty and no ts to offer */
      if (GST_CLOCK_TIME_IS_VALID (ts) && ts != priv->base_ts) {
        GstClockTimeDiff diff;
        GstClockTime old_ts, next_ts;

        /* passed into another buffer;
         * mild check for discontinuity and only mark if so */
        next_ts = ts +
            gst_util_uint64_scale (distance, GST_SECOND, ctx->info.rate);
        old_ts = priv->base_ts +
            gst_util_uint64_scale (priv->samples, GST_SECOND, ctx->info.rate);
        diff = GST_CLOCK_DIFF (next_ts, old_ts);
        GST_LOG_OBJECT (enc, "ts diff %d ms", (gint) (diff / GST_MSECOND));
        /* only mark discontinuity if beyond tolerance */
        if (G_UNLIKELY (diff < -enc->priv->tolerance ||
                diff > enc->priv->tolerance)) {
          GST_DEBUG_OBJECT (enc, "marked discont");
          priv->discont = TRUE;
        }
        if (diff > GST_SECOND / ctx->info.rate / 2 ||
            diff < -GST_SECOND / ctx->info.rate / 2) {
          GST_LOG_OBJECT (enc, "new upstream ts %" GST_TIME_FORMAT
              " at distance %" G_GUINT64_FORMAT, GST_TIME_ARGS (ts), distance);
          /* re-sync to upstream ts */
          priv->base_ts = ts;
          priv->samples = distance;
        } else {
          GST_LOG_OBJECT (enc, "new upstream ts only introduces jitter");
        }
      }
    }
    /* advance sample view */
    if (G_UNLIKELY (samples * ctx->info.bpf > priv->offset)) {
      if (G_LIKELY (!priv->force)) {
        /* no way we can let this pass */
        g_assert_not_reached ();
        /* really no way */
        goto overflow;
      } else {
        priv->offset = 0;
        if (samples * ctx->info.bpf >= gst_adapter_available (priv->adapter))
          gst_adapter_clear (priv->adapter);
        else
          gst_adapter_flush (priv->adapter, samples * ctx->info.bpf);
      }
    } else {
      gst_adapter_flush (priv->adapter, samples * ctx->info.bpf);
      priv->offset -= samples * ctx->info.bpf;
      /* avoid subsequent stray prev_ts */
      if (G_UNLIKELY (gst_adapter_available (priv->adapter) == 0))
        gst_adapter_clear (priv->adapter);
    }
    /* sample count advanced below after buffer handling */
  }

  /* collect output */
  if (G_LIKELY (buf)) {
    gsize size;

    size = gst_buffer_get_size (buf);

    GST_LOG_OBJECT (enc, "taking %d bytes for output", size);
    buf = gst_buffer_make_writable (buf);

    /* decorate */
    if (G_LIKELY (GST_CLOCK_TIME_IS_VALID (priv->base_ts))) {
      /* FIXME ? lookahead could lead to weird ts and duration ?
       * (particularly if not in perfect mode) */
      /* mind sample rounding and produce perfect output */
      GST_BUFFER_TIMESTAMP (buf) = priv->base_ts +
          gst_util_uint64_scale (priv->samples - ctx->lookahead, GST_SECOND,
          ctx->info.rate);
      GST_DEBUG_OBJECT (enc, "out samples %d", samples);
      if (G_LIKELY (samples > 0)) {
        priv->samples += samples;
        GST_BUFFER_DURATION (buf) = priv->base_ts +
            gst_util_uint64_scale (priv->samples - ctx->lookahead, GST_SECOND,
            ctx->info.rate) - GST_BUFFER_TIMESTAMP (buf);
        priv->last_duration = GST_BUFFER_DURATION (buf);
      } else {
        /* duration forecast in case of handling remainder;
         * the last one is probably like the previous one ... */
        GST_BUFFER_DURATION (buf) = priv->last_duration;
      }
      if (priv->base_gp >= 0) {
        /* pamper oggmux */
        /* FIXME: in longer run, muxer should take care of this ... */
        /* offset_end = granulepos for ogg muxer */
        GST_BUFFER_OFFSET_END (buf) = priv->base_gp + priv->samples -
            enc->priv->ctx.lookahead;
        /* offset = timestamp corresponding to granulepos for ogg muxer */
        GST_BUFFER_OFFSET (buf) =
            GST_FRAMES_TO_CLOCK_TIME (GST_BUFFER_OFFSET_END (buf),
            ctx->info.rate);
      } else {
        GST_BUFFER_OFFSET (buf) = priv->bytes_out;
        GST_BUFFER_OFFSET_END (buf) = priv->bytes_out + size;
      }
    }

    priv->bytes_out += size;

    if (G_UNLIKELY (priv->discont)) {
      GST_LOG_OBJECT (enc, "marking discont");
      GST_BUFFER_FLAG_SET (buf, GST_BUFFER_FLAG_DISCONT);
      priv->discont = FALSE;
    }

    if (klass->pre_push) {
      /* last chance for subclass to do some dirty stuff */
      ret = klass->pre_push (enc, &buf);
      if (ret != GST_FLOW_OK || !buf) {
        GST_DEBUG_OBJECT (enc, "subclass returned %s, buf %p",
            gst_flow_get_name (ret), buf);
        if (buf)
          gst_buffer_unref (buf);
        goto exit;
      }
    }

    GST_LOG_OBJECT (enc, "pushing buffer of size %d with ts %" GST_TIME_FORMAT
        ", duration %" GST_TIME_FORMAT, size,
        GST_TIME_ARGS (GST_BUFFER_TIMESTAMP (buf)),
        GST_TIME_ARGS (GST_BUFFER_DURATION (buf)));

    ret = gst_pad_push (enc->srcpad, buf);
    GST_LOG_OBJECT (enc, "buffer pushed: %s", gst_flow_get_name (ret));
  } else {
    /* merely advance samples, most work for that already done above */
    priv->samples += samples;
  }

exit:
  GST_AUDIO_ENCODER_STREAM_UNLOCK (enc);

  return ret;

  /* ERRORS */
overflow:
  {
    GST_ELEMENT_ERROR (enc, STREAM, ENCODE,
        ("received more encoded samples %d than provided %d",
            samples, priv->offset / ctx->info.bpf), (NULL));
    if (buf)
      gst_buffer_unref (buf);
    ret = GST_FLOW_ERROR;
    goto exit;
  }
}

 /* adapter tracking idea:
  * - start of adapter corresponds with what has already been encoded
  * (i.e. really returned by encoder subclass)
  * - start + offset is what needs to be fed to subclass next */
static GstFlowReturn
gst_audio_encoder_push_buffers (GstAudioEncoder * enc, gboolean force)
{
  GstAudioEncoderClass *klass;
  GstAudioEncoderPrivate *priv;
  GstAudioEncoderContext *ctx;
  gint av, need;
  GstBuffer *buf;
  GstFlowReturn ret = GST_FLOW_OK;

  klass = GST_AUDIO_ENCODER_GET_CLASS (enc);

  g_return_val_if_fail (klass->handle_frame != NULL, GST_FLOW_ERROR);

  priv = enc->priv;
  ctx = &enc->priv->ctx;

  while (ret == GST_FLOW_OK) {

    buf = NULL;
    av = gst_adapter_available (priv->adapter);

    g_assert (priv->offset <= av);
    av -= priv->offset;

    need =
        ctx->frame_samples_min >
        0 ? ctx->frame_samples_min * ctx->info.bpf : av;
    GST_LOG_OBJECT (enc, "available: %d, needed: %d, force: %d", av, need,
        force);

    if ((need > av) || !av) {
      if (G_UNLIKELY (force)) {
        priv->force = TRUE;
        need = av;
      } else {
        break;
      }
    } else {
      priv->force = FALSE;
    }

    if (ctx->frame_samples_max > 0)
      need = MIN (av, ctx->frame_samples_max * ctx->info.bpf);

    if (ctx->frame_samples_min == ctx->frame_samples_max) {
      /* if we have some extra metadata,
       * provide for integer multiple of frames to allow for better granularity
       * of processing */
      if (ctx->frame_samples_min > 0 && need) {
        if (ctx->frame_max > 1)
          need = need * MIN ((av / need), ctx->frame_max);
        else if (ctx->frame_max == 0)
          need = need * (av / need);
      }
    }

    if (need) {
      const guint8 *data;

      data = gst_adapter_map (priv->adapter, priv->offset + need);
      buf =
          gst_buffer_new_wrapped_full ((gpointer) data, NULL, priv->offset,
          need);
    }

    GST_LOG_OBJECT (enc, "providing subclass with %d bytes at offset %d",
        need, priv->offset);

    /* mark this already as consumed,
     * which it should be when subclass gives us data in exchange for samples */
    priv->offset += need;
    priv->samples_in += need / ctx->info.bpf;

    priv->got_data = FALSE;
    ret = klass->handle_frame (enc, buf);

    if (G_LIKELY (buf)) {
      gst_buffer_unref (buf);
      gst_adapter_unmap (priv->adapter, 0);
    }

    /* no data to feed, no leftover provided, then bail out */
    if (G_UNLIKELY (!buf && !priv->got_data)) {
      priv->drained = TRUE;
      GST_LOG_OBJECT (enc, "no more data drained from subclass");
      break;
    }
  }

  return ret;
}

static GstFlowReturn
gst_audio_encoder_drain (GstAudioEncoder * enc)
{
  if (enc->priv->drained)
    return GST_FLOW_OK;
  else
    return gst_audio_encoder_push_buffers (enc, TRUE);
}

static void
gst_audio_encoder_set_base_gp (GstAudioEncoder * enc)
{
  GstClockTime ts;

  if (!enc->priv->granule)
    return;

  /* use running time for granule */
  /* incoming data is clipped, so a valid input should yield a valid output */
  ts = gst_segment_to_running_time (&enc->segment, GST_FORMAT_TIME,
      enc->priv->base_ts);
  if (GST_CLOCK_TIME_IS_VALID (ts)) {
    enc->priv->base_gp =
        GST_CLOCK_TIME_TO_FRAMES (enc->priv->base_ts, enc->priv->ctx.info.rate);
    GST_DEBUG_OBJECT (enc, "new base gp %" G_GINT64_FORMAT, enc->priv->base_gp);
  } else {
    /* should reasonably have a valid base,
     * otherwise start at 0 if we did not already start there earlier */
    if (enc->priv->base_gp < 0) {
      enc->priv->base_gp = 0;
      GST_DEBUG_OBJECT (enc, "new base gp %" G_GINT64_FORMAT,
          enc->priv->base_gp);
    }
  }
}

static GstFlowReturn
gst_audio_encoder_chain (GstPad * pad, GstBuffer * buffer)
{
  GstAudioEncoder *enc;
  GstAudioEncoderPrivate *priv;
  GstAudioEncoderContext *ctx;
  GstFlowReturn ret = GST_FLOW_OK;
  gboolean discont;
  gsize size;

  enc = GST_AUDIO_ENCODER (GST_OBJECT_PARENT (pad));

  priv = enc->priv;
  ctx = &enc->priv->ctx;

  GST_AUDIO_ENCODER_STREAM_LOCK (enc);

  /* should know what is coming by now */
  if (!ctx->info.bpf)
    goto not_negotiated;

  size = gst_buffer_get_size (buffer);

  GST_LOG_OBJECT (enc,
      "received buffer of size %d with ts %" GST_TIME_FORMAT
      ", duration %" GST_TIME_FORMAT, size,
      GST_TIME_ARGS (GST_BUFFER_TIMESTAMP (buffer)),
      GST_TIME_ARGS (GST_BUFFER_DURATION (buffer)));

  /* input shoud be whole number of sample frames */
  if (size % ctx->info.bpf)
    goto wrong_buffer;

#ifndef GST_DISABLE_GST_DEBUG
  {
    GstClockTime duration;
    GstClockTimeDiff diff;

    /* verify buffer duration */
    duration = gst_util_uint64_scale (size, GST_SECOND,
        ctx->info.rate * ctx->info.bpf);
    diff = GST_CLOCK_DIFF (duration, GST_BUFFER_DURATION (buffer));
    if (GST_BUFFER_DURATION (buffer) != GST_CLOCK_TIME_NONE &&
        (diff > GST_SECOND / ctx->info.rate / 2 ||
            diff < -GST_SECOND / ctx->info.rate / 2)) {
      GST_DEBUG_OBJECT (enc, "incoming buffer had incorrect duration %"
          GST_TIME_FORMAT ", expected duration %" GST_TIME_FORMAT,
          GST_TIME_ARGS (GST_BUFFER_DURATION (buffer)),
          GST_TIME_ARGS (duration));
    }
  }
#endif

  discont = GST_BUFFER_FLAG_IS_SET (buffer, GST_BUFFER_FLAG_DISCONT);
  if (G_UNLIKELY (discont)) {
    GST_LOG_OBJECT (buffer, "marked discont");
    enc->priv->discont = discont;
  }

  /* clip to segment */
  /* NOTE: slightly painful linking -laudio only for this one ... */
  buffer = gst_audio_buffer_clip (buffer, &enc->segment, ctx->info.rate,
      ctx->info.bpf);
  if (G_UNLIKELY (!buffer)) {
    GST_DEBUG_OBJECT (buffer, "no data after clipping to segment");
    goto done;
  }

  size = gst_buffer_get_size (buffer);

  GST_LOG_OBJECT (enc,
      "buffer after segment clipping has size %d with ts %" GST_TIME_FORMAT
      ", duration %" GST_TIME_FORMAT, size,
      GST_TIME_ARGS (GST_BUFFER_TIMESTAMP (buffer)),
      GST_TIME_ARGS (GST_BUFFER_DURATION (buffer)));

  if (!GST_CLOCK_TIME_IS_VALID (priv->base_ts)) {
    priv->base_ts = GST_BUFFER_TIMESTAMP (buffer);
    GST_DEBUG_OBJECT (enc, "new base ts %" GST_TIME_FORMAT,
        GST_TIME_ARGS (priv->base_ts));
    gst_audio_encoder_set_base_gp (enc);
  }

  /* check for continuity;
   * checked elsewhere in non-perfect case */
  if (enc->priv->perfect_ts) {
    GstClockTimeDiff diff = 0;
    GstClockTime next_ts = 0;

    if (GST_BUFFER_TIMESTAMP_IS_VALID (buffer) &&
        GST_CLOCK_TIME_IS_VALID (priv->base_ts)) {
      guint64 samples;

      samples = priv->samples +
          gst_adapter_available (priv->adapter) / ctx->info.bpf;
      next_ts = priv->base_ts +
          gst_util_uint64_scale (samples, GST_SECOND, ctx->info.rate);
      GST_LOG_OBJECT (enc, "buffer is %" G_GUINT64_FORMAT
          " samples past base_ts %" GST_TIME_FORMAT
          ", expected ts %" GST_TIME_FORMAT, samples,
          GST_TIME_ARGS (priv->base_ts), GST_TIME_ARGS (next_ts));
      diff = GST_CLOCK_DIFF (next_ts, GST_BUFFER_TIMESTAMP (buffer));
      GST_LOG_OBJECT (enc, "ts diff %d ms", (gint) (diff / GST_MSECOND));
      /* if within tolerance,
       * discard buffer ts and carry on producing perfect stream,
       * otherwise clip or resync to ts */
      if (G_UNLIKELY (diff < -enc->priv->tolerance ||
              diff > enc->priv->tolerance)) {
        GST_DEBUG_OBJECT (enc, "marked discont");
        discont = TRUE;
      }
    }

    /* do some fancy tweaking in hard resync case */
    if (discont && enc->priv->hard_resync) {
      if (diff < 0) {
        guint64 diff_bytes;

        GST_WARNING_OBJECT (enc, "Buffer is older than expected ts %"
            GST_TIME_FORMAT ".  Clipping buffer", GST_TIME_ARGS (next_ts));

        diff_bytes =
            GST_CLOCK_TIME_TO_FRAMES (-diff, ctx->info.rate) * ctx->info.bpf;
        if (diff_bytes >= size) {
          gst_buffer_unref (buffer);
          goto done;
        }
        buffer = gst_buffer_make_writable (buffer);
        gst_buffer_resize (buffer, diff_bytes, size - diff_bytes);

        GST_BUFFER_TIMESTAMP (buffer) += diff;
        /* care even less about duration after this */
      } else {
        /* drain stuff prior to resync */
        gst_audio_encoder_drain (enc);
      }
    }
    /* now re-sync ts */
    priv->base_ts += diff;
    gst_audio_encoder_set_base_gp (enc);
    priv->discont |= discont;
  }

  gst_adapter_push (enc->priv->adapter, buffer);
  /* new stuff, so we can push subclass again */
  enc->priv->drained = FALSE;

  ret = gst_audio_encoder_push_buffers (enc, FALSE);

done:
  GST_LOG_OBJECT (enc, "chain leaving");

  GST_AUDIO_ENCODER_STREAM_UNLOCK (enc);

  return ret;

  /* ERRORS */
not_negotiated:
  {
    GST_ELEMENT_ERROR (enc, CORE, NEGOTIATION, (NULL),
        ("encoder not initialized"));
    gst_buffer_unref (buffer);
    ret = GST_FLOW_NOT_NEGOTIATED;
    goto done;
  }
wrong_buffer:
  {
    GST_ELEMENT_ERROR (enc, STREAM, ENCODE, (NULL),
        ("buffer size %d not a multiple of %d", gst_buffer_get_size (buffer),
            ctx->info.bpf));
    gst_buffer_unref (buffer);
    ret = GST_FLOW_ERROR;
    goto done;
  }
}

static gboolean
audio_info_is_equal (GstAudioInfo * from, GstAudioInfo * to)
{
  if (from == to)
    return TRUE;
  if (from->finfo == NULL || to->finfo == NULL)
    return FALSE;
  if (GST_AUDIO_INFO_FORMAT (from) != GST_AUDIO_INFO_FORMAT (to))
    return FALSE;
  if (GST_AUDIO_INFO_RATE (from) != GST_AUDIO_INFO_RATE (to))
    return FALSE;
  if (GST_AUDIO_INFO_CHANNELS (from) != GST_AUDIO_INFO_CHANNELS (to))
    return FALSE;
  if (GST_AUDIO_INFO_CHANNELS (from) > 64)
    return TRUE;
  return memcmp (from->position, to->position,
      GST_AUDIO_INFO_CHANNELS (from) * sizeof (to->position[0]));
}

static gboolean
gst_audio_encoder_sink_setcaps (GstAudioEncoder * enc, GstCaps * caps)
{
  GstAudioEncoderClass *klass;
  GstAudioEncoderContext *ctx;
  GstAudioInfo state;
  gboolean res = TRUE, changed = FALSE;
  guint old_rate;

  klass = GST_AUDIO_ENCODER_GET_CLASS (enc);

  /* subclass must do something here ... */
  g_return_val_if_fail (klass->set_format != NULL, FALSE);

  ctx = &enc->priv->ctx;

  GST_AUDIO_ENCODER_STREAM_LOCK (enc);

  GST_DEBUG_OBJECT (enc, "caps: %" GST_PTR_FORMAT, caps);

  if (!gst_caps_is_fixed (caps))
    goto refuse_caps;

  /* adjust ts tracking to new sample rate */
  old_rate = GST_AUDIO_INFO_RATE (&ctx->info);
  if (GST_CLOCK_TIME_IS_VALID (enc->priv->base_ts) && old_rate) {
    enc->priv->base_ts +=
        GST_FRAMES_TO_CLOCK_TIME (enc->priv->samples, old_rate);
    enc->priv->samples = 0;
  }

  if (!gst_audio_info_from_caps (&state, caps))
    goto refuse_caps;

  changed = !audio_info_is_equal (&state, &ctx->info);

  if (changed) {
    GstClockTime old_min_latency;
    GstClockTime old_max_latency;

    /* drain any pending old data stuff */
    gst_audio_encoder_drain (enc);

    /* context defaults */
    enc->priv->ctx.frame_samples_min = 0;
    enc->priv->ctx.frame_samples_max = 0;
    enc->priv->ctx.frame_max = 0;
    enc->priv->ctx.lookahead = 0;

    /* element might report latency */
    GST_OBJECT_LOCK (enc);
    old_min_latency = ctx->min_latency;
    old_max_latency = ctx->max_latency;
    GST_OBJECT_UNLOCK (enc);

    if (klass->set_format)
      res = klass->set_format (enc, &state);

    /* notify if new latency */
    GST_OBJECT_LOCK (enc);
    if ((ctx->min_latency > 0 && ctx->min_latency != old_min_latency) ||
        (ctx->max_latency > 0 && ctx->max_latency != old_max_latency)) {
      GST_OBJECT_UNLOCK (enc);
      /* post latency message on the bus */
      gst_element_post_message (GST_ELEMENT (enc),
          gst_message_new_latency (GST_OBJECT (enc)));
      GST_OBJECT_LOCK (enc);
    }
    GST_OBJECT_UNLOCK (enc);
  } else {
    GST_DEBUG_OBJECT (enc, "new audio format identical to configured format");
  }

exit:

  GST_AUDIO_ENCODER_STREAM_UNLOCK (enc);

  return res;

  /* ERRORS */
refuse_caps:
  {
    GST_WARNING_OBJECT (enc, "rejected caps %" GST_PTR_FORMAT, caps);
    goto exit;
  }
}


/**
 * gst_audio_encoder_proxy_getcaps:
 * @enc: a #GstAudioEncoder
 * @caps: initial caps
 *
 * Returns caps that express @caps (or sink template caps if @caps == NULL)
 * restricted to channel/rate combinations supported by downstream elements
 * (e.g. muxers).
 *
 * Returns: a #GstCaps owned by caller
 *
 * Since: 0.10.36
 */
GstCaps *
gst_audio_encoder_proxy_getcaps (GstAudioEncoder * enc, GstCaps * caps)
{
  const GstCaps *templ_caps;
  GstCaps *allowed = NULL;
  GstCaps *fcaps, *filter_caps;
  gint i, j;

  /* we want to be able to communicate to upstream elements like audioconvert
   * and audioresample any rate/channel restrictions downstream (e.g. muxer
   * only accepting certain sample rates) */
  templ_caps = caps ? caps : gst_pad_get_pad_template_caps (enc->sinkpad);
  allowed = gst_pad_get_allowed_caps (enc->srcpad);
  if (!allowed || gst_caps_is_empty (allowed) || gst_caps_is_any (allowed)) {
    fcaps = gst_caps_copy (templ_caps);
    goto done;
  }

  GST_LOG_OBJECT (enc, "template caps %" GST_PTR_FORMAT, templ_caps);
  GST_LOG_OBJECT (enc, "allowed caps %" GST_PTR_FORMAT, allowed);

  filter_caps = gst_caps_new_empty ();

  for (i = 0; i < gst_caps_get_size (templ_caps); i++) {
    GQuark q_name;

    q_name = gst_structure_get_name_id (gst_caps_get_structure (templ_caps, i));

    /* pick rate + channel fields from allowed caps */
    for (j = 0; j < gst_caps_get_size (allowed); j++) {
      const GstStructure *allowed_s = gst_caps_get_structure (allowed, j);
      const GValue *val;
      GstStructure *s;

      s = gst_structure_id_empty_new (q_name);
      if ((val = gst_structure_get_value (allowed_s, "rate")))
        gst_structure_set_value (s, "rate", val);
      if ((val = gst_structure_get_value (allowed_s, "channels")))
        gst_structure_set_value (s, "channels", val);
      /* following might also make sense for some encoded formats,
       * e.g. wavpack */
      if ((val = gst_structure_get_value (allowed_s, "width")))
        gst_structure_set_value (s, "width", val);
      if ((val = gst_structure_get_value (allowed_s, "depth")))
        gst_structure_set_value (s, "depth", val);
      if ((val = gst_structure_get_value (allowed_s, "endianness")))
        gst_structure_set_value (s, "endianness", val);
      if ((val = gst_structure_get_value (allowed_s, "signed")))
        gst_structure_set_value (s, "signed", val);
      if ((val = gst_structure_get_value (allowed_s, "channel-positions")))
        gst_structure_set_value (s, "channel-positions", val);

      gst_caps_merge_structure (filter_caps, s);
    }
  }

  fcaps = gst_caps_intersect (filter_caps, templ_caps);
  gst_caps_unref (filter_caps);

done:
  gst_caps_replace (&allowed, NULL);

  GST_LOG_OBJECT (enc, "proxy caps %" GST_PTR_FORMAT, fcaps);

  return fcaps;
}

static GstCaps *
gst_audio_encoder_sink_getcaps (GstPad * pad, GstCaps * filter)
{
  GstAudioEncoder *enc;
  GstAudioEncoderClass *klass;
  GstCaps *caps;

  enc = GST_AUDIO_ENCODER (gst_pad_get_parent (pad));
  klass = GST_AUDIO_ENCODER_GET_CLASS (enc);
  g_assert (pad == enc->sinkpad);

  if (klass->getcaps)
    caps = klass->getcaps (enc, filter);
  else
    caps = gst_audio_encoder_proxy_getcaps (enc, NULL);
  gst_object_unref (enc);

  GST_LOG_OBJECT (enc, "returning caps %" GST_PTR_FORMAT, caps);

  return caps;
}

static gboolean
gst_audio_encoder_sink_eventfunc (GstAudioEncoder * enc, GstEvent * event)
{
  GstAudioEncoderClass *klass;
  gboolean handled = FALSE;

  klass = GST_AUDIO_ENCODER_GET_CLASS (enc);

  switch (GST_EVENT_TYPE (event)) {
    case GST_EVENT_SEGMENT:
    {
      GstSegment seg;

      gst_event_copy_segment (event, &seg);

      if (seg.format == GST_FORMAT_TIME) {
        GST_DEBUG_OBJECT (enc, "received TIME SEGMENT %" GST_PTR_FORMAT, &seg);
      } else {
        GST_DEBUG_OBJECT (enc, "received SEGMENT %" GST_PTR_FORMAT, &seg);
        GST_DEBUG_OBJECT (enc, "unsupported format; ignoring");
        break;
      }

      GST_AUDIO_ENCODER_STREAM_LOCK (enc);
      /* finish current segment */
      gst_audio_encoder_drain (enc);
      /* reset partially for new segment */
      gst_audio_encoder_reset (enc, FALSE);
      /* and follow along with segment */
<<<<<<< HEAD
      enc->segment = seg;
=======
      gst_segment_set_newsegment_full (&enc->segment, update, rate, arate,
          format, start, stop, time);
      GST_AUDIO_ENCODER_STREAM_UNLOCK (enc);
>>>>>>> 49ebe7c0
      break;
    }

    case GST_EVENT_FLUSH_START:
      break;

    case GST_EVENT_FLUSH_STOP:
      GST_AUDIO_ENCODER_STREAM_LOCK (enc);
      /* discard any pending stuff */
      /* TODO route through drain ?? */
      if (!enc->priv->drained && klass->flush)
        klass->flush (enc);
      /* and get (re)set for the sequel */
      gst_audio_encoder_reset (enc, FALSE);

      g_list_foreach (enc->priv->pending_events, (GFunc) gst_event_unref, NULL);
      g_list_free (enc->priv->pending_events);
      enc->priv->pending_events = NULL;
      GST_AUDIO_ENCODER_STREAM_UNLOCK (enc);

      break;

    case GST_EVENT_EOS:
      GST_AUDIO_ENCODER_STREAM_LOCK (enc);
      gst_audio_encoder_drain (enc);
      GST_AUDIO_ENCODER_STREAM_UNLOCK (enc);
      break;

    case GST_EVENT_TAG:
    {
      GstTagList *tags;

      gst_event_parse_tag (event, &tags);
      tags = gst_tag_list_copy (tags);
      gst_event_unref (event);
      gst_tag_list_remove_tag (tags, GST_TAG_CODEC);
      gst_tag_list_remove_tag (tags, GST_TAG_AUDIO_CODEC);
      event = gst_event_new_tag (tags);

      GST_OBJECT_LOCK (enc);
      enc->priv->pending_events =
          g_list_append (enc->priv->pending_events, event);
      GST_OBJECT_UNLOCK (enc);
      handled = TRUE;
      break;
    }

    case GST_EVENT_CAPS:
    {
      GstCaps *caps;

      gst_event_parse_caps (event, &caps);
      gst_audio_encoder_sink_setcaps (enc, caps);
      gst_event_unref (event);
      handled = TRUE;
      break;
    }

    default:
      break;
  }

  return handled;
}

static gboolean
gst_audio_encoder_sink_event (GstPad * pad, GstEvent * event)
{
  GstAudioEncoder *enc;
  GstAudioEncoderClass *klass;
  gboolean handled = FALSE;
  gboolean ret = TRUE;

  enc = GST_AUDIO_ENCODER (gst_pad_get_parent (pad));
  klass = GST_AUDIO_ENCODER_GET_CLASS (enc);

  GST_DEBUG_OBJECT (enc, "received event %d, %s", GST_EVENT_TYPE (event),
      GST_EVENT_TYPE_NAME (event));

  if (klass->event)
    handled = klass->event (enc, event);

  if (!handled)
    handled = gst_audio_encoder_sink_eventfunc (enc, event);

  if (!handled) {
    /* Forward non-serialized events and EOS/FLUSH_STOP immediately.
     * For EOS this is required because no buffer or serialized event
     * will come after EOS and nothing could trigger another
     * _finish_frame() call.
     *
     * For FLUSH_STOP this is required because it is expected
     * to be forwarded immediately and no buffers are queued anyway.
     */
    if (!GST_EVENT_IS_SERIALIZED (event)
        || GST_EVENT_TYPE (event) == GST_EVENT_EOS
        || GST_EVENT_TYPE (event) == GST_EVENT_FLUSH_STOP) {
      ret = gst_pad_event_default (pad, event);
    } else {
      GST_AUDIO_ENCODER_STREAM_LOCK (enc);
      enc->priv->pending_events =
          g_list_append (enc->priv->pending_events, event);
      GST_AUDIO_ENCODER_STREAM_UNLOCK (enc);
      ret = TRUE;
    }
  }

  GST_DEBUG_OBJECT (enc, "event handled");

  gst_object_unref (enc);
  return ret;
}

static gboolean
gst_audio_encoder_sink_query (GstPad * pad, GstQuery * query)
{
  gboolean res = TRUE;
  GstAudioEncoder *enc;

  enc = GST_AUDIO_ENCODER (gst_pad_get_parent (pad));

  switch (GST_QUERY_TYPE (query)) {
    case GST_QUERY_FORMATS:
    {
      gst_query_set_formats (query, 3,
          GST_FORMAT_TIME, GST_FORMAT_BYTES, GST_FORMAT_DEFAULT);
      res = TRUE;
      break;
    }
    case GST_QUERY_CONVERT:
    {
      GstFormat src_fmt, dest_fmt;
      gint64 src_val, dest_val;

      gst_query_parse_convert (query, &src_fmt, &src_val, &dest_fmt, &dest_val);
      if (!(res = gst_audio_info_convert (&enc->priv->ctx.info,
                  src_fmt, src_val, dest_fmt, &dest_val)))
        goto error;
      gst_query_set_convert (query, src_fmt, src_val, dest_fmt, dest_val);
      break;
    }
    default:
      res = gst_pad_query_default (pad, query);
      break;
  }

error:
  gst_object_unref (enc);
  return res;
}

static const GstQueryType *
gst_audio_encoder_get_query_types (GstPad * pad)
{
  static const GstQueryType gst_audio_encoder_src_query_types[] = {
    GST_QUERY_POSITION,
    GST_QUERY_DURATION,
    GST_QUERY_CONVERT,
    GST_QUERY_LATENCY,
    0
  };

  return gst_audio_encoder_src_query_types;
}

/*
 * gst_audio_encoded_audio_convert:
 * @fmt: audio format of the encoded audio
 * @bytes: number of encoded bytes
 * @samples: number of encoded samples
 * @src_format: source format
 * @src_value: source value
 * @dest_format: destination format
 * @dest_value: destination format
 *
 * Helper function to convert @src_value in @src_format to @dest_value in
 * @dest_format for encoded audio data.  Conversion is possible between
 * BYTE and TIME format by using estimated bitrate based on
 * @samples and @bytes (and @fmt).
 *
 * Since: 0.10.36
 */
/* FIXME: make gst_audio_encoded_audio_convert() public? */
static gboolean
gst_audio_encoded_audio_convert (GstAudioInfo * fmt,
    gint64 bytes, gint64 samples, GstFormat src_format,
    gint64 src_value, GstFormat * dest_format, gint64 * dest_value)
{
  gboolean res = FALSE;

  g_return_val_if_fail (dest_format != NULL, FALSE);
  g_return_val_if_fail (dest_value != NULL, FALSE);

  if (G_UNLIKELY (src_format == *dest_format || src_value == 0 ||
          src_value == -1)) {
    if (dest_value)
      *dest_value = src_value;
    return TRUE;
  }

  if (samples == 0 || bytes == 0 || fmt->rate == 0) {
    GST_DEBUG ("not enough metadata yet to convert");
    goto exit;
  }

  bytes *= fmt->rate;

  switch (src_format) {
    case GST_FORMAT_BYTES:
      switch (*dest_format) {
        case GST_FORMAT_TIME:
          *dest_value = gst_util_uint64_scale (src_value,
              GST_SECOND * samples, bytes);
          res = TRUE;
          break;
        default:
          res = FALSE;
      }
      break;
    case GST_FORMAT_TIME:
      switch (*dest_format) {
        case GST_FORMAT_BYTES:
          *dest_value = gst_util_uint64_scale (src_value, bytes,
              samples * GST_SECOND);
          res = TRUE;
          break;
        default:
          res = FALSE;
      }
      break;
    default:
      res = FALSE;
  }

exit:
  return res;
}

/* FIXME ? are any of these queries (other than latency) an encoder's business
 * also, the conversion stuff might seem to make sense, but seems to not mind
 * segment stuff etc at all
 * Supposedly that's backward compatibility ... */
static gboolean
gst_audio_encoder_src_query (GstPad * pad, GstQuery * query)
{
  GstAudioEncoder *enc;
  GstPad *peerpad;
  gboolean res = FALSE;

  enc = GST_AUDIO_ENCODER (GST_PAD_PARENT (pad));
  peerpad = gst_pad_get_peer (GST_PAD (enc->sinkpad));

  GST_LOG_OBJECT (enc, "handling query: %" GST_PTR_FORMAT, query);

  switch (GST_QUERY_TYPE (query)) {
    case GST_QUERY_POSITION:
    {
      GstFormat fmt, req_fmt;
      gint64 pos, val;

      if ((res = gst_pad_peer_query (enc->sinkpad, query))) {
        GST_LOG_OBJECT (enc, "returning peer response");
        break;
      }

      if (!peerpad) {
        GST_LOG_OBJECT (enc, "no peer");
        break;
      }

      gst_query_parse_position (query, &req_fmt, NULL);
      fmt = GST_FORMAT_TIME;
      if (!(res = gst_pad_query_position (peerpad, fmt, &pos)))
        break;

      if ((res = gst_pad_query_convert (peerpad, fmt, pos, req_fmt, &val))) {
        gst_query_set_position (query, req_fmt, val);
      }
      break;
    }
    case GST_QUERY_DURATION:
    {
      GstFormat fmt, req_fmt;
      gint64 dur, val;

      if ((res = gst_pad_peer_query (enc->sinkpad, query))) {
        GST_LOG_OBJECT (enc, "returning peer response");
        break;
      }

      if (!peerpad) {
        GST_LOG_OBJECT (enc, "no peer");
        break;
      }

      gst_query_parse_duration (query, &req_fmt, NULL);
      fmt = GST_FORMAT_TIME;
      if (!(res = gst_pad_query_duration (peerpad, fmt, &dur)))
        break;

      if ((res = gst_pad_query_convert (peerpad, fmt, dur, req_fmt, &val))) {
        gst_query_set_duration (query, req_fmt, val);
      }
      break;
    }
    case GST_QUERY_FORMATS:
    {
      gst_query_set_formats (query, 2, GST_FORMAT_TIME, GST_FORMAT_BYTES);
      res = TRUE;
      break;
    }
    case GST_QUERY_CONVERT:
    {
      GstFormat src_fmt, dest_fmt;
      gint64 src_val, dest_val;

      gst_query_parse_convert (query, &src_fmt, &src_val, &dest_fmt, &dest_val);
      if (!(res = gst_audio_encoded_audio_convert (&enc->priv->ctx.info,
                  enc->priv->bytes_out, enc->priv->samples_in, src_fmt, src_val,
                  &dest_fmt, &dest_val)))
        break;
      gst_query_set_convert (query, src_fmt, src_val, dest_fmt, dest_val);
      break;
    }
    case GST_QUERY_LATENCY:
    {
      if ((res = gst_pad_peer_query (enc->sinkpad, query))) {
        gboolean live;
        GstClockTime min_latency, max_latency;

        gst_query_parse_latency (query, &live, &min_latency, &max_latency);
        GST_DEBUG_OBJECT (enc, "Peer latency: live %d, min %"
            GST_TIME_FORMAT " max %" GST_TIME_FORMAT, live,
            GST_TIME_ARGS (min_latency), GST_TIME_ARGS (max_latency));

        GST_OBJECT_LOCK (enc);
        /* add our latency */
        if (min_latency != -1)
          min_latency += enc->priv->ctx.min_latency;
        if (max_latency != -1)
          max_latency += enc->priv->ctx.max_latency;
        GST_OBJECT_UNLOCK (enc);

        gst_query_set_latency (query, live, min_latency, max_latency);
      }
      break;
    }
    default:
      res = gst_pad_query_default (pad, query);
      break;
  }

  gst_object_unref (peerpad);
  return res;
}

static void
gst_audio_encoder_set_property (GObject * object, guint prop_id,
    const GValue * value, GParamSpec * pspec)
{
  GstAudioEncoder *enc;

  enc = GST_AUDIO_ENCODER (object);

  switch (prop_id) {
    case PROP_PERFECT_TS:
      if (enc->priv->granule && !g_value_get_boolean (value))
        GST_WARNING_OBJECT (enc, "perfect-timestamp can not be set FALSE "
            "while granule handling is enabled");
      else
        enc->priv->perfect_ts = g_value_get_boolean (value);
      break;
    case PROP_HARD_RESYNC:
      enc->priv->hard_resync = g_value_get_boolean (value);
      break;
    case PROP_TOLERANCE:
      enc->priv->tolerance = g_value_get_int64 (value);
      break;
    default:
      G_OBJECT_WARN_INVALID_PROPERTY_ID (object, prop_id, pspec);
      break;
  }
}

static void
gst_audio_encoder_get_property (GObject * object, guint prop_id,
    GValue * value, GParamSpec * pspec)
{
  GstAudioEncoder *enc;

  enc = GST_AUDIO_ENCODER (object);

  switch (prop_id) {
    case PROP_PERFECT_TS:
      g_value_set_boolean (value, enc->priv->perfect_ts);
      break;
    case PROP_GRANULE:
      g_value_set_boolean (value, enc->priv->granule);
      break;
    case PROP_HARD_RESYNC:
      g_value_set_boolean (value, enc->priv->hard_resync);
      break;
    case PROP_TOLERANCE:
      g_value_set_int64 (value, enc->priv->tolerance);
      break;
    default:
      G_OBJECT_WARN_INVALID_PROPERTY_ID (object, prop_id, pspec);
      break;
  }
}

static gboolean
gst_audio_encoder_activate (GstAudioEncoder * enc, gboolean active)
{
  GstAudioEncoderClass *klass;
  gboolean result = FALSE;

  klass = GST_AUDIO_ENCODER_GET_CLASS (enc);

  g_return_val_if_fail (!enc->priv->granule || enc->priv->perfect_ts, FALSE);

  GST_DEBUG_OBJECT (enc, "activate %d", active);

  if (active) {

    if (enc->priv->tags)
      gst_tag_list_free (enc->priv->tags);
    enc->priv->tags = gst_tag_list_new ();

    if (!enc->priv->active && klass->start)
      result = klass->start (enc);
  } else {
    /* We must make sure streaming has finished before resetting things
     * and calling the ::stop vfunc */
    GST_PAD_STREAM_LOCK (enc->sinkpad);
    GST_PAD_STREAM_UNLOCK (enc->sinkpad);

    if (enc->priv->active && klass->stop)
      result = klass->stop (enc);

    /* clean up */
    gst_audio_encoder_reset (enc, TRUE);
  }
  GST_DEBUG_OBJECT (enc, "activate return: %d", result);
  return result;
}


static gboolean
gst_audio_encoder_sink_activate_push (GstPad * pad, gboolean active)
{
  gboolean result = TRUE;
  GstAudioEncoder *enc;

  enc = GST_AUDIO_ENCODER (gst_pad_get_parent (pad));

  GST_DEBUG_OBJECT (enc, "sink activate push %d", active);

  result = gst_audio_encoder_activate (enc, active);

  if (result)
    enc->priv->active = active;

  GST_DEBUG_OBJECT (enc, "sink activate push return: %d", result);

  gst_object_unref (enc);
  return result;
}

/**
 * gst_audio_encoder_get_audio_info:
 * @enc: a #GstAudioEncoder
 *
 * Returns: a #GstAudioInfo describing the input audio format
 *
 * Since: 0.10.36
 */
GstAudioInfo *
gst_audio_encoder_get_audio_info (GstAudioEncoder * enc)
{
  g_return_val_if_fail (GST_IS_AUDIO_ENCODER (enc), NULL);

  return &enc->priv->ctx.info;
}

/**
 * gst_audio_encoder_set_frame_samples_min:
 * @enc: a #GstAudioEncoder
 * @num: number of samples per frame
 *
 * Sets number of samples (per channel) subclass needs to be handed,
 * at least or will be handed all available if 0.
 *
 * If an exact number of samples is required, gst_audio_encoder_set_frame_samples_max()
 * must be called with the same number.
 *
 * Since: 0.10.36
 */
void
gst_audio_encoder_set_frame_samples_min (GstAudioEncoder * enc, gint num)
{
  g_return_if_fail (GST_IS_AUDIO_ENCODER (enc));

  enc->priv->ctx.frame_samples_min = num;
}

/**
 * gst_audio_encoder_get_frame_samples_min:
 * @enc: a #GstAudioEncoder
 *
 * Returns: currently minimum requested samples per frame
 *
 * Since: 0.10.36
 */
gint
gst_audio_encoder_get_frame_samples_min (GstAudioEncoder * enc)
{
  g_return_val_if_fail (GST_IS_AUDIO_ENCODER (enc), 0);

  return enc->priv->ctx.frame_samples_min;
}

/**
 * gst_audio_encoder_set_frame_samples_max:
 * @enc: a #GstAudioEncoder
 * @num: number of samples per frame
 *
 * Sets number of samples (per channel) subclass needs to be handed,
 * at most or will be handed all available if 0.
 *
 * If an exact number of samples is required, gst_audio_encoder_set_frame_samples_min()
 * must be called with the same number.
 *
 * Since: 0.10.36
 */
void
gst_audio_encoder_set_frame_samples_max (GstAudioEncoder * enc, gint num)
{
  g_return_if_fail (GST_IS_AUDIO_ENCODER (enc));

  enc->priv->ctx.frame_samples_max = num;
}

/**
 * gst_audio_encoder_get_frame_samples_min:
 * @enc: a #GstAudioEncoder
 *
 * Returns: currently maximum requested samples per frame
 *
 * Since: 0.10.36
 */
gint
gst_audio_encoder_get_frame_samples_max (GstAudioEncoder * enc)
{
  g_return_val_if_fail (GST_IS_AUDIO_ENCODER (enc), 0);

  return enc->priv->ctx.frame_samples_max;
}

/**
 * gst_audio_encoder_set_frame_max:
 * @enc: a #GstAudioEncoder
 * @num: number of frames
 *
 * Sets max number of frames accepted at once (assumed minimally 1).
 * Requires @frame_samples_min and @frame_samples_max to be the equal.
 *
 * Since: 0.10.36
 */
void
gst_audio_encoder_set_frame_max (GstAudioEncoder * enc, gint num)
{
  g_return_if_fail (GST_IS_AUDIO_ENCODER (enc));

  enc->priv->ctx.frame_max = num;
}

/**
 * gst_audio_encoder_get_frame_max:
 * @enc: a #GstAudioEncoder
 *
 * Returns: currently configured maximum handled frames
 *
 * Since: 0.10.36
 */
gint
gst_audio_encoder_get_frame_max (GstAudioEncoder * enc)
{
  g_return_val_if_fail (GST_IS_AUDIO_ENCODER (enc), 0);

  return enc->priv->ctx.frame_max;
}

/**
 * gst_audio_encoder_set_lookahead:
 * @enc: a #GstAudioEncoder
 * @num: lookahead
 *
 * Sets encoder lookahead (in units of input rate samples)
 *
 * Since: 0.10.36
 */
void
gst_audio_encoder_set_lookahead (GstAudioEncoder * enc, gint num)
{
  g_return_if_fail (GST_IS_AUDIO_ENCODER (enc));

  enc->priv->ctx.lookahead = num;
}

/**
 * gst_audio_encoder_get_lookahead:
 * @enc: a #GstAudioEncoder
 *
 * Returns: currently configured encoder lookahead
 */
gint
gst_audio_encoder_get_lookahead (GstAudioEncoder * enc)
{
  g_return_val_if_fail (GST_IS_AUDIO_ENCODER (enc), 0);

  return enc->priv->ctx.lookahead;
}

/**
 * gst_audio_encoder_set_latency:
 * @enc: a #GstAudioEncoder
 * @min: minimum latency
 * @max: maximum latency
 *
 * Sets encoder latency.
 *
 * Since: 0.10.36
 */
void
gst_audio_encoder_set_latency (GstAudioEncoder * enc,
    GstClockTime min, GstClockTime max)
{
  g_return_if_fail (GST_IS_AUDIO_ENCODER (enc));

  GST_OBJECT_LOCK (enc);
  enc->priv->ctx.min_latency = min;
  enc->priv->ctx.max_latency = max;
  GST_OBJECT_UNLOCK (enc);
}

/**
 * gst_audio_encoder_get_latency:
 * @enc: a #GstAudioEncoder
 * @min: (out) (allow-none): a pointer to storage to hold minimum latency
 * @max: (out) (allow-none): a pointer to storage to hold maximum latency
 *
 * Sets the variables pointed to by @min and @max to the currently configured
 * latency.
 *
 * Since: 0.10.36
 */
void
gst_audio_encoder_get_latency (GstAudioEncoder * enc,
    GstClockTime * min, GstClockTime * max)
{
  g_return_if_fail (GST_IS_AUDIO_ENCODER (enc));

  GST_OBJECT_LOCK (enc);
  if (min)
    *min = enc->priv->ctx.min_latency;
  if (max)
    *max = enc->priv->ctx.max_latency;
  GST_OBJECT_UNLOCK (enc);
}

/**
 * gst_audio_encoder_set_mark_granule:
 * @enc: a #GstAudioEncoder
 * @enabled: new state
 *
 * Enable or disable encoder granule handling.
 *
 * MT safe.
 *
 * Since: 0.10.36
 */
void
gst_audio_encoder_set_mark_granule (GstAudioEncoder * enc, gboolean enabled)
{
  g_return_if_fail (GST_IS_AUDIO_ENCODER (enc));

  GST_LOG_OBJECT (enc, "enabled: %d", enabled);

  GST_OBJECT_LOCK (enc);
  enc->priv->granule = enabled;
  GST_OBJECT_UNLOCK (enc);
}

/**
 * gst_audio_encoder_get_mark_granule:
 * @enc: a #GstAudioEncoder
 *
 * Queries if the encoder will handle granule marking.
 *
 * Returns: TRUE if granule marking is enabled.
 *
 * MT safe.
 *
 * Since: 0.10.36
 */
gboolean
gst_audio_encoder_get_mark_granule (GstAudioEncoder * enc)
{
  gboolean result;

  g_return_val_if_fail (GST_IS_AUDIO_ENCODER (enc), FALSE);

  GST_OBJECT_LOCK (enc);
  result = enc->priv->granule;
  GST_OBJECT_UNLOCK (enc);

  return result;
}

/**
 * gst_audio_encoder_set_perfect_timestamp:
 * @enc: a #GstAudioEncoder
 * @enabled: new state
 *
 * Enable or disable encoder perfect output timestamp preference.
 *
 * MT safe.
 *
 * Since: 0.10.36
 */
void
gst_audio_encoder_set_perfect_timestamp (GstAudioEncoder * enc,
    gboolean enabled)
{
  g_return_if_fail (GST_IS_AUDIO_ENCODER (enc));

  GST_LOG_OBJECT (enc, "enabled: %d", enabled);

  GST_OBJECT_LOCK (enc);
  enc->priv->perfect_ts = enabled;
  GST_OBJECT_UNLOCK (enc);
}

/**
 * gst_audio_encoder_get_perfect_timestamp:
 * @enc: a #GstAudioEncoder
 *
 * Queries encoder perfect timestamp behaviour.
 *
 * Returns: TRUE if pefect timestamp setting enabled.
 *
 * MT safe.
 *
 * Since: 0.10.36
 */
gboolean
gst_audio_encoder_get_perfect_timestamp (GstAudioEncoder * enc)
{
  gboolean result;

  g_return_val_if_fail (GST_IS_AUDIO_ENCODER (enc), FALSE);

  GST_OBJECT_LOCK (enc);
  result = enc->priv->perfect_ts;
  GST_OBJECT_UNLOCK (enc);

  return result;
}

/**
 * gst_audio_encoder_set_hard_sync:
 * @enc: a #GstAudioEncoder
 * @enabled: new state
 *
 * Sets encoder hard resync handling.
 *
 * MT safe.
 *
 * Since: 0.10.36
 */
void
gst_audio_encoder_set_hard_resync (GstAudioEncoder * enc, gboolean enabled)
{
  g_return_if_fail (GST_IS_AUDIO_ENCODER (enc));

  GST_LOG_OBJECT (enc, "enabled: %d", enabled);

  GST_OBJECT_LOCK (enc);
  enc->priv->hard_resync = enabled;
  GST_OBJECT_UNLOCK (enc);
}

/**
 * gst_audio_encoder_get_hard_sync:
 * @enc: a #GstAudioEncoder
 *
 * Queries encoder's hard resync setting.
 *
 * Returns: TRUE if hard resync is enabled.
 *
 * MT safe.
 *
 * Since: 0.10.36
 */
gboolean
gst_audio_encoder_get_hard_resync (GstAudioEncoder * enc)
{
  gboolean result;

  g_return_val_if_fail (GST_IS_AUDIO_ENCODER (enc), FALSE);

  GST_OBJECT_LOCK (enc);
  result = enc->priv->hard_resync;
  GST_OBJECT_UNLOCK (enc);

  return result;
}

/**
 * gst_audio_encoder_set_tolerance:
 * @enc: a #GstAudioEncoder
 * @tolerance: new tolerance
 *
 * Configures encoder audio jitter tolerance threshold.
 *
 * MT safe.
 *
 * Since: 0.10.36
 */
void
gst_audio_encoder_set_tolerance (GstAudioEncoder * enc, gint64 tolerance)
{
  g_return_if_fail (GST_IS_AUDIO_ENCODER (enc));

  GST_OBJECT_LOCK (enc);
  enc->priv->tolerance = tolerance;
  GST_OBJECT_UNLOCK (enc);
}

/**
 * gst_audio_encoder_get_tolerance:
 * @enc: a #GstAudioEncoder
 *
 * Queries current audio jitter tolerance threshold.
 *
 * Returns: encoder audio jitter tolerance threshold.
 *
 * MT safe.
 *
 * Since: 0.10.36
 */
gint64
gst_audio_encoder_get_tolerance (GstAudioEncoder * enc)
{
  gint64 result;

  g_return_val_if_fail (GST_IS_AUDIO_ENCODER (enc), 0);

  GST_OBJECT_LOCK (enc);
  result = enc->priv->tolerance;
  GST_OBJECT_UNLOCK (enc);

  return result;
}

/**
 * gst_audio_encoder_merge_tags:
 * @enc: a #GstAudioEncoder
 * @tags: a #GstTagList to merge
 * @mode: the #GstTagMergeMode to use
 *
 * Adds tags to so-called pending tags, which will be processed
 * before pushing out data downstream.
 *
 * Note that this is provided for convenience, and the subclass is
 * not required to use this and can still do tag handling on its own,
 * although it should be aware that baseclass already takes care
 * of the usual CODEC/AUDIO_CODEC tags.
 *
 * MT safe.
 *
 * Since: 0.10.36
 */
void
gst_audio_encoder_merge_tags (GstAudioEncoder * enc,
    const GstTagList * tags, GstTagMergeMode mode)
{
  GstTagList *otags;

  g_return_if_fail (GST_IS_AUDIO_ENCODER (enc));
  g_return_if_fail (tags == NULL || GST_IS_TAG_LIST (tags));

  GST_OBJECT_LOCK (enc);
  if (tags)
    GST_DEBUG_OBJECT (enc, "merging tags %" GST_PTR_FORMAT, tags);
  otags = enc->priv->tags;
  enc->priv->tags = gst_tag_list_merge (enc->priv->tags, tags, mode);
  if (otags)
    gst_tag_list_free (otags);
  GST_OBJECT_UNLOCK (enc);
}<|MERGE_RESOLUTION|>--- conflicted
+++ resolved
@@ -1240,13 +1240,8 @@
       /* reset partially for new segment */
       gst_audio_encoder_reset (enc, FALSE);
       /* and follow along with segment */
-<<<<<<< HEAD
       enc->segment = seg;
-=======
-      gst_segment_set_newsegment_full (&enc->segment, update, rate, arate,
-          format, start, stop, time);
       GST_AUDIO_ENCODER_STREAM_UNLOCK (enc);
->>>>>>> 49ebe7c0
       break;
     }
 

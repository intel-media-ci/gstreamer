--- conflicted
+++ resolved
@@ -192,13 +192,8 @@
 
 static GstFlowReturn gst_avi_mux_collect_pads (GstCollectPads2 * pads,
     GstAviMux * avimux);
-<<<<<<< HEAD
-static gboolean gst_avi_mux_handle_event (GstPad * pad, GstObject * parent,
-    GstEvent * event);
-=======
 static gboolean gst_avi_mux_handle_event (GstCollectPads2 * pad,
     GstCollectData2 * data, GstEvent * event, gpointer user_data);
->>>>>>> 2b2c0940
 static GstPad *gst_avi_mux_request_new_pad (GstElement * element,
     GstPadTemplate * templ, const gchar * name, const GstCaps * caps);
 static void gst_avi_mux_release_pad (GstElement * element, GstPad * pad);
@@ -985,22 +980,10 @@
 
   g_free (name);
 
-<<<<<<< HEAD
-  avipad->collect = gst_collect_pads_add_pad (avimux->collect,
-      newpad, sizeof (GstAviCollectData), NULL);
-  ((GstAviCollectData *) (avipad->collect))->avipad = avipad;
-  /* FIXME: hacked way to override/extend the event function of
-   * GstCollectPads; because it sets its own event function giving the
-   * element no access to events */
-  avimux->collect_event = GST_PAD_EVENTFUNC (newpad);
-  gst_pad_set_event_function (newpad,
-      GST_DEBUG_FUNCPTR (gst_avi_mux_handle_event));
-
-=======
   avipad->collect = gst_collect_pads2_add_pad (avimux->collect,
       newpad, sizeof (GstAviCollectData));
   ((GstAviCollectData *) (avipad->collect))->avipad = avipad;
->>>>>>> 2b2c0940
+
   if (!gst_element_add_pad (element, newpad))
     goto pad_add_failed;
 
@@ -1847,21 +1830,13 @@
 
 /* handle events (search) */
 static gboolean
-<<<<<<< HEAD
-gst_avi_mux_handle_event (GstPad * pad, GstObject * parent, GstEvent * event)
-{
-  GstAviMux *avimux;
-  gboolean ret = TRUE;
-
-  avimux = GST_AVI_MUX (parent);
-=======
 gst_avi_mux_handle_event (GstCollectPads2 * pads, GstCollectData2 * data,
     GstEvent * event, gpointer user_data)
 {
   GstAviMux *avimux;
+  gboolean ret = FALSE;
 
   avimux = GST_AVI_MUX (user_data);
->>>>>>> 2b2c0940
 
   switch (GST_EVENT_TYPE (event)) {
     case GST_EVENT_CAPS:
@@ -1873,15 +1848,15 @@
       gst_event_parse_caps (event, &caps);
 
       /* find stream data */
-      collect_pad = (GstAviCollectData *) gst_pad_get_element_private (pad);
+      collect_pad = (GstAviCollectData *) data;
       g_assert (collect_pad);
       avipad = (GstAviVideoPad *) collect_pad->avipad;
       g_assert (avipad);
 
       if (avipad->parent.is_video) {
-        ret = gst_avi_mux_vidsink_set_caps (pad, caps);
+        ret = gst_avi_mux_vidsink_set_caps (GST_PAD (avipad), caps);
       } else {
-        ret = gst_avi_mux_audsink_set_caps (pad, caps);
+        ret = gst_avi_mux_audsink_set_caps (GST_PAD (avipad), caps);
       }
       break;
     }
@@ -1898,16 +1873,8 @@
       break;
   }
 
-<<<<<<< HEAD
-  /* now GstCollectPads can take care of the rest, e.g. EOS */
-  if (ret)
-    ret = avimux->collect_event (pad, parent, event);
-
+  /* now GstCollectPads2 can take care of the rest, e.g. EOS */
   return ret;
-=======
-  /* now GstCollectPads2 can take care of the rest, e.g. EOS */
-  return FALSE;
->>>>>>> 2b2c0940
 }
 
 /* send extra 'padding' data */

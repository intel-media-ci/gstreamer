--- conflicted
+++ resolved
@@ -281,18 +281,11 @@
 }
 
 static gboolean
-<<<<<<< HEAD
-gst_flv_mux_handle_sink_event (GstPad * pad, GstObject * parent,
-    GstEvent * event)
-{
-  GstFlvMux *mux = GST_FLV_MUX (parent);
-  gboolean ret = TRUE;
-=======
 gst_flv_mux_handle_sink_event (GstCollectPads2 * pads, GstCollectData2 * data,
     GstEvent * event, gpointer user_data)
 {
   GstFlvMux *mux = GST_FLV_MUX (user_data);
->>>>>>> 2b2c0940
+  gboolean ret = FALSE;
 
   switch (GST_EVENT_TYPE (event)) {
     case GST_EVENT_CAPS:
@@ -303,13 +296,13 @@
       gst_event_parse_caps (event, &caps);
 
       /* find stream data */
-      flvpad = (GstFlvPad *) gst_pad_get_element_private (pad);
+      flvpad = (GstFlvPad *) data;
       g_assert (flvpad);
 
       if (flvpad->video) {
-        ret = gst_flv_mux_video_pad_setcaps (pad, caps);
+        ret = gst_flv_mux_video_pad_setcaps (data->pad, caps);
       } else {
-        ret = gst_flv_mux_audio_pad_setcaps (pad, caps);
+        ret = gst_flv_mux_audio_pad_setcaps (data->pad, caps);
       }
       /* and eat */
       ret = FALSE;
@@ -330,16 +323,8 @@
       break;
   }
 
-<<<<<<< HEAD
-  /* now GstCollectPads can take care of the rest, e.g. EOS */
-  if (ret)
-    ret = mux->collect_event (pad, parent, event);
-
+  /* now GstCollectPads2 can take care of the rest, e.g. EOS */
   return ret;
-=======
-  /* now GstCollectPads2 can take care of the rest, e.g. EOS */
-  return FALSE;
->>>>>>> 2b2c0940
 }
 
 static gboolean
@@ -587,28 +572,12 @@
 
   pad = gst_pad_new_from_template (templ, name);
   cpad = (GstFlvPad *)
-<<<<<<< HEAD
-      gst_collect_pads_add_pad (mux->collect, pad, sizeof (GstFlvPad), NULL);
-=======
       gst_collect_pads2_add_pad (mux->collect, pad, sizeof (GstFlvPad));
->>>>>>> 2b2c0940
 
   cpad->audio_codec_data = NULL;
   cpad->video_codec_data = NULL;
   gst_flv_mux_reset_pad (mux, cpad, video);
 
-<<<<<<< HEAD
-  /* FIXME: hacked way to override/extend the event function of
-   * GstCollectPads; because it sets its own event function giving the
-   * element no access to events.
-   */
-  mux->collect_event = (GstPadEventFunction) GST_PAD_EVENTFUNC (pad);
-  gst_pad_set_event_function (pad,
-      GST_DEBUG_FUNCPTR (gst_flv_mux_handle_sink_event));
-
-=======
-  gst_pad_set_setcaps_function (pad, setcapsfunc);
->>>>>>> 2b2c0940
   gst_pad_set_active (pad, TRUE);
   gst_element_add_pad (element, pad);
 
@@ -629,11 +598,6 @@
 static GstFlowReturn
 gst_flv_mux_push (GstFlvMux * mux, GstBuffer * buffer)
 {
-<<<<<<< HEAD
-=======
-  buffer = gst_buffer_make_metadata_writable (buffer);
-  gst_buffer_set_caps (buffer, GST_PAD_CAPS (mux->srcpad));
->>>>>>> 2b2c0940
   /* pushing the buffer that rewrites the header will make it no longer be the
    * total output size in bytes, but it doesn't matter at that point */
   mux->byte_count += gst_buffer_get_size (buffer);
@@ -998,9 +962,6 @@
     tags_written++;
   }
 
-<<<<<<< HEAD
-  _gst_buffer_new_and_alloc (2 + 0 + 1, &tmp, &data);
-=======
 end:
 
   if (!tags_written) {
@@ -1009,9 +970,7 @@
     goto exit;
   }
 
-  tmp = gst_buffer_new_and_alloc (2 + 0 + 1);
-  data = GST_BUFFER_DATA (tmp);
->>>>>>> 2b2c0940
+  _gst_buffer_new_and_alloc (2 + 0 + 1, &tmp, &data);
   data[0] = 0;                  /* 0 byte size */
   data[1] = 0;
   data[2] = 9;                  /* end marker */
@@ -1287,15 +1246,7 @@
   GstBuffer *tag;
   GstFlowReturn ret;
 
-<<<<<<< HEAD
-  /* arrange downstream running time */
-  buffer = gst_buffer_make_writable (buffer);
-  GST_BUFFER_TIMESTAMP (buffer) =
-      gst_segment_to_running_time (&cpad->collect.segment,
-      GST_FORMAT_TIME, GST_BUFFER_TIMESTAMP (buffer));
-=======
   /* clipping function arranged for running_time */
->>>>>>> 2b2c0940
 
   if (!mux->streamable)
     gst_flv_mux_update_index (mux, buffer, cpad);
@@ -1345,11 +1296,8 @@
   GList *l;
   guint32 index_len, allocate_size;
   guint32 i, index_skip;
-<<<<<<< HEAD
   GstSegment segment;
-=======
   GstClockTime dur;
->>>>>>> 2b2c0940
 
   if (mux->streamable)
     return GST_FLOW_OK;
@@ -1536,13 +1484,7 @@
   } else {
     gst_flv_mux_rewrite_header (mux);
     gst_pad_push_event (mux->srcpad, gst_event_new_eos ());
-<<<<<<< HEAD
     return GST_FLOW_EOS;
-  } else {
-    return GST_FLOW_OK;
-=======
-    return GST_FLOW_UNEXPECTED;
->>>>>>> 2b2c0940
   }
 }
 

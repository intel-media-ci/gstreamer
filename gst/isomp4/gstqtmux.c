/* Quicktime muxer plugin for GStreamer
 * Copyright (C) 2008-2010 Thiago Santos <thiagoss@embedded.ufcg.edu.br>
 * Copyright (C) 2008 Mark Nauwelaerts <mnauw@users.sf.net>
 * Copyright (C) 2010 Nokia Corporation. All rights reserved.
 * Contact: Stefan Kost <stefan.kost@nokia.com>

 * This library is free software; you can redistribute it and/or
 * modify it under the terms of the GNU Library General Public
 * License as published by the Free Software Foundation; either
 * version 2 of the License, or (at your option) any later version.
 *
 * This library is distributed in the hope that it will be useful,
 * but WITHOUT ANY WARRANTY; without even the implied warranty of
 * MERCHANTABILITY or FITNESS FOR A PARTICULAR PURPOSE.  See the GNU
 * Library General Public License for more details.
 *
 * You should have received a copy of the GNU Library General Public
 * License along with this library; if not, write to the
 * Free Software Foundation, Inc., 59 Temple Place - Suite 330,
 * Boston, MA 02111-1307, USA.
 */
/*
 * Unless otherwise indicated, Source Code is licensed under MIT license.
 * See further explanation attached in License Statement (distributed in the file
 * LICENSE).
 *
 * Permission is hereby granted, free of charge, to any person obtaining a copy of
 * this software and associated documentation files (the "Software"), to deal in
 * the Software without restriction, including without limitation the rights to
 * use, copy, modify, merge, publish, distribute, sublicense, and/or sell copies
 * of the Software, and to permit persons to whom the Software is furnished to do
 * so, subject to the following conditions:
 *
 * The above copyright notice and this permission notice shall be included in all
 * copies or substantial portions of the Software.
 *
 * THE SOFTWARE IS PROVIDED "AS IS", WITHOUT WARRANTY OF ANY KIND, EXPRESS OR
 * IMPLIED, INCLUDING BUT NOT LIMITED TO THE WARRANTIES OF MERCHANTABILITY,
 * FITNESS FOR A PARTICULAR PURPOSE AND NONINFRINGEMENT. IN NO EVENT SHALL THE
 * AUTHORS OR COPYRIGHT HOLDERS BE LIABLE FOR ANY CLAIM, DAMAGES OR OTHER
 * LIABILITY, WHETHER IN AN ACTION OF CONTRACT, TORT OR OTHERWISE, ARISING FROM,
 * OUT OF OR IN CONNECTION WITH THE SOFTWARE OR THE USE OR OTHER DEALINGS IN THE
 * SOFTWARE.
 */


/**
 * SECTION:element-qtmux
 * @short_description: Muxer for quicktime(.mov) files
 *
 * This element merges streams (audio and video) into QuickTime(.mov) files.
 *
 * The following background intends to explain why various similar muxers
 * are present in this plugin.
 *
 * The <ulink url="http://www.apple.com/quicktime/resources/qtfileformat.pdf">
 * QuickTime file format specification</ulink> served as basis for the MP4 file
 * format specification (mp4mux), and as such the QuickTime file structure is
 * nearly identical to the so-called ISO Base Media file format defined in
 * ISO 14496-12 (except for some media specific parts).
 * In turn, the latter ISO Base Media format was further specialized as a
 * Motion JPEG-2000 file format in ISO 15444-3 (mj2mux)
 * and in various 3GPP(2) specs (gppmux).
 * The fragmented file features defined (only) in ISO Base Media are used by
 * ISMV files making up (a.o.) Smooth Streaming (ismlmux).
 *
 * A few properties (<link linkend="GstQTMux--movie-timescale">movie-timescale</link>,
 * <link linkend="GstQTMux--trak-timescale">trak-timescale</link>) allow adjusting
 * some technical parameters, which might be useful in (rare) cases to resolve
 * compatibility issues in some situations.
 *
 * Some other properties influence the result more fundamentally.
 * A typical mov/mp4 file's metadata (aka moov) is located at the end of the file,
 * somewhat contrary to this usually being called "the header".
 * However, a <link linkend="GstQTMux--faststart">faststart</link> file will
 * (with some effort) arrange this to be located near start of the file,
 * which then allows it e.g. to be played while downloading.
 * Alternatively, rather than having one chunk of metadata at start (or end),
 * there can be some metadata at start and most of the other data can be spread
 * out into fragments of <link linkend="GstQTMux--fragment-duration">fragment-duration</link>.
 * If such fragmented layout is intended for streaming purposes, then
 * <link linkend="GstQTMux--streamable">streamable</link> allows foregoing to add
 * index metadata (at the end of file).
 *
 * <link linkend="GstQTMux--dts-method">dts-method</link> allows selecting a
 * method for managing input timestamps (stay tuned for 0.11 to have this
 * automagically settled).  The default delta/duration method should handle nice
 * (aka perfect streams) just fine, but may experience problems otherwise
 * (e.g. input stream with re-ordered B-frames and/or with frame dropping).
 * The re-ordering approach re-assigns incoming timestamps in ascending order
 * to incoming buffers and offers an alternative in such cases.  In cases where
 * that might fail, the remaining method can be tried, which is exact and
 * according to specs, but might experience playback on not so spec-wise players.
 * Note that this latter approach also requires one to enable
 * <link linkend="GstQTMux--presentation-timestamp">presentation-timestamp</link>.
 *
 * <refsect2>
 * <title>Example pipelines</title>
 * |[
 * gst-launch v4l2src num-buffers=500 ! video/x-raw,width=320,height=240 ! ffmpegcolorspace ! qtmux ! filesink location=video.mov
 * ]|
 * Records a video stream captured from a v4l2 device and muxes it into a qt file.
 * </refsect2>
 *
 * Last reviewed on 2010-12-03
 */

/*
 * Based on avimux
 */

#ifdef HAVE_CONFIG_H
#include "config.h"
#endif

#include <glib/gstdio.h>

#include <gst/gst.h>
#include <gst/base/gstcollectpads.h>
#include <gst/video/video.h>
#include <gst/tag/xmpwriter.h>

#include <sys/types.h>
#ifdef G_OS_WIN32
#include <io.h>                 /* lseek, open, close, read */
#undef lseek
#define lseek _lseeki64
#undef off_t
#define off_t guint64
#endif

#ifdef _MSC_VER
#define ftruncate g_win32_ftruncate
#endif

#ifdef HAVE_UNISTD_H
#  include <unistd.h>
#endif

#include "gstqtmux.h"

GST_DEBUG_CATEGORY_STATIC (gst_qt_mux_debug);
#define GST_CAT_DEFAULT gst_qt_mux_debug

enum
{
  DTS_METHOD_DD,
  DTS_METHOD_REORDER,
  DTS_METHOD_ASC
};

static GType
gst_qt_mux_dts_method_get_type (void)
{
  static GType gst_qt_mux_dts_method = 0;

  if (!gst_qt_mux_dts_method) {
    static const GEnumValue dts_methods[] = {
      {DTS_METHOD_DD, "delta/duration", "dd"},
      {DTS_METHOD_REORDER, "reorder", "reorder"},
      {DTS_METHOD_ASC, "ascending", "asc"},
      {0, NULL, NULL},
    };

    gst_qt_mux_dts_method =
        g_enum_register_static ("GstQTMuxDtsMethods", dts_methods);
  }

  return gst_qt_mux_dts_method;
}

#define GST_TYPE_QT_MUX_DTS_METHOD \
  (gst_qt_mux_dts_method_get_type ())

/* QTMux signals and args */
enum
{
  /* FILL ME */
  LAST_SIGNAL
};

enum
{
  PROP_0,
  PROP_MOVIE_TIMESCALE,
  PROP_TRAK_TIMESCALE,
  PROP_FAST_START,
  PROP_FAST_START_TEMP_FILE,
  PROP_MOOV_RECOV_FILE,
  PROP_FRAGMENT_DURATION,
  PROP_STREAMABLE,
  PROP_DTS_METHOD,
  PROP_DO_CTTS,
};

/* some spare for header size as well */
#define MDAT_LARGE_FILE_LIMIT           ((guint64) 1024 * 1024 * 1024 * 2)
#define MAX_TOLERATED_LATENESS          (GST_SECOND / 10)

#define DEFAULT_MOVIE_TIMESCALE         1000
#define DEFAULT_TRAK_TIMESCALE          0
#define DEFAULT_DO_CTTS                 TRUE
#define DEFAULT_FAST_START              FALSE
#define DEFAULT_FAST_START_TEMP_FILE    NULL
#define DEFAULT_MOOV_RECOV_FILE         NULL
#define DEFAULT_FRAGMENT_DURATION       0
#define DEFAULT_STREAMABLE              FALSE
#define DEFAULT_DTS_METHOD              DTS_METHOD_REORDER


static void gst_qt_mux_finalize (GObject * object);

static GstStateChangeReturn gst_qt_mux_change_state (GstElement * element,
    GstStateChange transition);

/* property functions */
static void gst_qt_mux_set_property (GObject * object,
    guint prop_id, const GValue * value, GParamSpec * pspec);
static void gst_qt_mux_get_property (GObject * object,
    guint prop_id, GValue * value, GParamSpec * pspec);

/* pad functions */
static GstPad *gst_qt_mux_request_new_pad (GstElement * element,
    GstPadTemplate * templ, const gchar * name, const GstCaps * caps);
static void gst_qt_mux_release_pad (GstElement * element, GstPad * pad);

/* event */
static gboolean gst_qt_mux_sink_event (GstPad * pad, GstEvent * event);

static GstFlowReturn gst_qt_mux_collected (GstCollectPads * pads,
    gpointer user_data);
static GstFlowReturn gst_qt_mux_add_buffer (GstQTMux * qtmux, GstQTPad * pad,
    GstBuffer * buf);

static GstElementClass *parent_class = NULL;

static void
gst_qt_mux_base_init (gpointer g_class)
{
  GstElementClass *element_class = GST_ELEMENT_CLASS (g_class);
  GstQTMuxClass *klass = (GstQTMuxClass *) g_class;
  GstQTMuxClassParams *params;
  GstPadTemplate *videosinktempl, *audiosinktempl, *srctempl;
  gchar *longname, *description;

  params =
      (GstQTMuxClassParams *) g_type_get_qdata (G_OBJECT_CLASS_TYPE (g_class),
      GST_QT_MUX_PARAMS_QDATA);
  g_assert (params != NULL);

  /* construct the element details struct */
  longname = g_strdup_printf ("%s Muxer", params->prop->long_name);
  description = g_strdup_printf ("Multiplex audio and video into a %s file%s",
      params->prop->long_name,
      (params->prop->rank == GST_RANK_NONE) ? " (deprecated)" : "");
  gst_element_class_set_details_simple (element_class, longname,
      "Codec/Muxer", description,
      "Thiago Sousa Santos <thiagoss@embedded.ufcg.edu.br>");
  g_free (longname);
  g_free (description);

  /* pad templates */
  srctempl = gst_pad_template_new ("src", GST_PAD_SRC,
      GST_PAD_ALWAYS, params->src_caps);
  gst_element_class_add_pad_template (element_class, srctempl);

  if (params->audio_sink_caps) {
    audiosinktempl = gst_pad_template_new ("audio_%d",
        GST_PAD_SINK, GST_PAD_REQUEST, params->audio_sink_caps);
    gst_element_class_add_pad_template (element_class, audiosinktempl);
  }

  if (params->video_sink_caps) {
    videosinktempl = gst_pad_template_new ("video_%d",
        GST_PAD_SINK, GST_PAD_REQUEST, params->video_sink_caps);
    gst_element_class_add_pad_template (element_class, videosinktempl);
  }

  klass->format = params->prop->format;
}

static void
gst_qt_mux_class_init (GstQTMuxClass * klass)
{
  GObjectClass *gobject_class;
  GstElementClass *gstelement_class;

  gobject_class = (GObjectClass *) klass;
  gstelement_class = (GstElementClass *) klass;

  parent_class = g_type_class_peek_parent (klass);

  gobject_class->finalize = gst_qt_mux_finalize;
  gobject_class->get_property = gst_qt_mux_get_property;
  gobject_class->set_property = gst_qt_mux_set_property;

  g_object_class_install_property (gobject_class, PROP_MOVIE_TIMESCALE,
      g_param_spec_uint ("movie-timescale", "Movie timescale",
          "Timescale to use in the movie (units per second)",
          1, G_MAXUINT32, DEFAULT_MOVIE_TIMESCALE,
          G_PARAM_READWRITE | G_PARAM_CONSTRUCT | G_PARAM_STATIC_STRINGS));
  g_object_class_install_property (gobject_class, PROP_TRAK_TIMESCALE,
      g_param_spec_uint ("trak-timescale", "Track timescale",
          "Timescale to use for the tracks (units per second, 0 is automatic)",
          0, G_MAXUINT32, DEFAULT_TRAK_TIMESCALE,
          G_PARAM_READWRITE | G_PARAM_CONSTRUCT | G_PARAM_STATIC_STRINGS));
  g_object_class_install_property (gobject_class, PROP_DO_CTTS,
      g_param_spec_boolean ("presentation-time",
          "Include presentation-time info",
          "Calculate and include presentation/composition time "
          "(in addition to decoding time)", DEFAULT_DO_CTTS,
          G_PARAM_READWRITE | G_PARAM_CONSTRUCT | G_PARAM_STATIC_STRINGS));
  g_object_class_install_property (gobject_class, PROP_DTS_METHOD,
      g_param_spec_enum ("dts-method", "dts-method",
          "Method to determine DTS time",
          GST_TYPE_QT_MUX_DTS_METHOD, DEFAULT_DTS_METHOD,
          G_PARAM_READWRITE | G_PARAM_CONSTRUCT | G_PARAM_STATIC_STRINGS));
  g_object_class_install_property (gobject_class, PROP_FAST_START,
      g_param_spec_boolean ("faststart", "Format file to faststart",
          "If the file should be formatted for faststart (headers first)",
          DEFAULT_FAST_START, G_PARAM_READWRITE | G_PARAM_STATIC_STRINGS));
  g_object_class_install_property (gobject_class, PROP_FAST_START_TEMP_FILE,
      g_param_spec_string ("faststart-file", "File to use for storing buffers",
          "File that will be used temporarily to store data from the stream "
          "when creating a faststart file. If null a filepath will be "
          "created automatically", DEFAULT_FAST_START_TEMP_FILE,
          G_PARAM_READWRITE | G_PARAM_CONSTRUCT | G_PARAM_STATIC_STRINGS));
  g_object_class_install_property (gobject_class, PROP_MOOV_RECOV_FILE,
      g_param_spec_string ("moov-recovery-file",
          "File to store data for posterior moov atom recovery",
          "File to be used to store "
          "data for moov atom making movie file recovery possible in case "
          "of a crash during muxing. Null for disabled. (Experimental)",
          DEFAULT_MOOV_RECOV_FILE,
          G_PARAM_READWRITE | G_PARAM_CONSTRUCT | G_PARAM_STATIC_STRINGS));
  g_object_class_install_property (gobject_class, PROP_FRAGMENT_DURATION,
      g_param_spec_uint ("fragment-duration", "Fragment duration",
          "Fragment durations in ms (produce a fragmented file if > 0)",
          0, G_MAXUINT32, klass->format == GST_QT_MUX_FORMAT_ISML ?
          2000 : DEFAULT_FRAGMENT_DURATION,
          G_PARAM_READWRITE | G_PARAM_CONSTRUCT | G_PARAM_STATIC_STRINGS));
  g_object_class_install_property (gobject_class, PROP_STREAMABLE,
      g_param_spec_boolean ("streamable", "Streamable",
          "If set to true, the output should be as if it is to be streamed "
          "and hence no indexes written or duration written.",
          DEFAULT_STREAMABLE,
          G_PARAM_READWRITE | G_PARAM_CONSTRUCT | G_PARAM_STATIC_STRINGS));

  gstelement_class->request_new_pad =
      GST_DEBUG_FUNCPTR (gst_qt_mux_request_new_pad);
  gstelement_class->change_state = GST_DEBUG_FUNCPTR (gst_qt_mux_change_state);
  gstelement_class->release_pad = GST_DEBUG_FUNCPTR (gst_qt_mux_release_pad);
}

static void
gst_qt_mux_pad_reset (GstQTPad * qtpad)
{
  gint i;

  qtpad->fourcc = 0;
  qtpad->is_out_of_order = FALSE;
  qtpad->have_dts = FALSE;
  qtpad->sample_size = 0;
  qtpad->sync = FALSE;
  qtpad->last_dts = 0;
  qtpad->first_ts = GST_CLOCK_TIME_NONE;
  qtpad->prepare_buf_func = NULL;
  qtpad->avg_bitrate = 0;
  qtpad->max_bitrate = 0;
  qtpad->ts_n_entries = 0;
  qtpad->total_duration = 0;
  qtpad->total_bytes = 0;

  qtpad->buf_head = 0;
  qtpad->buf_tail = 0;
  for (i = 0; i < G_N_ELEMENTS (qtpad->buf_entries); i++) {
    if (qtpad->buf_entries[i]) {
      gst_buffer_unref (qtpad->buf_entries[i]);
      qtpad->buf_entries[i] = NULL;
    }
  }

  if (qtpad->last_buf)
    gst_buffer_replace (&qtpad->last_buf, NULL);

  /* reference owned elsewhere */
  qtpad->trak = NULL;

  if (qtpad->traf) {
    atom_traf_free (qtpad->traf);
    qtpad->traf = NULL;
  }
  atom_array_clear (&qtpad->fragment_buffers);

  /* reference owned elsewhere */
  qtpad->tfra = NULL;
}

/*
 * Takes GstQTMux back to its initial state
 */
static void
gst_qt_mux_reset (GstQTMux * qtmux, gboolean alloc)
{
  GSList *walk;

  qtmux->state = GST_QT_MUX_STATE_NONE;
  qtmux->header_size = 0;
  qtmux->mdat_size = 0;
  qtmux->mdat_pos = 0;
  qtmux->longest_chunk = GST_CLOCK_TIME_NONE;
  qtmux->video_pads = 0;
  qtmux->audio_pads = 0;
  qtmux->fragment_sequence = 0;

  if (qtmux->ftyp) {
    atom_ftyp_free (qtmux->ftyp);
    qtmux->ftyp = NULL;
  }
  if (qtmux->moov) {
    atom_moov_free (qtmux->moov);
    qtmux->moov = NULL;
  }
  if (qtmux->mfra) {
    atom_mfra_free (qtmux->mfra);
    qtmux->mfra = NULL;
  }
  if (qtmux->fast_start_file) {
    fclose (qtmux->fast_start_file);
    g_remove (qtmux->fast_start_file_path);
    qtmux->fast_start_file = NULL;
  }
  if (qtmux->moov_recov_file) {
    fclose (qtmux->moov_recov_file);
    qtmux->moov_recov_file = NULL;
  }
  for (walk = qtmux->extra_atoms; walk; walk = g_slist_next (walk)) {
    AtomInfo *ainfo = (AtomInfo *) walk->data;
    ainfo->free_func (ainfo->atom);
    g_free (ainfo);
  }
  g_slist_free (qtmux->extra_atoms);
  qtmux->extra_atoms = NULL;

  GST_OBJECT_LOCK (qtmux);
  gst_tag_setter_reset_tags (GST_TAG_SETTER (qtmux));
  GST_OBJECT_UNLOCK (qtmux);

  /* reset pad data */
  for (walk = qtmux->sinkpads; walk; walk = g_slist_next (walk)) {
    GstQTPad *qtpad = (GstQTPad *) walk->data;
    gst_qt_mux_pad_reset (qtpad);

    /* hm, moov_free above yanked the traks away from us,
     * so do not free, but do clear */
    qtpad->trak = NULL;
  }

  if (alloc) {
    qtmux->moov = atom_moov_new (qtmux->context);
    /* ensure all is as nice and fresh as request_new_pad would provide it */
    for (walk = qtmux->sinkpads; walk; walk = g_slist_next (walk)) {
      GstQTPad *qtpad = (GstQTPad *) walk->data;

      qtpad->trak = atom_trak_new (qtmux->context);
      atom_moov_add_trak (qtmux->moov, qtpad->trak);
    }
  }
}

static void
gst_qt_mux_init (GstQTMux * qtmux, GstQTMuxClass * qtmux_klass)
{
  GstElementClass *klass = GST_ELEMENT_CLASS (qtmux_klass);
  GstPadTemplate *templ;

  templ = gst_element_class_get_pad_template (klass, "src");
  qtmux->srcpad = gst_pad_new_from_template (templ, "src");
  gst_pad_use_fixed_caps (qtmux->srcpad);
  gst_element_add_pad (GST_ELEMENT (qtmux), qtmux->srcpad);

  qtmux->sinkpads = NULL;
  qtmux->collect = gst_collect_pads_new ();
  gst_collect_pads_set_function (qtmux->collect,
      (GstCollectPadsFunction) GST_DEBUG_FUNCPTR (gst_qt_mux_collected), qtmux);

  /* properties set to default upon construction */

  /* always need this */
  qtmux->context =
      atoms_context_new (gst_qt_mux_map_format_to_flavor (qtmux_klass->format));

  /* internals to initial state */
  gst_qt_mux_reset (qtmux, TRUE);
}


static void
gst_qt_mux_finalize (GObject * object)
{
  GstQTMux *qtmux = GST_QT_MUX_CAST (object);

  gst_qt_mux_reset (qtmux, FALSE);

  g_free (qtmux->fast_start_file_path);
  g_free (qtmux->moov_recov_file_path);

  atoms_context_free (qtmux->context);
  gst_object_unref (qtmux->collect);

  g_slist_free (qtmux->sinkpads);

  G_OBJECT_CLASS (parent_class)->finalize (object);
}

static GstBuffer *
gst_qt_mux_prepare_jpc_buffer (GstQTPad * qtpad, GstBuffer * buf,
    GstQTMux * qtmux)
{
  GstBuffer *newbuf;
  guint8 *data;
  gsize size;

  GST_LOG_OBJECT (qtmux, "Preparing jpc buffer");

  if (buf == NULL)
    return NULL;

  size = gst_buffer_get_size (buf);
  newbuf = gst_buffer_new_and_alloc (size + 8);
  gst_buffer_copy_into (newbuf, buf, GST_BUFFER_COPY_ALL, 8, size);

  data = gst_buffer_map (newbuf, &size, NULL, GST_MAP_WRITE);
  GST_WRITE_UINT32_BE (data, size);
  GST_WRITE_UINT32_LE (data + 4, FOURCC_jp2c);

  gst_buffer_unmap (buf, data, size);
  gst_buffer_unref (buf);

  return newbuf;
}

static void
gst_qt_mux_add_mp4_tag (GstQTMux * qtmux, const GstTagList * list,
    const char *tag, const char *tag2, guint32 fourcc)
{
  switch (gst_tag_get_type (tag)) {
      /* strings */
    case G_TYPE_STRING:
    {
      gchar *str = NULL;

      if (!gst_tag_list_get_string (list, tag, &str) || !str)
        break;
      GST_DEBUG_OBJECT (qtmux, "Adding tag %" GST_FOURCC_FORMAT " -> %s",
          GST_FOURCC_ARGS (fourcc), str);
      atom_moov_add_str_tag (qtmux->moov, fourcc, str);
      g_free (str);
      break;
    }
      /* double */
    case G_TYPE_DOUBLE:
    {
      gdouble value;

      if (!gst_tag_list_get_double (list, tag, &value))
        break;
      GST_DEBUG_OBJECT (qtmux, "Adding tag %" GST_FOURCC_FORMAT " -> %u",
          GST_FOURCC_ARGS (fourcc), (gint) value);
      atom_moov_add_uint_tag (qtmux->moov, fourcc, 21, (gint) value);
      break;
    }
    case G_TYPE_UINT:
    {
      guint value = 0;
      if (tag2) {
        /* paired unsigned integers */
        guint count = 0;

        if (!(gst_tag_list_get_uint (list, tag, &value) ||
                gst_tag_list_get_uint (list, tag2, &count)))
          break;
        GST_DEBUG_OBJECT (qtmux, "Adding tag %" GST_FOURCC_FORMAT " -> %u/%u",
            GST_FOURCC_ARGS (fourcc), value, count);
        atom_moov_add_uint_tag (qtmux->moov, fourcc, 0,
            value << 16 | (count & 0xFFFF));
      } else {
        /* unpaired unsigned integers */
        if (!gst_tag_list_get_uint (list, tag, &value))
          break;
        GST_DEBUG_OBJECT (qtmux, "Adding tag %" GST_FOURCC_FORMAT " -> %u",
            GST_FOURCC_ARGS (fourcc), value);
        atom_moov_add_uint_tag (qtmux->moov, fourcc, 1, value);
      }
      break;
    }
    default:
      g_assert_not_reached ();
      break;
  }
}

static void
gst_qt_mux_add_mp4_date (GstQTMux * qtmux, const GstTagList * list,
    const char *tag, const char *tag2, guint32 fourcc)
{
  GDate *date = NULL;
  GDateYear year;
  GDateMonth month;
  GDateDay day;
  gchar *str;

  g_return_if_fail (gst_tag_get_type (tag) == GST_TYPE_DATE);

  if (!gst_tag_list_get_date (list, tag, &date) || !date)
    return;

  year = g_date_get_year (date);
  month = g_date_get_month (date);
  day = g_date_get_day (date);

  g_date_free (date);

  if (year == G_DATE_BAD_YEAR && month == G_DATE_BAD_MONTH &&
      day == G_DATE_BAD_DAY) {
    GST_WARNING_OBJECT (qtmux, "invalid date in tag");
    return;
  }

  str = g_strdup_printf ("%u-%u-%u", year, month, day);
  GST_DEBUG_OBJECT (qtmux, "Adding tag %" GST_FOURCC_FORMAT " -> %s",
      GST_FOURCC_ARGS (fourcc), str);
  atom_moov_add_str_tag (qtmux->moov, fourcc, str);
  g_free (str);
}

static void
gst_qt_mux_add_mp4_cover (GstQTMux * qtmux, const GstTagList * list,
    const char *tag, const char *tag2, guint32 fourcc)
{
  GValue value = { 0, };
  GstBuffer *buf;
  GstCaps *caps;
  GstStructure *structure;
  gint flags = 0;
  guint8 *data;
  gsize size;

  g_return_if_fail (gst_tag_get_type (tag) == GST_TYPE_BUFFER);

  if (!gst_tag_list_copy_value (&value, list, tag))
    return;

  buf = gst_value_get_buffer (&value);
  if (!buf)
    goto done;

  /* FIXME-0.11 caps metadata ? */
  /* caps = gst_buffer_get_caps (buf); */
  caps = NULL;
  if (!caps) {
    GST_WARNING_OBJECT (qtmux, "preview image without caps");
    goto done;
  }

  GST_DEBUG_OBJECT (qtmux, "preview image caps %" GST_PTR_FORMAT, caps);

  structure = gst_caps_get_structure (caps, 0);
  if (gst_structure_has_name (structure, "image/jpeg"))
    flags = 13;
  else if (gst_structure_has_name (structure, "image/png"))
    flags = 14;
  gst_caps_unref (caps);

  if (!flags) {
    GST_WARNING_OBJECT (qtmux, "preview image format not supported");
    goto done;
  }

  data = gst_buffer_map (buf, &size, NULL, GST_MAP_READ);
  GST_DEBUG_OBJECT (qtmux, "Adding tag %" GST_FOURCC_FORMAT
      " -> image size %d", GST_FOURCC_ARGS (fourcc), size);
  atom_moov_add_tag (qtmux->moov, fourcc, flags, data, size);
  gst_buffer_unmap (buf, data, size);
done:
  g_value_unset (&value);
}

static void
gst_qt_mux_add_3gp_str (GstQTMux * qtmux, const GstTagList * list,
    const char *tag, const char *tag2, guint32 fourcc)
{
  gchar *str = NULL;
  guint number;

  g_return_if_fail (gst_tag_get_type (tag) == G_TYPE_STRING);
  g_return_if_fail (!tag2 || gst_tag_get_type (tag2) == G_TYPE_UINT);

  if (!gst_tag_list_get_string (list, tag, &str) || !str)
    return;

  if (tag2)
    if (!gst_tag_list_get_uint (list, tag2, &number))
      tag2 = NULL;

  if (!tag2) {
    GST_DEBUG_OBJECT (qtmux, "Adding tag %" GST_FOURCC_FORMAT " -> %s",
        GST_FOURCC_ARGS (fourcc), str);
    atom_moov_add_3gp_str_tag (qtmux->moov, fourcc, str);
  } else {
    GST_DEBUG_OBJECT (qtmux, "Adding tag %" GST_FOURCC_FORMAT " -> %s/%d",
        GST_FOURCC_ARGS (fourcc), str, number);
    atom_moov_add_3gp_str_int_tag (qtmux->moov, fourcc, str, number);
  }

  g_free (str);
}

static void
gst_qt_mux_add_3gp_date (GstQTMux * qtmux, const GstTagList * list,
    const char *tag, const char *tag2, guint32 fourcc)
{
  GDate *date = NULL;
  GDateYear year;

  g_return_if_fail (gst_tag_get_type (tag) == GST_TYPE_DATE);

  if (!gst_tag_list_get_date (list, tag, &date) || !date)
    return;

  year = g_date_get_year (date);

  if (year == G_DATE_BAD_YEAR) {
    GST_WARNING_OBJECT (qtmux, "invalid date in tag");
    return;
  }

  GST_DEBUG_OBJECT (qtmux, "Adding tag %" GST_FOURCC_FORMAT " -> %d",
      GST_FOURCC_ARGS (fourcc), year);
  atom_moov_add_3gp_uint_tag (qtmux->moov, fourcc, year);
}

static void
gst_qt_mux_add_3gp_location (GstQTMux * qtmux, const GstTagList * list,
    const char *tag, const char *tag2, guint32 fourcc)
{
  gdouble latitude = -360, longitude = -360, altitude = 0;
  gchar *location = NULL;
  guint8 *data, *ddata;
  gint size = 0, len = 0;
  gboolean ret = FALSE;

  g_return_if_fail (strcmp (tag, GST_TAG_GEO_LOCATION_NAME) == 0);

  ret = gst_tag_list_get_string (list, tag, &location);
  ret |= gst_tag_list_get_double (list, GST_TAG_GEO_LOCATION_LONGITUDE,
      &longitude);
  ret |= gst_tag_list_get_double (list, GST_TAG_GEO_LOCATION_LATITUDE,
      &latitude);
  ret |= gst_tag_list_get_double (list, GST_TAG_GEO_LOCATION_ELEVATION,
      &altitude);

  if (!ret)
    return;

  if (location)
    len = strlen (location);
  size += len + 1 + 2;

  /* role + (long, lat, alt) + body + notes */
  size += 1 + 3 * 4 + 1 + 1;

  data = ddata = g_malloc (size);

  /* language tag */
  GST_WRITE_UINT16_BE (data, language_code (GST_QT_MUX_DEFAULT_TAG_LANGUAGE));
  /* location */
  if (location)
    memcpy (data + 2, location, len);
  GST_WRITE_UINT8 (data + 2 + len, 0);
  data += len + 1 + 2;
  /* role */
  GST_WRITE_UINT8 (data, 0);
  /* long, lat, alt */
#define QT_WRITE_SFP32(data, fp) GST_WRITE_UINT32_BE(data, (guint32) ((gint) (fp * 65536.0)))
  QT_WRITE_SFP32 (data + 1, longitude);
  QT_WRITE_SFP32 (data + 5, latitude);
  QT_WRITE_SFP32 (data + 9, altitude);
  /* neither astronomical body nor notes */
  GST_WRITE_UINT16_BE (data + 13, 0);

  GST_DEBUG_OBJECT (qtmux, "Adding tag 'loci'");
  atom_moov_add_3gp_tag (qtmux->moov, fourcc, ddata, size);
  g_free (ddata);
}

static void
gst_qt_mux_add_3gp_keywords (GstQTMux * qtmux, const GstTagList * list,
    const char *tag, const char *tag2, guint32 fourcc)
{
  gchar *keywords = NULL;
  guint8 *data, *ddata;
  gint size = 0, i;
  gchar **kwds;

  g_return_if_fail (strcmp (tag, GST_TAG_KEYWORDS) == 0);

  if (!gst_tag_list_get_string (list, tag, &keywords) || !keywords)
    return;

  kwds = g_strsplit (keywords, ",", 0);
  g_free (keywords);

  size = 0;
  for (i = 0; kwds[i]; i++) {
    /* size byte + null-terminator */
    size += strlen (kwds[i]) + 1 + 1;
  }

  /* language tag + count + keywords */
  size += 2 + 1;

  data = ddata = g_malloc (size);

  /* language tag */
  GST_WRITE_UINT16_BE (data, language_code (GST_QT_MUX_DEFAULT_TAG_LANGUAGE));
  /* count */
  GST_WRITE_UINT8 (data + 2, i);
  data += 3;
  /* keywords */
  for (i = 0; kwds[i]; ++i) {
    gint len = strlen (kwds[i]);

    GST_DEBUG_OBJECT (qtmux, "Adding tag %" GST_FOURCC_FORMAT " -> %s",
        GST_FOURCC_ARGS (fourcc), kwds[i]);
    /* size */
    GST_WRITE_UINT8 (data, len + 1);
    memcpy (data + 1, kwds[i], len + 1);
    data += len + 2;
  }

  g_strfreev (kwds);

  atom_moov_add_3gp_tag (qtmux->moov, fourcc, ddata, size);
  g_free (ddata);
}

static gboolean
gst_qt_mux_parse_classification_string (GstQTMux * qtmux, const gchar * input,
    guint32 * p_fourcc, guint16 * p_table, gchar ** p_content)
{
  guint32 fourcc;
  gint table;
  gint size;
  const gchar *data;

  data = input;
  size = strlen (input);

  if (size < 4 + 3 + 1 + 1 + 1) {
    /* at least the minimum xxxx://y/z */
    GST_WARNING_OBJECT (qtmux, "Classification tag input (%s) too short, "
        "ignoring", input);
    return FALSE;
  }

  /* read the fourcc */
  memcpy (&fourcc, data, 4);
  size -= 4;
  data += 4;

  if (strncmp (data, "://", 3) != 0) {
    goto mismatch;
  }
  data += 3;
  size -= 3;

  /* read the table number */
  if (sscanf (data, "%d", &table) != 1) {
    goto mismatch;
  }
  if (table < 0) {
    GST_WARNING_OBJECT (qtmux, "Invalid table number in classification tag (%d)"
        ", table numbers should be positive, ignoring tag", table);
    return FALSE;
  }

  /* find the next / */
  while (size > 0 && data[0] != '/') {
    data += 1;
    size -= 1;
  }
  if (size == 0) {
    goto mismatch;
  }
  g_assert (data[0] == '/');

  /* skip the '/' */
  data += 1;
  size -= 1;
  if (size == 0) {
    goto mismatch;
  }

  /* read up the rest of the string */
  *p_content = g_strdup (data);
  *p_table = (guint16) table;
  *p_fourcc = fourcc;
  return TRUE;

mismatch:
  {
    GST_WARNING_OBJECT (qtmux, "Ignoring classification tag as "
        "input (%s) didn't match the expected entitycode://table/content",
        input);
    return FALSE;
  }
}

static void
gst_qt_mux_add_3gp_classification (GstQTMux * qtmux, const GstTagList * list,
    const char *tag, const char *tag2, guint32 fourcc)
{
  gchar *clsf_data = NULL;
  gint size = 0;
  guint32 entity = 0;
  guint16 table = 0;
  gchar *content = NULL;
  guint8 *data;

  g_return_if_fail (strcmp (tag, GST_TAG_3GP_CLASSIFICATION) == 0);

  if (!gst_tag_list_get_string (list, tag, &clsf_data) || !clsf_data)
    return;

  GST_DEBUG_OBJECT (qtmux, "Adding tag %" GST_FOURCC_FORMAT " -> %s",
      GST_FOURCC_ARGS (fourcc), clsf_data);

  /* parse the string, format is:
   * entityfourcc://table/content
   */
  gst_qt_mux_parse_classification_string (qtmux, clsf_data, &entity, &table,
      &content);
  g_free (clsf_data);
  /* +1 for the \0 */
  size = strlen (content) + 1;

  /* now we have everything, build the atom
   * atom description is at 3GPP TS 26.244 V8.2.0 (2009-09) */
  data = g_malloc (4 + 2 + 2 + size);
  GST_WRITE_UINT32_LE (data, entity);
  GST_WRITE_UINT16_BE (data + 4, (guint16) table);
  GST_WRITE_UINT16_BE (data + 6, 0);
  memcpy (data + 8, content, size);
  g_free (content);

  atom_moov_add_3gp_tag (qtmux->moov, fourcc, data, 4 + 2 + 2 + size);
  g_free (data);
}

typedef void (*GstQTMuxAddTagFunc) (GstQTMux * mux, const GstTagList * list,
    const char *tag, const char *tag2, guint32 fourcc);

/*
 * Struct to record mappings from gstreamer tags to fourcc codes
 */
typedef struct _GstTagToFourcc
{
  guint32 fourcc;
  const gchar *gsttag;
  const gchar *gsttag2;
  const GstQTMuxAddTagFunc func;
} GstTagToFourcc;

/* tag list tags to fourcc matching */
static const GstTagToFourcc tag_matches_mp4[] = {
  {FOURCC__alb, GST_TAG_ALBUM, NULL, gst_qt_mux_add_mp4_tag},
  {FOURCC_soal, GST_TAG_ALBUM_SORTNAME, NULL, gst_qt_mux_add_mp4_tag},
  {FOURCC__ART, GST_TAG_ARTIST, NULL, gst_qt_mux_add_mp4_tag},
  {FOURCC_soar, GST_TAG_ARTIST_SORTNAME, NULL, gst_qt_mux_add_mp4_tag},
  {FOURCC_aART, GST_TAG_ALBUM_ARTIST, NULL, gst_qt_mux_add_mp4_tag},
  {FOURCC_soaa, GST_TAG_ALBUM_ARTIST_SORTNAME, NULL, gst_qt_mux_add_mp4_tag},
  {FOURCC__cmt, GST_TAG_COMMENT, NULL, gst_qt_mux_add_mp4_tag},
  {FOURCC__wrt, GST_TAG_COMPOSER, NULL, gst_qt_mux_add_mp4_tag},
  {FOURCC_soco, GST_TAG_COMPOSER_SORTNAME, NULL, gst_qt_mux_add_mp4_tag},
  {FOURCC_tvsh, GST_TAG_SHOW_NAME, NULL, gst_qt_mux_add_mp4_tag},
  {FOURCC_sosn, GST_TAG_SHOW_SORTNAME, NULL, gst_qt_mux_add_mp4_tag},
  {FOURCC_tvsn, GST_TAG_SHOW_SEASON_NUMBER, NULL, gst_qt_mux_add_mp4_tag},
  {FOURCC_tves, GST_TAG_SHOW_EPISODE_NUMBER, NULL, gst_qt_mux_add_mp4_tag},
  {FOURCC__gen, GST_TAG_GENRE, NULL, gst_qt_mux_add_mp4_tag},
  {FOURCC__nam, GST_TAG_TITLE, NULL, gst_qt_mux_add_mp4_tag},
  {FOURCC_sonm, GST_TAG_TITLE_SORTNAME, NULL, gst_qt_mux_add_mp4_tag},
  {FOURCC_perf, GST_TAG_PERFORMER, NULL, gst_qt_mux_add_mp4_tag},
  {FOURCC__grp, GST_TAG_GROUPING, NULL, gst_qt_mux_add_mp4_tag},
  {FOURCC__des, GST_TAG_DESCRIPTION, NULL, gst_qt_mux_add_mp4_tag},
  {FOURCC__lyr, GST_TAG_LYRICS, NULL, gst_qt_mux_add_mp4_tag},
  {FOURCC__too, GST_TAG_ENCODER, NULL, gst_qt_mux_add_mp4_tag},
  {FOURCC_cprt, GST_TAG_COPYRIGHT, NULL, gst_qt_mux_add_mp4_tag},
  {FOURCC_keyw, GST_TAG_KEYWORDS, NULL, gst_qt_mux_add_mp4_tag},
  {FOURCC__day, GST_TAG_DATE, NULL, gst_qt_mux_add_mp4_date},
  {FOURCC_tmpo, GST_TAG_BEATS_PER_MINUTE, NULL, gst_qt_mux_add_mp4_tag},
  {FOURCC_trkn, GST_TAG_TRACK_NUMBER, GST_TAG_TRACK_COUNT,
      gst_qt_mux_add_mp4_tag},
  {FOURCC_disk, GST_TAG_ALBUM_VOLUME_NUMBER, GST_TAG_ALBUM_VOLUME_COUNT,
      gst_qt_mux_add_mp4_tag},
  {FOURCC_covr, GST_TAG_PREVIEW_IMAGE, NULL, gst_qt_mux_add_mp4_cover},
  {FOURCC_covr, GST_TAG_IMAGE, NULL, gst_qt_mux_add_mp4_cover},
  {0, NULL,}
};

static const GstTagToFourcc tag_matches_3gp[] = {
  {FOURCC_titl, GST_TAG_TITLE, NULL, gst_qt_mux_add_3gp_str},
  {FOURCC_dscp, GST_TAG_DESCRIPTION, NULL, gst_qt_mux_add_3gp_str},
  {FOURCC_cprt, GST_TAG_COPYRIGHT, NULL, gst_qt_mux_add_3gp_str},
  {FOURCC_perf, GST_TAG_ARTIST, NULL, gst_qt_mux_add_3gp_str},
  {FOURCC_auth, GST_TAG_COMPOSER, NULL, gst_qt_mux_add_3gp_str},
  {FOURCC_gnre, GST_TAG_GENRE, NULL, gst_qt_mux_add_3gp_str},
  {FOURCC_kywd, GST_TAG_KEYWORDS, NULL, gst_qt_mux_add_3gp_keywords},
  {FOURCC_yrrc, GST_TAG_DATE, NULL, gst_qt_mux_add_3gp_date},
  {FOURCC_albm, GST_TAG_ALBUM, GST_TAG_TRACK_NUMBER, gst_qt_mux_add_3gp_str},
  {FOURCC_loci, GST_TAG_GEO_LOCATION_NAME, NULL, gst_qt_mux_add_3gp_location},
  {FOURCC_clsf, GST_TAG_3GP_CLASSIFICATION, NULL,
      gst_qt_mux_add_3gp_classification},
  {0, NULL,}
};

/* qtdemux produces these for atoms it cannot parse */
#define GST_QT_DEMUX_PRIVATE_TAG "private-qt-tag"

static void
gst_qt_mux_add_xmp_tags (GstQTMux * qtmux, const GstTagList * list)
{
  GstQTMuxClass *qtmux_klass = (GstQTMuxClass *) (G_OBJECT_GET_CLASS (qtmux));
  GstBuffer *xmp = NULL;

  /* adobe specs only have 'quicktime' and 'mp4',
   * but I guess we can extrapolate to gpp.
   * Keep mj2 out for now as we don't add any tags for it yet.
   * If you have further info about xmp on these formats, please share */
  if (qtmux_klass->format == GST_QT_MUX_FORMAT_MJ2)
    return;

  GST_DEBUG_OBJECT (qtmux, "Adding xmp tags");

  if (qtmux_klass->format == GST_QT_MUX_FORMAT_QT) {
    xmp = gst_tag_xmp_writer_tag_list_to_xmp_buffer (GST_TAG_XMP_WRITER (qtmux),
        list, TRUE);
    if (xmp)
      atom_moov_add_xmp_tags (qtmux->moov, xmp);
  } else {
    AtomInfo *ainfo;
    /* for isom/mp4, it is a top level uuid atom */
    xmp = gst_tag_xmp_writer_tag_list_to_xmp_buffer (GST_TAG_XMP_WRITER (qtmux),
        list, TRUE);
    if (xmp) {
      ainfo = build_uuid_xmp_atom (xmp);
      if (ainfo) {
        qtmux->extra_atoms = g_slist_prepend (qtmux->extra_atoms, ainfo);
      }
    }
  }
  if (xmp)
    gst_buffer_unref (xmp);
}

static void
gst_qt_mux_add_metadata_tags (GstQTMux * qtmux, const GstTagList * list)
{
  GstQTMuxClass *qtmux_klass = (GstQTMuxClass *) (G_OBJECT_GET_CLASS (qtmux));
  guint32 fourcc;
  gint i;
  const gchar *tag, *tag2;
  const GstTagToFourcc *tag_matches;

  switch (qtmux_klass->format) {
    case GST_QT_MUX_FORMAT_3GP:
      tag_matches = tag_matches_3gp;
      break;
    case GST_QT_MUX_FORMAT_MJ2:
      tag_matches = NULL;
      break;
    default:
      /* sort of iTunes style for mp4 and QT (?) */
      tag_matches = tag_matches_mp4;
      break;
  }

  if (!tag_matches)
    return;

  for (i = 0; tag_matches[i].fourcc; i++) {
    fourcc = tag_matches[i].fourcc;
    tag = tag_matches[i].gsttag;
    tag2 = tag_matches[i].gsttag2;

    g_assert (tag_matches[i].func);
    tag_matches[i].func (qtmux, list, tag, tag2, fourcc);
  }

  /* add unparsed blobs if present */
  if (gst_tag_exists (GST_QT_DEMUX_PRIVATE_TAG)) {
    guint num_tags;

    num_tags = gst_tag_list_get_tag_size (list, GST_QT_DEMUX_PRIVATE_TAG);
    for (i = 0; i < num_tags; ++i) {
      const GValue *val;
      GstBuffer *buf;
      GstCaps *caps = NULL;

      val = gst_tag_list_get_value_index (list, GST_QT_DEMUX_PRIVATE_TAG, i);
      buf = (GstBuffer *) gst_value_get_buffer (val);

      /* FIXME-0.11 */
      if (buf && (caps = NULL /*gst_buffer_get_caps (buf) */ )) {
        GstStructure *s;
        const gchar *style = NULL;
        guint8 *data;
        gsize size;

        data = gst_buffer_map (buf, &size, NULL, GST_MAP_READ);
        GST_DEBUG_OBJECT (qtmux, "Found private tag %d/%d; size %d, caps %"
            GST_PTR_FORMAT, i, num_tags, size, caps);
        s = gst_caps_get_structure (caps, 0);
        if (s && (style = gst_structure_get_string (s, "style"))) {
          /* try to prevent some style tag ending up into another variant
           * (todo: make into a list if more cases) */
          if ((strcmp (style, "itunes") == 0 &&
                  qtmux_klass->format == GST_QT_MUX_FORMAT_MP4) ||
              (strcmp (style, "iso") == 0 &&
                  qtmux_klass->format == GST_QT_MUX_FORMAT_3GP)) {
            GST_DEBUG_OBJECT (qtmux, "Adding private tag");
            atom_moov_add_blob_tag (qtmux->moov, data, size);
          }
        }
        gst_buffer_unmap (buf, data, size);
        gst_caps_unref (caps);
      }
    }
  }

  return;
}

/*
 * Gets the tagsetter iface taglist and puts the known tags
 * into the output stream
 */
static void
gst_qt_mux_setup_metadata (GstQTMux * qtmux)
{
  const GstTagList *tags;

  GST_OBJECT_LOCK (qtmux);
  tags = gst_tag_setter_get_tag_list (GST_TAG_SETTER (qtmux));
  GST_OBJECT_UNLOCK (qtmux);

  GST_LOG_OBJECT (qtmux, "tags: %" GST_PTR_FORMAT, tags);

  if (tags && !gst_tag_list_is_empty (tags)) {
    GstTagList *copy = gst_tag_list_copy (tags);

    GST_DEBUG_OBJECT (qtmux, "Removing bogus tags");
    gst_tag_list_remove_tag (copy, GST_TAG_VIDEO_CODEC);
    gst_tag_list_remove_tag (copy, GST_TAG_AUDIO_CODEC);
    gst_tag_list_remove_tag (copy, GST_TAG_CONTAINER_FORMAT);

    GST_DEBUG_OBJECT (qtmux, "Formatting tags");
    gst_qt_mux_add_metadata_tags (qtmux, copy);
    gst_qt_mux_add_xmp_tags (qtmux, copy);
    gst_tag_list_free (copy);
  } else {
    GST_DEBUG_OBJECT (qtmux, "No tags received");
  }
}

static inline GstBuffer *
_gst_buffer_new_take_data (guint8 * data, guint size)
{
  GstBuffer *buf;

  buf = gst_buffer_new ();
  gst_buffer_take_memory (buf, -1,
      gst_memory_new_wrapped (0, data, g_free, size, 0, size));

  return buf;
}

static GstFlowReturn
gst_qt_mux_send_buffer (GstQTMux * qtmux, GstBuffer * buf, guint64 * offset,
    gboolean mind_fast)
{
  GstFlowReturn res;
  gsize size;

  g_return_val_if_fail (buf != NULL, GST_FLOW_ERROR);

  size = gst_buffer_get_size (buf);
  GST_LOG_OBJECT (qtmux, "sending buffer size %d", size);

  if (mind_fast && qtmux->fast_start_file) {
    gint ret;
    guint8 *data;

    GST_LOG_OBJECT (qtmux, "to temporary file");
    data = gst_buffer_map (buf, &size, NULL, GST_MAP_READ);
    ret = fwrite (data, sizeof (guint8), size, qtmux->fast_start_file);
    gst_buffer_unmap (buf, data, size);
    gst_buffer_unref (buf);
    if (ret != size)
      goto write_error;
    else
      res = GST_FLOW_OK;
  } else {
    GST_LOG_OBJECT (qtmux, "downstream");
    res = gst_pad_push (qtmux->srcpad, buf);
  }

  if (G_LIKELY (offset))
    *offset += size;

  return res;

  /* ERRORS */
write_error:
  {
    GST_ELEMENT_ERROR (qtmux, RESOURCE, WRITE,
        ("Failed to write to temporary file"), GST_ERROR_SYSTEM);
    return GST_FLOW_ERROR;
  }
}

static gboolean
gst_qt_mux_seek_to_beginning (FILE * f)
{
#ifdef HAVE_FSEEKO
  if (fseeko (f, (off_t) 0, SEEK_SET) != 0)
    return FALSE;
#elif defined (G_OS_UNIX) || defined (G_OS_WIN32)
  if (lseek (fileno (f), (off_t) 0, SEEK_SET) == (off_t) - 1)
    return FALSE;
#else
  if (fseek (f, (long) 0, SEEK_SET) != 0)
    return FALSE;
#endif
  return TRUE;
}

static GstFlowReturn
gst_qt_mux_send_buffered_data (GstQTMux * qtmux, guint64 * offset)
{
  GstFlowReturn ret = GST_FLOW_OK;
  GstBuffer *buf = NULL;

  if (fflush (qtmux->fast_start_file))
    goto flush_failed;

  if (!gst_qt_mux_seek_to_beginning (qtmux->fast_start_file))
    goto seek_failed;

  /* hm, this could all take a really really long time,
   * but there may not be another way to get moov atom first
   * (somehow optimize copy?) */
  GST_DEBUG_OBJECT (qtmux, "Sending buffered data");
  while (ret == GST_FLOW_OK) {
    const int bufsize = 4096;
    guint8 *data;
    gsize size;

    buf = gst_buffer_new_and_alloc (bufsize);
    data = gst_buffer_map (buf, &size, NULL, GST_MAP_WRITE);
    size = fread (data, sizeof (guint8), bufsize, qtmux->fast_start_file);
    if (size == 0) {
      gst_buffer_unmap (buf, data, -1);
      break;
    }
    gst_buffer_unmap (buf, data, size);
    GST_LOG_OBJECT (qtmux, "Pushing buffered buffer of size %d", (gint) size);
    ret = gst_qt_mux_send_buffer (qtmux, buf, offset, FALSE);
    buf = NULL;
  }
  if (buf)
    gst_buffer_unref (buf);

  if (ftruncate (fileno (qtmux->fast_start_file), 0))
    goto seek_failed;
  if (!gst_qt_mux_seek_to_beginning (qtmux->fast_start_file))
    goto seek_failed;

  return ret;

  /* ERRORS */
flush_failed:
  {
    GST_ELEMENT_ERROR (qtmux, RESOURCE, WRITE,
        ("Failed to flush temporary file"), GST_ERROR_SYSTEM);
    ret = GST_FLOW_ERROR;
    goto fail;
  }
seek_failed:
  {
    GST_ELEMENT_ERROR (qtmux, RESOURCE, SEEK,
        ("Failed to seek temporary file"), GST_ERROR_SYSTEM);
    ret = GST_FLOW_ERROR;
    goto fail;
  }
fail:
  {
    /* clear descriptor so we don't remove temp file later on,
     * might be possible to recover */
    fclose (qtmux->fast_start_file);
    qtmux->fast_start_file = NULL;
    return ret;
  }
}

/*
 * Sends the initial mdat atom fields (size fields and fourcc type),
 * the subsequent buffers are considered part of it's data.
 * As we can't predict the amount of data that we are going to place in mdat
 * we need to record the position of the size field in the stream so we can
 * seek back to it later and update when the streams have finished.
 */
static GstFlowReturn
gst_qt_mux_send_mdat_header (GstQTMux * qtmux, guint64 * off, guint64 size,
    gboolean extended)
{
  Atom *node_header;
  GstBuffer *buf;
  guint8 *data = NULL;
  guint64 offset = 0;

  GST_DEBUG_OBJECT (qtmux, "Sending mdat's atom header, "
      "size %" G_GUINT64_FORMAT, size);

  node_header = g_malloc0 (sizeof (Atom));
  node_header->type = FOURCC_mdat;
  if (extended) {
    /* use extended size */
    node_header->size = 1;
    node_header->extended_size = 0;
    if (size)
      node_header->extended_size = size + 16;
  } else {
    node_header->size = size + 8;
  }

  size = offset = 0;
  if (atom_copy_data (node_header, &data, &size, &offset) == 0)
    goto serialize_error;

  buf = _gst_buffer_new_take_data (data, offset);
  g_free (node_header);

  GST_LOG_OBJECT (qtmux, "Pushing mdat start");
  return gst_qt_mux_send_buffer (qtmux, buf, off, FALSE);

  /* ERRORS */
serialize_error:
  {
    GST_ELEMENT_ERROR (qtmux, STREAM, MUX, (NULL),
        ("Failed to serialize mdat"));
    return GST_FLOW_ERROR;
  }
}

/*
 * We get the position of the mdat size field, seek back to it
 * and overwrite with the real value
 */
static GstFlowReturn
gst_qt_mux_update_mdat_size (GstQTMux * qtmux, guint64 mdat_pos,
    guint64 mdat_size, guint64 * offset)
{
  GstBuffer *buf;
  gboolean large_file;
  GstSegment segment;
  guint8 *data;
  gsize size;

  large_file = (mdat_size > MDAT_LARGE_FILE_LIMIT);

  if (large_file)
    mdat_pos += 8;

  /* seek and rewrite the header */
  gst_segment_init (&segment, GST_FORMAT_BYTES);
  segment.start = mdat_pos;
  gst_pad_push_event (qtmux->srcpad, gst_event_new_segment (&segment));

  if (large_file) {
    buf = gst_buffer_new_and_alloc (sizeof (guint64));
    data = gst_buffer_map (buf, &size, NULL, GST_MAP_WRITE);
    GST_WRITE_UINT64_BE (data, mdat_size + 16);
  } else {
    buf = gst_buffer_new_and_alloc (16);
    data = gst_buffer_map (buf, &size, NULL, GST_MAP_WRITE);
    GST_WRITE_UINT32_BE (data, 8);
    GST_WRITE_UINT32_LE (data + 4, FOURCC_free);
    GST_WRITE_UINT32_BE (data + 8, mdat_size + 8);
    GST_WRITE_UINT32_LE (data + 12, FOURCC_mdat);
  }
  gst_buffer_unmap (buf, data, size);

  return gst_qt_mux_send_buffer (qtmux, buf, offset, FALSE);
}

static GstFlowReturn
gst_qt_mux_send_ftyp (GstQTMux * qtmux, guint64 * off)
{
  GstBuffer *buf;
  guint64 size = 0, offset = 0;
  guint8 *data = NULL;

  GST_DEBUG_OBJECT (qtmux, "Sending ftyp atom");

  if (!atom_ftyp_copy_data (qtmux->ftyp, &data, &size, &offset))
    goto serialize_error;

  buf = _gst_buffer_new_take_data (data, offset);

  GST_LOG_OBJECT (qtmux, "Pushing ftyp");
  return gst_qt_mux_send_buffer (qtmux, buf, off, FALSE);

  /* ERRORS */
serialize_error:
  {
    GST_ELEMENT_ERROR (qtmux, STREAM, MUX, (NULL),
        ("Failed to serialize ftyp"));
    return GST_FLOW_ERROR;
  }
}

static void
gst_qt_mux_prepare_ftyp (GstQTMux * qtmux, AtomFTYP ** p_ftyp,
    GstBuffer ** p_prefix)
{
  GstQTMuxClass *qtmux_klass = (GstQTMuxClass *) (G_OBJECT_GET_CLASS (qtmux));
  guint32 major, version;
  GList *comp;
  GstBuffer *prefix = NULL;
  AtomFTYP *ftyp = NULL;

  GST_DEBUG_OBJECT (qtmux, "Preparing ftyp and possible prefix atom");

  /* init and send context and ftyp based on current property state */
  gst_qt_mux_map_format_to_header (qtmux_klass->format, &prefix, &major,
      &version, &comp, qtmux->moov, qtmux->longest_chunk,
      qtmux->fast_start_file != NULL);
  ftyp = atom_ftyp_new (qtmux->context, major, version, comp);
  if (comp)
    g_list_free (comp);
  if (prefix) {
    if (p_prefix)
      *p_prefix = prefix;
    else
      gst_buffer_unref (prefix);
  }
  *p_ftyp = ftyp;
}

static GstFlowReturn
gst_qt_mux_prepare_and_send_ftyp (GstQTMux * qtmux)
{
  GstFlowReturn ret = GST_FLOW_OK;
  GstBuffer *prefix = NULL;

  GST_DEBUG_OBJECT (qtmux, "Preparing to send ftyp atom");

  /* init and send context and ftyp based on current property state */
  if (qtmux->ftyp) {
    atom_ftyp_free (qtmux->ftyp);
    qtmux->ftyp = NULL;
  }
  gst_qt_mux_prepare_ftyp (qtmux, &qtmux->ftyp, &prefix);
  if (prefix) {
    ret = gst_qt_mux_send_buffer (qtmux, prefix, &qtmux->header_size, FALSE);
    if (ret != GST_FLOW_OK)
      return ret;
  }
  return gst_qt_mux_send_ftyp (qtmux, &qtmux->header_size);
}

static void
gst_qt_mux_set_header_on_caps (GstQTMux * mux, GstBuffer * buf)
{
  GstStructure *structure;
  GValue array = { 0 };
  GValue value = { 0 };
  GstCaps *caps, *tcaps;

  tcaps = gst_pad_get_current_caps (mux->srcpad);
  caps = gst_caps_copy (tcaps);
  gst_caps_unref (tcaps);

  structure = gst_caps_get_structure (caps, 0);

  g_value_init (&array, GST_TYPE_ARRAY);

  GST_BUFFER_FLAG_SET (buf, GST_BUFFER_FLAG_IN_CAPS);
  g_value_init (&value, GST_TYPE_BUFFER);
  gst_value_take_buffer (&value, gst_buffer_ref (buf));
  gst_value_array_append_value (&array, &value);
  g_value_unset (&value);

  gst_structure_set_value (structure, "streamheader", &array);
  g_value_unset (&array);
  gst_pad_set_caps (mux->srcpad, caps);
  gst_caps_unref (caps);
}

static void
gst_qt_mux_configure_moov (GstQTMux * qtmux, guint32 * _timescale)
{
  gboolean fragmented;
  guint32 timescale;

  GST_OBJECT_LOCK (qtmux);
  timescale = qtmux->timescale;
  fragmented = qtmux->fragment_sequence > 0;
  GST_OBJECT_UNLOCK (qtmux);

  /* inform lower layers of our property wishes, and determine duration.
   * Let moov take care of this using its list of traks;
   * so that released pads are also included */
  GST_DEBUG_OBJECT (qtmux, "Updating timescale to %" G_GUINT32_FORMAT,
      timescale);
  atom_moov_update_timescale (qtmux->moov, timescale);
  atom_moov_set_fragmented (qtmux->moov, fragmented);

  atom_moov_update_duration (qtmux->moov);

  if (_timescale)
    *_timescale = timescale;
}

static GstFlowReturn
gst_qt_mux_send_moov (GstQTMux * qtmux, guint64 * _offset, gboolean mind_fast)
{
  guint64 offset = 0, size = 0;
  guint8 *data;
  GstBuffer *buf;
  GstFlowReturn ret = GST_FLOW_OK;

  /* serialize moov */
  offset = size = 0;
  data = NULL;
  GST_LOG_OBJECT (qtmux, "Copying movie header into buffer");
  if (!atom_moov_copy_data (qtmux->moov, &data, &size, &offset))
    goto serialize_error;

  buf = _gst_buffer_new_take_data (data, offset);
  GST_DEBUG_OBJECT (qtmux, "Pushing moov atoms");
  gst_qt_mux_set_header_on_caps (qtmux, buf);
  ret = gst_qt_mux_send_buffer (qtmux, buf, _offset, mind_fast);

  return ret;

serialize_error:
  {
    g_free (data);
    return GST_FLOW_ERROR;
  }
}

/* either calculates size of extra atoms or pushes them */
static GstFlowReturn
gst_qt_mux_send_extra_atoms (GstQTMux * qtmux, gboolean send, guint64 * offset,
    gboolean mind_fast)
{
  GSList *walk;
  guint64 loffset = 0, size = 0;
  guint8 *data;
  GstFlowReturn ret = GST_FLOW_OK;

  for (walk = qtmux->extra_atoms; walk; walk = g_slist_next (walk)) {
    AtomInfo *ainfo = (AtomInfo *) walk->data;

    loffset = size = 0;
    data = NULL;
    if (!ainfo->copy_data_func (ainfo->atom,
            send ? &data : NULL, &size, &loffset))
      goto serialize_error;

    if (send) {
      GstBuffer *buf;

      GST_DEBUG_OBJECT (qtmux,
          "Pushing extra top-level atom %" GST_FOURCC_FORMAT,
          GST_FOURCC_ARGS (ainfo->atom->type));
      buf = _gst_buffer_new_take_data (data, loffset);
      ret = gst_qt_mux_send_buffer (qtmux, buf, offset, FALSE);
      if (ret != GST_FLOW_OK)
        break;
    } else {
      if (offset)
        *offset += loffset;
    }
  }

  return ret;

serialize_error:
  {
    g_free (data);
    return GST_FLOW_ERROR;
  }
}

static GstFlowReturn
gst_qt_mux_start_file (GstQTMux * qtmux)
{
  GstFlowReturn ret = GST_FLOW_OK;
  GstCaps *caps;
  GstSegment segment;

  GST_DEBUG_OBJECT (qtmux, "starting file");

  caps = gst_caps_copy (gst_pad_get_pad_template_caps (qtmux->srcpad));
  /* qtmux has structure with and without variant, remove all but the first */
  while (gst_caps_get_size (caps) > 1)
    gst_caps_remove_structure (caps, 1);
  gst_pad_set_caps (qtmux->srcpad, caps);
  gst_caps_unref (caps);

  /* let downstream know we think in BYTES and expect to do seeking later on */
  gst_segment_init (&segment, GST_FORMAT_BYTES);
  gst_pad_push_event (qtmux->srcpad, gst_event_new_segment (&segment));

  /* initialize our moov recovery file */
  GST_OBJECT_LOCK (qtmux);
  if (qtmux->moov_recov_file_path) {
    GST_DEBUG_OBJECT (qtmux, "Openning moov recovery file: %s",
        qtmux->moov_recov_file_path);
    qtmux->moov_recov_file = g_fopen (qtmux->moov_recov_file_path, "wb+");
    if (qtmux->moov_recov_file == NULL) {
      GST_WARNING_OBJECT (qtmux, "Failed to open moov recovery file in %s",
          qtmux->moov_recov_file_path);
    } else {
      GSList *walk;
      gboolean fail = FALSE;
      AtomFTYP *ftyp = NULL;
      GstBuffer *prefix = NULL;

      gst_qt_mux_prepare_ftyp (qtmux, &ftyp, &prefix);

      if (!atoms_recov_write_headers (qtmux->moov_recov_file, ftyp, prefix,
              qtmux->moov, qtmux->timescale,
              g_slist_length (qtmux->sinkpads))) {
        GST_WARNING_OBJECT (qtmux, "Failed to write moov recovery file "
            "headers");
        fail = TRUE;
      }

      atom_ftyp_free (ftyp);
      if (prefix)
        gst_buffer_unref (prefix);

      for (walk = qtmux->sinkpads; walk && !fail; walk = g_slist_next (walk)) {
        GstCollectData *cdata = (GstCollectData *) walk->data;
        GstQTPad *qpad = (GstQTPad *) cdata;
        /* write info for each stream */
        fail = atoms_recov_write_trak_info (qtmux->moov_recov_file, qpad->trak);
        if (fail) {
          GST_WARNING_OBJECT (qtmux, "Failed to write trak info to recovery "
              "file");
        }
      }
      if (fail) {
        /* cleanup */
        fclose (qtmux->moov_recov_file);
        qtmux->moov_recov_file = NULL;
        GST_WARNING_OBJECT (qtmux, "An error was detected while writing to "
            "recover file, moov recovery won't work");
      }
    }
  }
  GST_OBJECT_UNLOCK (qtmux);

  /* 
   * send mdat header if already needed, and mark position for later update.
   * We don't send ftyp now if we are on fast start mode, because we can
   * better fine tune using the information we gather to create the whole moov
   * atom.
   */
  if (qtmux->fast_start) {
    GST_OBJECT_LOCK (qtmux);
    qtmux->fast_start_file = g_fopen (qtmux->fast_start_file_path, "wb+");
    if (!qtmux->fast_start_file)
      goto open_failed;
    GST_OBJECT_UNLOCK (qtmux);

    /* send a dummy buffer for preroll */
    ret = gst_qt_mux_send_buffer (qtmux, gst_buffer_new (), NULL, FALSE);
    if (ret != GST_FLOW_OK)
      goto exit;

  } else {
    ret = gst_qt_mux_prepare_and_send_ftyp (qtmux);
    if (ret != GST_FLOW_OK) {
      goto exit;
    }

    /* well, it's moov pos if fragmented ... */
    qtmux->mdat_pos = qtmux->header_size;

    if (qtmux->fragment_duration) {
      GST_DEBUG_OBJECT (qtmux, "fragment duration %d ms, writing headers",
          qtmux->fragment_duration);
      /* also used as snapshot marker to indicate fragmented file */
      qtmux->fragment_sequence = 1;
      /* prepare moov and/or tags */
      gst_qt_mux_configure_moov (qtmux, NULL);
      gst_qt_mux_setup_metadata (qtmux);
      ret = gst_qt_mux_send_moov (qtmux, &qtmux->header_size, FALSE);
      if (ret != GST_FLOW_OK)
        return ret;
      /* extra atoms */
      ret =
          gst_qt_mux_send_extra_atoms (qtmux, TRUE, &qtmux->header_size, FALSE);
      if (ret != GST_FLOW_OK)
        return ret;
      /* prepare index */
      if (!qtmux->streamable)
        qtmux->mfra = atom_mfra_new (qtmux->context);
    } else {
      /* extended to ensure some spare space */
      ret = gst_qt_mux_send_mdat_header (qtmux, &qtmux->header_size, 0, TRUE);
    }
  }

exit:
  return ret;

  /* ERRORS */
open_failed:
  {
    GST_ELEMENT_ERROR (qtmux, RESOURCE, OPEN_READ_WRITE,
        (("Could not open temporary file \"%s\""), qtmux->fast_start_file_path),
        GST_ERROR_SYSTEM);
    GST_OBJECT_UNLOCK (qtmux);
    return GST_FLOW_ERROR;
  }
}

static GstFlowReturn
gst_qt_mux_stop_file (GstQTMux * qtmux)
{
  gboolean ret = GST_FLOW_OK;
  guint64 offset = 0, size = 0;
  GSList *walk;
  gboolean large_file;
  guint32 timescale;
  GstClockTime first_ts = GST_CLOCK_TIME_NONE;

  GST_DEBUG_OBJECT (qtmux, "Updating remaining values and sending last data");

  /* pushing last buffers for each pad */
  for (walk = qtmux->collect->data; walk; walk = g_slist_next (walk)) {
    GstCollectData *cdata = (GstCollectData *) walk->data;
    GstQTPad *qtpad = (GstQTPad *) cdata;

    /* avoid add_buffer complaining if not negotiated
     * in which case no buffers either, so skipping */
    if (!qtpad->fourcc) {
      GST_DEBUG_OBJECT (qtmux, "Pad %s has never had buffers",
          GST_PAD_NAME (qtpad->collect.pad));
      continue;
    }

    /* send last buffer; also flushes possibly queued buffers/ts */
    GST_DEBUG_OBJECT (qtmux, "Sending the last buffer for pad %s",
        GST_PAD_NAME (qtpad->collect.pad));
    ret = gst_qt_mux_add_buffer (qtmux, qtpad, NULL);
    if (ret != GST_FLOW_OK) {
      GST_WARNING_OBJECT (qtmux, "Failed to send last buffer for %s, "
          "flow return: %s", GST_PAD_NAME (qtpad->collect.pad),
          gst_flow_get_name (ret));
    }

    /* having flushed above, can check for buffers now */
    if (!GST_CLOCK_TIME_IS_VALID (qtpad->first_ts)) {
      GST_DEBUG_OBJECT (qtmux, "Pad %s has no buffers",
          GST_PAD_NAME (qtpad->collect.pad));
      continue;
    }

    /* determine max stream duration */
    if (!GST_CLOCK_TIME_IS_VALID (first_ts) ||
        (GST_CLOCK_TIME_IS_VALID (qtpad->first_ts) &&
            qtpad->last_dts > first_ts)) {
      first_ts = qtpad->last_dts;
    }

    /* update average bitrate of streams if needed */
    {
      guint32 avgbitrate = 0;
      guint32 maxbitrate = qtpad->max_bitrate;

      if (qtpad->avg_bitrate)
        avgbitrate = qtpad->avg_bitrate;
      else if (qtpad->total_duration > 0)
        avgbitrate = (guint32) gst_util_uint64_scale_round (qtpad->total_bytes,
            8 * GST_SECOND, qtpad->total_duration);

      atom_trak_update_bitrates (qtpad->trak, avgbitrate, maxbitrate);
    }
  }

  if (qtmux->fragment_sequence) {
    GstSegment segment;

    if (qtmux->mfra) {
      guint8 *data = NULL;
      GstBuffer *buf;

      size = offset = 0;
      GST_DEBUG_OBJECT (qtmux, "adding mfra");
      if (!atom_mfra_copy_data (qtmux->mfra, &data, &size, &offset))
        goto serialize_error;
      buf = _gst_buffer_new_take_data (data, offset);
      ret = gst_qt_mux_send_buffer (qtmux, buf, NULL, FALSE);
      if (ret != GST_FLOW_OK)
        return ret;
    } else {
      /* must have been streamable; no need to write duration */
      GST_DEBUG_OBJECT (qtmux, "streamable file; nothing to stop");
      return GST_FLOW_OK;
    }

    timescale = qtmux->timescale;
    /* only mvex duration is updated,
     * mvhd should be consistent with empty moov
     * (but TODO maybe some clients do not handle that well ?) */
    qtmux->moov->mvex.mehd.fragment_duration =
        gst_util_uint64_scale (first_ts, timescale, GST_SECOND);
    GST_DEBUG_OBJECT (qtmux, "rewriting moov with mvex duration %"
        GST_TIME_FORMAT, GST_TIME_ARGS (first_ts));
    /* seek and rewrite the header */
    gst_segment_init (&segment, GST_FORMAT_BYTES);
    segment.start = qtmux->mdat_pos;
    gst_pad_push_event (qtmux->srcpad, gst_event_new_segment (&segment));
    /* no need to seek back */
    return gst_qt_mux_send_moov (qtmux, NULL, FALSE);
  }

  gst_qt_mux_configure_moov (qtmux, &timescale);

  /* check for late streams */
  first_ts = GST_CLOCK_TIME_NONE;
  for (walk = qtmux->collect->data; walk; walk = g_slist_next (walk)) {
    GstCollectData *cdata = (GstCollectData *) walk->data;
    GstQTPad *qtpad = (GstQTPad *) cdata;

    if (!GST_CLOCK_TIME_IS_VALID (first_ts) ||
        (GST_CLOCK_TIME_IS_VALID (qtpad->first_ts) &&
            qtpad->first_ts < first_ts)) {
      first_ts = qtpad->first_ts;
    }
  }
  GST_DEBUG_OBJECT (qtmux, "Media first ts selected: %" GST_TIME_FORMAT,
      GST_TIME_ARGS (first_ts));
  /* add EDTSs for late streams */
  for (walk = qtmux->collect->data; walk; walk = g_slist_next (walk)) {
    GstCollectData *cdata = (GstCollectData *) walk->data;
    GstQTPad *qtpad = (GstQTPad *) cdata;
    guint32 lateness;
    guint32 duration;

    if (GST_CLOCK_TIME_IS_VALID (qtpad->first_ts) &&
        qtpad->first_ts > first_ts + MAX_TOLERATED_LATENESS) {
      GST_DEBUG_OBJECT (qtmux, "Pad %s is a late stream by %" GST_TIME_FORMAT,
          GST_PAD_NAME (qtpad->collect.pad),
          GST_TIME_ARGS (qtpad->first_ts - first_ts));
      lateness = gst_util_uint64_scale_round (qtpad->first_ts - first_ts,
          timescale, GST_SECOND);
      duration = qtpad->trak->tkhd.duration;
      atom_trak_add_elst_entry (qtpad->trak, lateness, (guint32) - 1,
          (guint32) (1 * 65536.0));
      atom_trak_add_elst_entry (qtpad->trak, duration, 0,
          (guint32) (1 * 65536.0));

      /* need to add the empty time to the trak duration */
      qtpad->trak->tkhd.duration += lateness;
    }
  }

  /* tags into file metadata */
  gst_qt_mux_setup_metadata (qtmux);

  large_file = (qtmux->mdat_size > MDAT_LARGE_FILE_LIMIT);
  /* if faststart, update the offset of the atoms in the movie with the offset
   * that the movie headers before mdat will cause.
   * Also, send the ftyp */
  if (qtmux->fast_start_file) {
    GstFlowReturn flow_ret;
    offset = size = 0;

    flow_ret = gst_qt_mux_prepare_and_send_ftyp (qtmux);
    if (flow_ret != GST_FLOW_OK) {
      goto ftyp_error;
    }
    /* copy into NULL to obtain size */
    if (!atom_moov_copy_data (qtmux->moov, NULL, &size, &offset))
      goto serialize_error;
    GST_DEBUG_OBJECT (qtmux, "calculated moov atom size %" G_GUINT64_FORMAT,
        offset);
    offset += qtmux->header_size + (large_file ? 16 : 8);

    /* sum up with the extra atoms size */
    ret = gst_qt_mux_send_extra_atoms (qtmux, FALSE, &offset, FALSE);
    if (ret != GST_FLOW_OK)
      return ret;
  } else {
    offset = qtmux->header_size;
  }
  atom_moov_chunks_add_offset (qtmux->moov, offset);

  /* moov */
  /* note: as of this point, we no longer care about tracking written data size,
   * since there is no more use for it anyway */
  ret = gst_qt_mux_send_moov (qtmux, NULL, FALSE);
  if (ret != GST_FLOW_OK)
    return ret;

  /* extra atoms */
  ret = gst_qt_mux_send_extra_atoms (qtmux, TRUE, NULL, FALSE);
  if (ret != GST_FLOW_OK)
    return ret;

  /* if needed, send mdat atom and move buffered data into it */
  if (qtmux->fast_start_file) {
    /* mdat_size = accumulated (buffered data) */
    ret = gst_qt_mux_send_mdat_header (qtmux, NULL, qtmux->mdat_size,
        large_file);
    if (ret != GST_FLOW_OK)
      return ret;
    ret = gst_qt_mux_send_buffered_data (qtmux, NULL);
    if (ret != GST_FLOW_OK)
      return ret;
  } else {
    /* mdat needs update iff not using faststart */
    GST_DEBUG_OBJECT (qtmux, "updating mdat size");
    ret = gst_qt_mux_update_mdat_size (qtmux, qtmux->mdat_pos,
        qtmux->mdat_size, NULL);
    /* note; no seeking back to the end of file is done,
     * since we no longer write anything anyway */
  }

  return ret;

  /* ERRORS */
serialize_error:
  {
    GST_ELEMENT_ERROR (qtmux, STREAM, MUX, (NULL),
        ("Failed to serialize moov"));
    return GST_FLOW_ERROR;
  }
ftyp_error:
  {
    GST_ELEMENT_ERROR (qtmux, STREAM, MUX, (NULL), ("Failed to send ftyp"));
    return GST_FLOW_ERROR;
  }
}

static GstFlowReturn
gst_qt_mux_pad_fragment_add_buffer (GstQTMux * qtmux, GstQTPad * pad,
    GstBuffer * buf, gboolean force, guint32 nsamples, gint64 dts,
    guint32 delta, guint32 size, gboolean sync, gint64 pts_offset)
{
  GstFlowReturn ret = GST_FLOW_OK;

  /* setup if needed */
  if (G_UNLIKELY (!pad->traf || force))
    goto init;

flush:
  /* flush pad fragment if threshold reached,
   * or at new keyframe if we should be minding those in the first place */
  if (G_UNLIKELY (force || (sync && pad->sync) ||
          pad->fragment_duration < (gint64) delta)) {
    AtomMOOF *moof;
    guint64 size = 0, offset = 0;
    guint8 *data = NULL;
    GstBuffer *buffer;
    guint i, total_size;

    /* now we know where moof ends up, update offset in tfra */
    if (pad->tfra)
      atom_tfra_update_offset (pad->tfra, qtmux->header_size);

    moof = atom_moof_new (qtmux->context, qtmux->fragment_sequence);
    /* takes ownership */
    atom_moof_add_traf (moof, pad->traf);
    pad->traf = NULL;
    atom_moof_copy_data (moof, &data, &size, &offset);
    buffer = _gst_buffer_new_take_data (data, offset);
    GST_LOG_OBJECT (qtmux, "writing moof size %d",
        gst_buffer_get_size (buffer));
    ret = gst_qt_mux_send_buffer (qtmux, buffer, &qtmux->header_size, FALSE);

    /* and actual data */
    total_size = 0;
    for (i = 0; i < atom_array_get_len (&pad->fragment_buffers); i++) {
      total_size +=
          gst_buffer_get_size (atom_array_index (&pad->fragment_buffers, i));
    }

    GST_LOG_OBJECT (qtmux, "writing %d buffers, total_size %d",
        atom_array_get_len (&pad->fragment_buffers), total_size);
    if (ret == GST_FLOW_OK)
      ret = gst_qt_mux_send_mdat_header (qtmux, &qtmux->header_size, total_size,
          FALSE);
    for (i = 0; i < atom_array_get_len (&pad->fragment_buffers); i++) {
      if (G_LIKELY (ret == GST_FLOW_OK))
        ret = gst_qt_mux_send_buffer (qtmux,
            atom_array_index (&pad->fragment_buffers, i), &qtmux->header_size,
            FALSE);
      else
        gst_buffer_unref (atom_array_index (&pad->fragment_buffers, i));
    }

    atom_array_clear (&pad->fragment_buffers);
    atom_moof_free (moof);
    qtmux->fragment_sequence++;
    force = FALSE;
  }

init:
  if (G_UNLIKELY (!pad->traf)) {
    GST_LOG_OBJECT (qtmux, "setting up new fragment");
    pad->traf = atom_traf_new (qtmux->context, atom_trak_get_id (pad->trak));
    atom_array_init (&pad->fragment_buffers, 512);
    pad->fragment_duration = gst_util_uint64_scale (qtmux->fragment_duration,
        atom_trak_get_timescale (pad->trak), 1000);

    if (G_UNLIKELY (qtmux->mfra && !pad->tfra)) {
      pad->tfra = atom_tfra_new (qtmux->context, atom_trak_get_id (pad->trak));
      atom_mfra_add_tfra (qtmux->mfra, pad->tfra);
    }
  }

  /* add buffer and metadata */
  atom_traf_add_samples (pad->traf, delta, size, sync, pts_offset,
      pad->sync && sync);
  atom_array_append (&pad->fragment_buffers, buf, 256);
  pad->fragment_duration -= delta;

  if (pad->tfra) {
    guint32 sn = atom_traf_get_sample_num (pad->traf);

    if ((sync && pad->sync) || (sn == 1 && !pad->sync))
      atom_tfra_add_entry (pad->tfra, dts, sn);
  }

  if (G_UNLIKELY (force))
    goto flush;

  return ret;
}

/* sigh, tiny list helpers to re-order stuff */
static void
gst_qt_mux_push_ts (GstQTMux * qtmux, GstQTPad * pad, GstClockTime ts)
{
  gint i;

  for (i = 0; (i < QTMUX_NO_OF_TS) && (i < pad->ts_n_entries); i++) {
    if (ts > pad->ts_entries[i])
      break;
  }
  memmove (&pad->ts_entries[i + 1], &pad->ts_entries[i],
      sizeof (GstClockTime) * (pad->ts_n_entries - i));
  pad->ts_entries[i] = ts;
  pad->ts_n_entries++;
}

static void
check_and_subtract_ts (GstQTMux * qtmux, GstClockTime * ts_a, GstClockTime ts_b)
{
  if (G_LIKELY (GST_CLOCK_TIME_IS_VALID (*ts_a))) {
    if (G_LIKELY (*ts_a > ts_b)) {
      *ts_a -= ts_b;
    } else {
      *ts_a = 0;
      GST_WARNING_OBJECT (qtmux, "Subtraction would result in negative value, "
          "using 0 as result");
    }
  }
}

/* subtract ts from all buffers enqueued on the pad */
static void
gst_qt_mux_subtract_ts (GstQTMux * qtmux, GstQTPad * pad, GstClockTime ts)
{
  gint i;

  for (i = 0; (i < QTMUX_NO_OF_TS) && (i < pad->ts_n_entries); i++) {
    check_and_subtract_ts (qtmux, &pad->ts_entries[i], ts);
  }
  for (i = 0; i < G_N_ELEMENTS (pad->buf_entries); i++) {
    if (pad->buf_entries[i]) {
      check_and_subtract_ts (qtmux, &GST_BUFFER_TIMESTAMP (pad->buf_entries[i]),
          ts);
      check_and_subtract_ts (qtmux,
          &GST_BUFFER_OFFSET_END (pad->buf_entries[i]), ts);
    }
  }
}

/* takes ownership of @buf */
static GstBuffer *
gst_qt_mux_get_asc_buffer_ts (GstQTMux * qtmux, GstQTPad * pad, GstBuffer * buf)
{
  const gint wrap = G_N_ELEMENTS (pad->buf_entries);
  GstClockTime ts;

  /* store buffer and ts, latter ordered */
  if (buf) {
    pad->buf_entries[pad->buf_tail++] = buf;
    pad->buf_tail %= wrap;
    gst_qt_mux_push_ts (qtmux, pad, GST_BUFFER_TIMESTAMP (buf));
  }

  if (pad->ts_n_entries && (!buf || pad->ts_n_entries >= QTMUX_NO_OF_TS)) {
    ts = pad->ts_entries[--pad->ts_n_entries];
    buf = pad->buf_entries[pad->buf_head];
    pad->buf_entries[pad->buf_head++] = NULL;
    pad->buf_head %= wrap;
    buf = gst_buffer_make_writable (buf);
    /* track original ts (= pts ?) for later */
    GST_BUFFER_OFFSET_END (buf) = GST_BUFFER_TIMESTAMP (buf);
    GST_BUFFER_TIMESTAMP (buf) = ts;
    GST_DEBUG_OBJECT (qtmux, "next buffer uses reordered ts %" GST_TIME_FORMAT,
        GST_TIME_ARGS (ts));
  } else {
    buf = NULL;
  }

  return buf;
}

/*
 * Here we push the buffer and update the tables in the track atoms
 */
static GstFlowReturn
gst_qt_mux_add_buffer (GstQTMux * qtmux, GstQTPad * pad, GstBuffer * buf)
{
  GstBuffer *last_buf = NULL;
  GstClockTime duration;
  guint nsamples, sample_size;
  guint64 chunk_offset;
  gint64 last_dts, scaled_duration;
  gint64 pts_offset = 0;
  gboolean sync = FALSE, do_pts = FALSE;
  gboolean drain = (buf == NULL);
  GstFlowReturn ret = GST_FLOW_OK;

  if (!pad->fourcc)
    goto not_negotiated;

  /* if this pad has a prepare function, call it */
  if (pad->prepare_buf_func != NULL) {
    buf = pad->prepare_buf_func (pad, buf, qtmux);
  }

<<<<<<< HEAD
  if (G_LIKELY (buf != NULL && GST_CLOCK_TIME_IS_VALID (pad->first_ts))) {
    buf = gst_buffer_make_writable (buf);
=======
  if (G_LIKELY (buf != NULL && GST_CLOCK_TIME_IS_VALID (pad->first_ts) &&
          pad->first_ts != 0)) {
    buf = gst_buffer_make_metadata_writable (buf);
>>>>>>> be82dd8e
    check_and_subtract_ts (qtmux, &GST_BUFFER_TIMESTAMP (buf), pad->first_ts);
  }
  /* when we obtain the first_ts we subtract from all stored buffers we have,
   * after that we can subtract on input */

again:
  last_buf = pad->last_buf;
  if (qtmux->dts_method == DTS_METHOD_REORDER) {
    buf = gst_qt_mux_get_asc_buffer_ts (qtmux, pad, buf);
    if (!buf && !last_buf) {
      GST_DEBUG_OBJECT (qtmux, "no reordered buffer");
      return GST_FLOW_OK;
    }
  }

  if (last_buf == NULL) {
#ifndef GST_DISABLE_GST_DEBUG
    if (buf == NULL) {
      GST_DEBUG_OBJECT (qtmux, "Pad %s has no previous buffer stored and "
          "received NULL buffer, doing nothing",
          GST_PAD_NAME (pad->collect.pad));
    } else {
      GST_LOG_OBJECT (qtmux,
          "Pad %s has no previous buffer stored, storing now",
          GST_PAD_NAME (pad->collect.pad));
    }
#endif
    pad->last_buf = buf;
    goto exit;
  } else
    gst_buffer_ref (last_buf);

  /* nasty heuristic mess to guestimate dealing with DTS/PTS,
   * while also trying to stay close to input ts to preserve sync,
   * so in DTS_METHOD_DD:
   * - prefer using input ts where possible
   * - if those detected out-of-order (*), mark as out-of-order
   * - if in out-of-order, then
   *   - if duration available, use that as delta
   *     Also mind to preserve sync between streams, and adding
   *     durations might drift, so try to resync when we expect
   *     input ts == (sum of durations), which is at some keyframe input frame.
   *   - if no duration available, we are actually in serious trouble and need
   *     to hack around that, so we fail.
   * To remedy failure, alternatively, in DTS_METHOD_REORDER:
   * - collect some buffers and re-order timestamp,
   *   then process the oldest buffer with smallest timestamps.
   *   This should typically compensate for some codec's handywork with ts.
   * ... but in case this makes ts end up where not expected, in DTS_METHOD_ASC:
   * - keep each ts with its buffer and still keep a list of most recent X ts,
   *   use the (ascending) minimum of those as DTS (and the difference as ts delta),
   *   and use this DTS as a basis to obtain a (positive) CTS offset.
   *   This should yield exact PTS == buffer ts, but it seems not all players
   *   out there are aware of ctts pts ...
   *
   * 0.11 Phew, can we (pretty) please please sort out DTS/PTS on buffers ...
   */
  if (G_LIKELY (buf) && !pad->is_out_of_order) {
    if (G_LIKELY (GST_BUFFER_TIMESTAMP_IS_VALID (last_buf) &&
            GST_BUFFER_TIMESTAMP_IS_VALID (buf))) {
      if ((GST_BUFFER_TIMESTAMP (buf) < GST_BUFFER_TIMESTAMP (last_buf))) {
        GST_DEBUG_OBJECT (qtmux, "detected out-of-order input");
        pad->is_out_of_order = TRUE;
      }
    } else {
      /* this is pretty bad */
      GST_WARNING_OBJECT (qtmux, "missing input timestamp");
      /* fall back to durations */
      pad->is_out_of_order = TRUE;
    }
  }

  /* would have to be some unusual input, but not impossible */
  if (G_UNLIKELY (qtmux->dts_method == DTS_METHOD_REORDER &&
          pad->is_out_of_order)) {
    goto no_order;
  }

  /* if this is the first buffer, store the timestamp */
  if (G_UNLIKELY (pad->first_ts == GST_CLOCK_TIME_NONE) && last_buf) {
    if (GST_CLOCK_TIME_IS_VALID (GST_BUFFER_TIMESTAMP (last_buf))) {
      pad->first_ts = GST_BUFFER_TIMESTAMP (last_buf);
    } else {
      GST_DEBUG_OBJECT (qtmux, "First buffer for pad %s has no timestamp, "
          "using 0 as first timestamp", GST_PAD_NAME (pad->collect.pad));
      pad->first_ts = 0;
    }
    GST_DEBUG_OBJECT (qtmux, "Stored first timestamp for pad %s %"
        GST_TIME_FORMAT, GST_PAD_NAME (pad->collect.pad),
        GST_TIME_ARGS (pad->first_ts));

    gst_qt_mux_subtract_ts (qtmux, pad, pad->first_ts);

    GST_BUFFER_TIMESTAMP (last_buf) = 0;
    check_and_subtract_ts (qtmux, &GST_BUFFER_OFFSET_END (last_buf),
        pad->first_ts);
    if (buf) {
      check_and_subtract_ts (qtmux, &GST_BUFFER_TIMESTAMP (buf), pad->first_ts);
      check_and_subtract_ts (qtmux, &GST_BUFFER_OFFSET_END (buf),
          pad->first_ts);
    }
  }

  /* fall back to duration if last buffer or
   * out-of-order (determined previously), otherwise use input ts */
  if (buf == NULL ||
      (pad->is_out_of_order && qtmux->dts_method == DTS_METHOD_DD)) {
    if (!GST_BUFFER_DURATION_IS_VALID (last_buf)) {
      /* be forgiving for some possibly last upstream flushed buffer */
      if (buf)
        goto no_time;
      GST_WARNING_OBJECT (qtmux, "no duration for last buffer");
      /* iso spec recommends some small value, try 0 */
      duration = 0;
    } else {
      duration = GST_BUFFER_DURATION (last_buf);
      /* avoid drift in sum timestamps,
       * so use input timestamp for suitable keyframe */
      if (buf && !GST_BUFFER_FLAG_IS_SET (buf, GST_BUFFER_FLAG_DELTA_UNIT) &&
          GST_BUFFER_TIMESTAMP (buf) >= pad->last_dts) {
        GST_DEBUG_OBJECT (qtmux, "resyncing out-of-order input to ts; "
            "replacing %" GST_TIME_FORMAT " by %" GST_TIME_FORMAT,
            GST_TIME_ARGS (pad->last_dts + duration),
            GST_TIME_ARGS (GST_BUFFER_TIMESTAMP (buf)));
        duration = GST_BUFFER_TIMESTAMP (buf) - pad->last_dts;
      }
    }
  } else if (qtmux->dts_method != DTS_METHOD_ASC) {
    duration = GST_BUFFER_TIMESTAMP (buf) - GST_BUFFER_TIMESTAMP (last_buf);
  } else {
    GstClockTime ts;

    g_assert (qtmux->dts_method == DTS_METHOD_ASC);
    if (!qtmux->guess_pts)
      goto need_pts;

    /* add timestamp to queue; keeps in descending order */
    gst_qt_mux_push_ts (qtmux, pad, GST_BUFFER_TIMESTAMP (last_buf));
    /* chuck out smallest/last one if we have enough */
    if (G_LIKELY (pad->ts_n_entries > QTMUX_NO_OF_TS))
      pad->ts_n_entries--;
    /* peek the now smallest timestamp */
    ts = pad->ts_entries[pad->ts_n_entries - 1];
    /* these tails are expected to be (strictly) ascending with
     * large enough history */
    GST_DEBUG_OBJECT (qtmux, "ASC method; base timestamp %" GST_TIME_FORMAT,
        GST_TIME_ARGS (ts));
    if (ts >= pad->last_dts) {
      duration = ts - pad->last_dts;
    } else {
      /* fallback to previous value, negative ct offset might handle */
      GST_WARNING_OBJECT (qtmux, "unexpected decrease in timestamp");
      duration = 0;
    }
    /* arrange for small non-zero duration/delta << expected frame time */
    ts = gst_util_uint64_scale (10, GST_SECOND,
        atom_trak_get_timescale (pad->trak));
    duration = MAX (duration, ts);
  }

  /* for computing the avg bitrate */
  if (G_LIKELY (last_buf)) {
    pad->total_bytes += GST_BUFFER_SIZE (last_buf);
    pad->total_duration += duration;
  }

  gst_buffer_replace (&pad->last_buf, buf);

  last_dts = gst_util_uint64_scale_round (pad->last_dts,
      atom_trak_get_timescale (pad->trak), GST_SECOND);

  /* fragments only deal with 1 buffer == 1 chunk (== 1 sample) */
  if (pad->sample_size && !qtmux->fragment_sequence) {
    /* Constant size packets: usually raw audio (with many samples per
       buffer (= chunk)), but can also be fixed-packet-size codecs like ADPCM
     */
    sample_size = pad->sample_size;
    if (gst_buffer_get_size (last_buf) % sample_size != 0)
      goto fragmented_sample;
    /* note: qt raw audio storage warps it implicitly into a timewise
     * perfect stream, discarding buffer times */
    if (GST_BUFFER_DURATION (last_buf) != GST_CLOCK_TIME_NONE) {
      nsamples = gst_util_uint64_scale_round (GST_BUFFER_DURATION (last_buf),
          atom_trak_get_timescale (pad->trak), GST_SECOND);
    } else {
      nsamples = gst_buffer_get_size (last_buf) / sample_size;
    }
    duration = GST_BUFFER_DURATION (last_buf) / nsamples;

    /* timescale = samplerate */
    scaled_duration = 1;
    pad->last_dts += duration * nsamples;
  } else {
    nsamples = 1;
    sample_size = gst_buffer_get_size (last_buf);
    if (pad->have_dts) {
      gint64 scaled_dts;
      pad->last_dts = GST_BUFFER_OFFSET_END (last_buf);
      if ((gint64) (pad->last_dts) < 0) {
        scaled_dts = -gst_util_uint64_scale_round (-pad->last_dts,
            atom_trak_get_timescale (pad->trak), GST_SECOND);
      } else {
        scaled_dts = gst_util_uint64_scale_round (pad->last_dts,
            atom_trak_get_timescale (pad->trak), GST_SECOND);
      }
      scaled_duration = scaled_dts - last_dts;
      last_dts = scaled_dts;
    } else {
      /* first convert intended timestamp (in GstClockTime resolution) to
       * trak timescale, then derive delta;
       * this ensures sums of (scale)delta add up to converted timestamp,
       * which only deviates at most 1/scale from timestamp itself */
      scaled_duration = gst_util_uint64_scale_round (pad->last_dts + duration,
          atom_trak_get_timescale (pad->trak), GST_SECOND) - last_dts;
      pad->last_dts += duration;
    }
  }
  chunk_offset = qtmux->mdat_size;

  GST_LOG_OBJECT (qtmux,
      "Pad (%s) dts updated to %" GST_TIME_FORMAT,
      GST_PAD_NAME (pad->collect.pad), GST_TIME_ARGS (pad->last_dts));
  GST_LOG_OBJECT (qtmux,
      "Adding %d samples to track, duration: %" G_GUINT64_FORMAT
      " size: %" G_GUINT32_FORMAT " chunk offset: %" G_GUINT64_FORMAT,
      nsamples, scaled_duration, sample_size, chunk_offset);

  /* might be a sync sample */
  if (pad->sync &&
      !GST_BUFFER_FLAG_IS_SET (last_buf, GST_BUFFER_FLAG_DELTA_UNIT)) {
    GST_LOG_OBJECT (qtmux, "Adding new sync sample entry for track of pad %s",
        GST_PAD_NAME (pad->collect.pad));
    sync = TRUE;
  }

  /* optionally calculate ctts entry values
   * (if composition-time expected different from decoding-time) */
  /* really not recommended:
   * - decoder typically takes care of dts/pts issues
   * - in case of out-of-order, dts may only be determined as above
   *   (e.g. sum of duration), which may be totally different from
   *   buffer timestamps in case of multiple segment, non-perfect streams
   *  (and just perhaps maybe with some luck segment_to_running_time
   *   or segment_to_media_time might get near to it) */
  if ((pad->have_dts || qtmux->guess_pts)) {
    guint64 pts;

    pts = qtmux->dts_method == DTS_METHOD_REORDER ?
        GST_BUFFER_OFFSET_END (last_buf) : GST_BUFFER_TIMESTAMP (last_buf);
    pts = gst_util_uint64_scale_round (pts,
        atom_trak_get_timescale (pad->trak), GST_SECOND);
    pts_offset = (gint64) (pts - last_dts);
    do_pts = TRUE;
    GST_LOG_OBJECT (qtmux, "Adding ctts entry for pad %s: %" G_GINT64_FORMAT,
        GST_PAD_NAME (pad->collect.pad), pts_offset);
  }

  /*
   * Each buffer starts a new chunk, so we can assume the buffer
   * duration is the chunk duration
   */
  if (GST_CLOCK_TIME_IS_VALID (duration) && (duration > qtmux->longest_chunk ||
          !GST_CLOCK_TIME_IS_VALID (qtmux->longest_chunk))) {
    GST_DEBUG_OBJECT (qtmux, "New longest chunk found: %" GST_TIME_FORMAT
        ", pad %s", GST_TIME_ARGS (duration), GST_PAD_NAME (pad->collect.pad));
    qtmux->longest_chunk = duration;
  }

  /* now we go and register this buffer/sample all over */
  /* note that a new chunk is started each time (not fancy but works) */
  if (qtmux->moov_recov_file) {
    if (!atoms_recov_write_trak_samples (qtmux->moov_recov_file, pad->trak,
            nsamples, (gint32) scaled_duration, sample_size, chunk_offset, sync,
            do_pts, pts_offset)) {
      GST_WARNING_OBJECT (qtmux, "Failed to write sample information to "
          "recovery file, disabling recovery");
      fclose (qtmux->moov_recov_file);
      qtmux->moov_recov_file = NULL;
    }
  }

  if (buf)
    gst_buffer_unref (buf);

  if (qtmux->fragment_sequence) {
    /* ensure that always sync samples are marked as such */
    ret = gst_qt_mux_pad_fragment_add_buffer (qtmux, pad, last_buf,
        buf == NULL, nsamples, last_dts, (gint32) scaled_duration, sample_size,
        !pad->sync || sync, pts_offset);
  } else {
    atom_trak_add_samples (pad->trak, nsamples, (gint32) scaled_duration,
        sample_size, chunk_offset, sync, pts_offset);
    ret = gst_qt_mux_send_buffer (qtmux, last_buf, &qtmux->mdat_size, TRUE);
  }

exit:
  if (G_UNLIKELY (drain && qtmux->dts_method == DTS_METHOD_REORDER &&
          ret == GST_FLOW_OK)) {
    buf = NULL;
    goto again;
  }

  return ret;

  /* ERRORS */
bail:
  {
    if (buf)
      gst_buffer_unref (buf);
    gst_buffer_unref (last_buf);
    return GST_FLOW_ERROR;
  }
no_time:
  {
    GST_ELEMENT_ERROR (qtmux, STREAM, MUX, (NULL),
        ("Received buffer without timestamp/duration. "
            "Using e.g. dts-method=reorder might help."));
    goto bail;
  }
no_order:
  {
    GST_ELEMENT_ERROR (qtmux, STREAM, MUX, (NULL),
        ("DTS method failed to re-order timestamps."));
    goto bail;
  }
need_pts:
  {
    GST_ELEMENT_ERROR (qtmux, STREAM, MUX, (NULL),
        ("Selected DTS method also needs PTS enabled."));
    goto bail;
  }
fragmented_sample:
  {
    GST_ELEMENT_ERROR (qtmux, STREAM, MUX, (NULL),
        ("Audio buffer contains fragmented sample."));
    goto bail;
  }
not_negotiated:
  {
    GST_ELEMENT_ERROR (qtmux, CORE, NEGOTIATION, (NULL),
        ("format wasn't negotiated before buffer flow on pad %s",
            GST_PAD_NAME (pad->collect.pad)));
    if (buf)
      gst_buffer_unref (buf);
    return GST_FLOW_NOT_NEGOTIATED;
  }
}

static GstFlowReturn
gst_qt_mux_collected (GstCollectPads * pads, gpointer user_data)
{
  GstFlowReturn ret = GST_FLOW_OK;
  GstQTMux *qtmux = GST_QT_MUX_CAST (user_data);
  GSList *walk;
  GstQTPad *best_pad = NULL;
  GstClockTime time, best_time = GST_CLOCK_TIME_NONE;
  GstBuffer *buf;

  if (G_UNLIKELY (qtmux->state == GST_QT_MUX_STATE_STARTED)) {
    if ((ret = gst_qt_mux_start_file (qtmux)) != GST_FLOW_OK)
      return ret;
    else
      qtmux->state = GST_QT_MUX_STATE_DATA;
  }

  if (G_UNLIKELY (qtmux->state == GST_QT_MUX_STATE_EOS))
    return GST_FLOW_UNEXPECTED;

  /* select the best buffer */
  walk = qtmux->collect->data;
  while (walk) {
    GstQTPad *pad;
    GstCollectData *data;

    data = (GstCollectData *) walk->data;
    pad = (GstQTPad *) data;

    walk = g_slist_next (walk);

    buf = gst_collect_pads_peek (pads, data);
    if (buf == NULL) {
      GST_LOG_OBJECT (qtmux, "Pad %s has no buffers",
          GST_PAD_NAME (pad->collect.pad));
      continue;
    }
    time = GST_BUFFER_TIMESTAMP (buf);
    gst_buffer_unref (buf);

    /* invalid should pass */
    if (G_LIKELY (GST_CLOCK_TIME_IS_VALID (time))) {
      time =
          gst_segment_to_running_time (&data->segment, GST_FORMAT_TIME, time);
      if (G_UNLIKELY (!GST_CLOCK_TIME_IS_VALID (time))) {
        GST_DEBUG_OBJECT (qtmux, "clipping buffer on pad %s outside segment",
            GST_PAD_NAME (data->pad));
        buf = gst_collect_pads_pop (pads, data);
        gst_buffer_unref (buf);
        return GST_FLOW_OK;
      }
    }

    if (best_pad == NULL || !GST_CLOCK_TIME_IS_VALID (time) ||
        (GST_CLOCK_TIME_IS_VALID (best_time) && time < best_time)) {
      best_pad = pad;
      best_time = time;
    }
  }

  if (best_pad != NULL) {
    GST_LOG_OBJECT (qtmux, "selected pad %s with time %" GST_TIME_FORMAT,
        GST_PAD_NAME (best_pad->collect.pad), GST_TIME_ARGS (best_time));
    buf = gst_collect_pads_pop (pads, &best_pad->collect);
    buf = gst_buffer_make_writable (buf);
    GST_BUFFER_TIMESTAMP (buf) = best_time;
    ret = gst_qt_mux_add_buffer (qtmux, best_pad, buf);
  } else {
    ret = gst_qt_mux_stop_file (qtmux);
    if (ret == GST_FLOW_OK) {
      GST_DEBUG_OBJECT (qtmux, "Pushing eos");
      gst_pad_push_event (qtmux->srcpad, gst_event_new_eos ());
      ret = GST_FLOW_UNEXPECTED;
    } else {
      GST_WARNING_OBJECT (qtmux, "Failed to stop file: %s",
          gst_flow_get_name (ret));
    }
    qtmux->state = GST_QT_MUX_STATE_EOS;
  }

  return ret;
}

static gboolean
check_field (GQuark field_id, const GValue * value, gpointer user_data)
{
  GstStructure *structure = (GstStructure *) user_data;
  const GValue *other = gst_structure_id_get_value (structure, field_id);
  if (other == NULL)
    return FALSE;
  return gst_value_compare (value, other) == GST_VALUE_EQUAL;
}

static gboolean
gst_qtmux_caps_is_subset_full (GstQTMux * qtmux, GstCaps * subset,
    GstCaps * superset)
{
  GstStructure *sub_s = gst_caps_get_structure (subset, 0);
  GstStructure *sup_s = gst_caps_get_structure (superset, 0);

  return gst_structure_foreach (sub_s, check_field, sup_s);
}

static gboolean
gst_qt_mux_audio_sink_set_caps (GstPad * pad, GstCaps * caps)
{
  GstQTMux *qtmux = GST_QT_MUX_CAST (gst_pad_get_parent (pad));
  GstQTMuxClass *qtmux_klass = (GstQTMuxClass *) (G_OBJECT_GET_CLASS (qtmux));
  GstQTPad *qtpad = NULL;
  GstStructure *structure;
  const gchar *mimetype;
  gint rate, channels;
  const GValue *value = NULL;
  const GstBuffer *codec_data = NULL;
  GstQTMuxFormat format;
  AudioSampleEntry entry = { 0, };
  AtomInfo *ext_atom = NULL;
  gint constant_size = 0;
  const gchar *stream_format;

  /* find stream data */
  qtpad = (GstQTPad *) gst_pad_get_element_private (pad);
  g_assert (qtpad);

  qtpad->prepare_buf_func = NULL;

  /* does not go well to renegotiate stream mid-way, unless
   * the old caps are a subset of the new one (this means upstream
   * added more info to the caps, as both should be 'fixed' caps) */
  if (qtpad->fourcc) {
    GstCaps *current_caps;

    current_caps = gst_pad_get_current_caps (pad);
    g_assert (caps != NULL);

    if (!gst_qtmux_caps_is_subset_full (qtmux, current_caps, caps)) {
      gst_caps_unref (current_caps);
      goto refuse_renegotiation;
    }
    GST_DEBUG_OBJECT (qtmux,
        "pad %s accepted renegotiation to %" GST_PTR_FORMAT " from %"
        GST_PTR_FORMAT, GST_PAD_NAME (pad), caps, current_caps);
    gst_caps_unref (current_caps);
  }

  GST_DEBUG_OBJECT (qtmux, "%s:%s, caps=%" GST_PTR_FORMAT,
      GST_DEBUG_PAD_NAME (pad), caps);

  format = qtmux_klass->format;
  structure = gst_caps_get_structure (caps, 0);
  mimetype = gst_structure_get_name (structure);

  /* common info */
  if (!gst_structure_get_int (structure, "channels", &channels) ||
      !gst_structure_get_int (structure, "rate", &rate)) {
    goto refuse_caps;
  }

  /* optional */
  value = gst_structure_get_value (structure, "codec_data");
  if (value != NULL)
    codec_data = gst_value_get_buffer (value);

  qtpad->is_out_of_order = FALSE;
  qtpad->have_dts = FALSE;

  /* set common properties */
  entry.sample_rate = rate;
  entry.channels = channels;
  /* default */
  entry.sample_size = 16;
  /* this is the typical compressed case */
  if (format == GST_QT_MUX_FORMAT_QT) {
    entry.version = 1;
    entry.compression_id = -2;
  }

  /* now map onto a fourcc, and some extra properties */
  if (strcmp (mimetype, "audio/mpeg") == 0) {
    gint mpegversion = 0;
    gint layer = -1;

    gst_structure_get_int (structure, "mpegversion", &mpegversion);
    switch (mpegversion) {
      case 1:
        gst_structure_get_int (structure, "layer", &layer);
        switch (layer) {
          case 3:
            /* mp3 */
            /* note: QuickTime player does not like mp3 either way in iso/mp4 */
            if (format == GST_QT_MUX_FORMAT_QT)
              entry.fourcc = FOURCC__mp3;
            else {
              entry.fourcc = FOURCC_mp4a;
              ext_atom =
                  build_esds_extension (qtpad->trak, ESDS_OBJECT_TYPE_MPEG1_P3,
                  ESDS_STREAM_TYPE_AUDIO, codec_data, qtpad->avg_bitrate,
                  qtpad->max_bitrate);
            }
            entry.samples_per_packet = 1152;
            entry.bytes_per_sample = 2;
            break;
        }
        break;
      case 4:

        /* check stream-format */
        stream_format = gst_structure_get_string (structure, "stream-format");
        if (stream_format) {
          if (strcmp (stream_format, "raw") != 0) {
            GST_WARNING_OBJECT (qtmux, "Unsupported AAC stream-format %s, "
                "please use 'raw'", stream_format);
            goto refuse_caps;
          }
        } else {
          GST_WARNING_OBJECT (qtmux, "No stream-format present in caps, "
              "assuming 'raw'");
        }

        if (!codec_data || gst_buffer_get_size ((GstBuffer *) codec_data) < 2)
          GST_WARNING_OBJECT (qtmux, "no (valid) codec_data for AAC audio");
        else {
          guint8 profile;

          gst_buffer_extract ((GstBuffer *) codec_data, 0, &profile, 1);
          /* warn if not Low Complexity profile */
          profile >>= 3;
          if (profile != 2)
            GST_WARNING_OBJECT (qtmux,
                "non-LC AAC may not run well on (Apple) QuickTime/iTunes");
        }

        /* AAC */
        entry.fourcc = FOURCC_mp4a;

        if (format == GST_QT_MUX_FORMAT_QT)
          ext_atom = build_mov_aac_extension (qtpad->trak, codec_data,
              qtpad->avg_bitrate, qtpad->max_bitrate);
        else
          ext_atom =
              build_esds_extension (qtpad->trak, ESDS_OBJECT_TYPE_MPEG4_P3,
              ESDS_STREAM_TYPE_AUDIO, codec_data, qtpad->avg_bitrate,
              qtpad->max_bitrate);
        break;
      default:
        break;
    }
  } else if (strcmp (mimetype, "audio/AMR") == 0) {
    entry.fourcc = FOURCC_samr;
    entry.sample_size = 16;
    entry.samples_per_packet = 160;
    entry.bytes_per_sample = 2;
    ext_atom = build_amr_extension ();
  } else if (strcmp (mimetype, "audio/AMR-WB") == 0) {
    entry.fourcc = FOURCC_sawb;
    entry.sample_size = 16;
    entry.samples_per_packet = 320;
    entry.bytes_per_sample = 2;
    ext_atom = build_amr_extension ();
  } else if (strcmp (mimetype, "audio/x-raw-int") == 0) {
    gint width;
    gint depth;
    gint endianness;
    gboolean sign;

    if (!gst_structure_get_int (structure, "width", &width) ||
        !gst_structure_get_int (structure, "depth", &depth) ||
        !gst_structure_get_boolean (structure, "signed", &sign)) {
      GST_DEBUG_OBJECT (qtmux, "broken caps, width/depth/signed field missing");
      goto refuse_caps;
    }

    if (depth <= 8) {
      endianness = G_BYTE_ORDER;
    } else if (!gst_structure_get_int (structure, "endianness", &endianness)) {
      GST_DEBUG_OBJECT (qtmux, "broken caps, endianness field missing");
      goto refuse_caps;
    }

    /* spec has no place for a distinction in these */
    if (width != depth) {
      GST_DEBUG_OBJECT (qtmux, "width must be same as depth!");
      goto refuse_caps;
    }

    if (sign) {
      if (endianness == G_LITTLE_ENDIAN)
        entry.fourcc = FOURCC_sowt;
      else if (endianness == G_BIG_ENDIAN)
        entry.fourcc = FOURCC_twos;
      /* maximum backward compatibility; only new version for > 16 bit */
      if (depth <= 16)
        entry.version = 0;
      /* not compressed in any case */
      entry.compression_id = 0;
      /* QT spec says: max at 16 bit even if sample size were actually larger,
       * however, most players (e.g. QuickTime!) seem to disagree, so ... */
      entry.sample_size = depth;
      entry.bytes_per_sample = depth / 8;
      entry.samples_per_packet = 1;
      entry.bytes_per_packet = depth / 8;
      entry.bytes_per_frame = entry.bytes_per_packet * channels;
    } else {
      if (width == 8 && depth == 8) {
        /* fall back to old 8-bit version */
        entry.fourcc = FOURCC_raw_;
        entry.version = 0;
        entry.compression_id = 0;
        entry.sample_size = 8;
      } else {
        GST_DEBUG_OBJECT (qtmux, "non 8-bit PCM must be signed");
        goto refuse_caps;
      }
    }
    constant_size = (depth / 8) * channels;
  } else if (strcmp (mimetype, "audio/x-alaw") == 0) {
    entry.fourcc = FOURCC_alaw;
    entry.samples_per_packet = 1023;
    entry.bytes_per_sample = 2;
  } else if (strcmp (mimetype, "audio/x-mulaw") == 0) {
    entry.fourcc = FOURCC_ulaw;
    entry.samples_per_packet = 1023;
    entry.bytes_per_sample = 2;
  } else if (strcmp (mimetype, "audio/x-adpcm") == 0) {
    gint blocksize;
    if (!gst_structure_get_int (structure, "block_align", &blocksize)) {
      GST_DEBUG_OBJECT (qtmux, "broken caps, block_align missing");
      goto refuse_caps;
    }
    /* Currently only supports WAV-style IMA ADPCM, for which the codec id is
       0x11 */
    entry.fourcc = MS_WAVE_FOURCC (0x11);
    /* 4 byte header per channel (including one sample). 2 samples per byte
       remaining. Simplifying gives the following (samples per block per
       channel) */
    entry.samples_per_packet = 2 * blocksize / channels - 7;
    entry.bytes_per_sample = 2;

    entry.bytes_per_frame = blocksize;
    entry.bytes_per_packet = blocksize / channels;
    /* ADPCM has constant size packets */
    constant_size = 1;
    /* TODO: I don't really understand why this helps, but it does! Constant
     * size and compression_id of -2 seem to be incompatible, and other files
     * in the wild use this too. */
    entry.compression_id = -1;

    ext_atom = build_ima_adpcm_extension (channels, rate, blocksize);
  } else if (strcmp (mimetype, "audio/x-alac") == 0) {
    GstBuffer *codec_config;
    gint len;
    guint8 *data;
    gsize size;

    entry.fourcc = FOURCC_alac;
    data = gst_buffer_map ((GstBuffer *) codec_data, &size, NULL, GST_MAP_READ);
    /* let's check if codec data already comes with 'alac' atom prefix */
    if (!codec_data || (len = size) < 28) {
      GST_DEBUG_OBJECT (qtmux, "broken caps, codec data missing");
      gst_buffer_unmap ((GstBuffer *) codec_data, data, size);
      goto refuse_caps;
    }
    if (GST_READ_UINT32_LE (data + 4) == FOURCC_alac) {
      len -= 8;
      codec_config =
          gst_buffer_copy_region ((GstBuffer *) codec_data, 0, 8, len);
    } else {
      codec_config = gst_buffer_ref ((GstBuffer *) codec_data);
    }
    gst_buffer_unmap ((GstBuffer *) codec_data, data, size);
    if (len != 28) {
      /* does not look good, but perhaps some trailing unneeded stuff */
      GST_WARNING_OBJECT (qtmux, "unexpected codec-data size, possibly broken");
    }
    if (format == GST_QT_MUX_FORMAT_QT)
      ext_atom = build_mov_alac_extension (qtpad->trak, codec_config);
    else
      ext_atom = build_codec_data_extension (FOURCC_alac, codec_config);
    /* set some more info */
    data = gst_buffer_map (codec_config, &size, NULL, GST_MAP_READ);
    entry.bytes_per_sample = 2;
    entry.samples_per_packet = GST_READ_UINT32_BE (data + 4);
    gst_buffer_unmap (codec_config, data, size);
    gst_buffer_unref (codec_config);
  }

  if (!entry.fourcc)
    goto refuse_caps;

  /* ok, set the pad info accordingly */
  qtpad->fourcc = entry.fourcc;
  qtpad->sample_size = constant_size;
  atom_trak_set_audio_type (qtpad->trak, qtmux->context, &entry,
      qtmux->trak_timescale ? qtmux->trak_timescale : entry.sample_rate,
      ext_atom, constant_size);

  gst_object_unref (qtmux);
  return TRUE;

  /* ERRORS */
refuse_caps:
  {
    GST_WARNING_OBJECT (qtmux, "pad %s refused caps %" GST_PTR_FORMAT,
        GST_PAD_NAME (pad), caps);
    gst_object_unref (qtmux);
    return FALSE;
  }
refuse_renegotiation:
  {
    GST_WARNING_OBJECT (qtmux,
        "pad %s refused renegotiation to %" GST_PTR_FORMAT,
        GST_PAD_NAME (pad), caps);
    gst_object_unref (qtmux);
    return FALSE;
  }
}

/* scale rate up or down by factor of 10 to fit into [1000,10000] interval */
static guint32
adjust_rate (guint64 rate)
{
  if (rate == 0)
    return 10000;

  while (rate >= 10000)
    rate /= 10;

  while (rate < 1000)
    rate *= 10;

  return (guint32) rate;
}

static gboolean
gst_qt_mux_video_sink_set_caps (GstPad * pad, GstCaps * caps)
{
  GstQTMux *qtmux = GST_QT_MUX_CAST (gst_pad_get_parent (pad));
  GstQTMuxClass *qtmux_klass = (GstQTMuxClass *) (G_OBJECT_GET_CLASS (qtmux));
  GstQTPad *qtpad = NULL;
  GstStructure *structure;
  const gchar *mimetype;
  gint width, height, depth = -1;
  gint framerate_num, framerate_den;
  guint32 rate;
  const GValue *value = NULL;
  const GstBuffer *codec_data = NULL;
  VisualSampleEntry entry = { 0, };
  GstQTMuxFormat format;
  AtomInfo *ext_atom = NULL;
  GList *ext_atom_list = NULL;
  gboolean sync = FALSE;
  int par_num, par_den;

  /* find stream data */
  qtpad = (GstQTPad *) gst_pad_get_element_private (pad);
  g_assert (qtpad);

  qtpad->prepare_buf_func = NULL;

  /* does not go well to renegotiate stream mid-way, unless
   * the old caps are a subset of the new one (this means upstream
   * added more info to the caps, as both should be 'fixed' caps) */
  if (qtpad->fourcc) {
    GstCaps *current_caps;

    current_caps = gst_pad_get_current_caps (pad);
    g_assert (caps != NULL);

    if (!gst_qtmux_caps_is_subset_full (qtmux, current_caps, caps)) {
      gst_caps_unref (current_caps);
      goto refuse_renegotiation;
    }
    GST_DEBUG_OBJECT (qtmux,
        "pad %s accepted renegotiation to %" GST_PTR_FORMAT " from %"
        GST_PTR_FORMAT, GST_PAD_NAME (pad), caps, current_caps);
    gst_caps_unref (current_caps);
  }

  GST_DEBUG_OBJECT (qtmux, "%s:%s, caps=%" GST_PTR_FORMAT,
      GST_DEBUG_PAD_NAME (pad), caps);

  format = qtmux_klass->format;
  structure = gst_caps_get_structure (caps, 0);
  mimetype = gst_structure_get_name (structure);

  /* required parts */
  if (!gst_structure_get_int (structure, "width", &width) ||
      !gst_structure_get_int (structure, "height", &height))
    goto refuse_caps;

  /* optional */
  depth = -1;
  /* works as a default timebase */
  framerate_num = 10000;
  framerate_den = 1;
  gst_structure_get_fraction (structure, "framerate", &framerate_num,
      &framerate_den);
  gst_structure_get_int (structure, "depth", &depth);
  value = gst_structure_get_value (structure, "codec_data");
  if (value != NULL)
    codec_data = gst_value_get_buffer (value);

  par_num = 1;
  par_den = 1;
  gst_structure_get_fraction (structure, "pixel-aspect-ratio", &par_num,
      &par_den);

  qtpad->is_out_of_order = FALSE;

  /* bring frame numerator into a range that ensures both reasonable resolution
   * as well as a fair duration */
  rate = qtmux->trak_timescale ?
      qtmux->trak_timescale : adjust_rate (framerate_num);
  GST_DEBUG_OBJECT (qtmux, "Rate of video track selected: %" G_GUINT32_FORMAT,
      rate);

  /* set common properties */
  entry.width = width;
  entry.height = height;
  entry.par_n = par_num;
  entry.par_d = par_den;
  /* should be OK according to qt and iso spec, override if really needed */
  entry.color_table_id = -1;
  entry.frame_count = 1;
  entry.depth = 24;

  /* sync entries by default */
  sync = TRUE;

  /* now map onto a fourcc, and some extra properties */
  if (strcmp (mimetype, "video/x-raw") == 0) {
    const gchar *format;
    GstVideoFormat fmt;
    const GstVideoFormatInfo *vinfo;

    format = gst_structure_get_string (structure, "format");
    fmt = gst_video_format_from_string (format);
    vinfo = gst_video_format_get_info (fmt);

    switch (fmt) {
      case GST_VIDEO_FORMAT_UYVY:
        if (depth == -1)
          depth = 24;
        entry.fourcc = FOURCC_2vuy;
        entry.depth = depth;
        sync = FALSE;
        break;
      default:
        if (GST_VIDEO_FORMAT_INFO_FLAGS (vinfo) & GST_VIDEO_FORMAT_FLAG_RGB) {
          entry.fourcc = FOURCC_raw_;
          entry.depth = GST_VIDEO_FORMAT_INFO_PSTRIDE (vinfo, 0) * 8;
          sync = FALSE;
        }
        break;
    }
  } else if (strcmp (mimetype, "video/x-h263") == 0) {
    ext_atom = NULL;
    if (format == GST_QT_MUX_FORMAT_QT)
      entry.fourcc = FOURCC_h263;
    else
      entry.fourcc = FOURCC_s263;
    ext_atom = build_h263_extension ();
    if (ext_atom != NULL)
      ext_atom_list = g_list_prepend (ext_atom_list, ext_atom);
  } else if (strcmp (mimetype, "video/x-divx") == 0 ||
      strcmp (mimetype, "video/mpeg") == 0) {
    gint version = 0;

    if (strcmp (mimetype, "video/x-divx") == 0) {
      gst_structure_get_int (structure, "divxversion", &version);
      version = version == 5 ? 1 : 0;
    } else {
      gst_structure_get_int (structure, "mpegversion", &version);
      version = version == 4 ? 1 : 0;
    }
    if (version) {
      entry.fourcc = FOURCC_mp4v;
      ext_atom =
          build_esds_extension (qtpad->trak, ESDS_OBJECT_TYPE_MPEG4_P2,
          ESDS_STREAM_TYPE_VISUAL, codec_data, qtpad->avg_bitrate,
          qtpad->max_bitrate);
      if (ext_atom != NULL)
        ext_atom_list = g_list_prepend (ext_atom_list, ext_atom);
      if (!codec_data)
        GST_WARNING_OBJECT (qtmux, "no codec_data for MPEG4 video; "
            "output might not play in Apple QuickTime (try global-headers?)");
    }
  } else if (strcmp (mimetype, "video/x-h264") == 0) {
    /* check if we accept these caps */
    if (gst_structure_has_field (structure, "stream-format")) {
      const gchar *format;
      const gchar *alignment;

      format = gst_structure_get_string (structure, "stream-format");
      alignment = gst_structure_get_string (structure, "alignment");

      if (strcmp (format, "avc") != 0 || alignment == NULL ||
          strcmp (alignment, "au") != 0) {
        GST_WARNING_OBJECT (qtmux, "Rejecting h264 caps, qtmux only accepts "
            "avc format with AU aligned samples");
        goto refuse_caps;
      }
    } else {
      GST_WARNING_OBJECT (qtmux, "no stream-format field in h264 caps");
      goto refuse_caps;
    }

    if (!codec_data) {
      GST_WARNING_OBJECT (qtmux, "no codec_data in h264 caps");
      goto refuse_caps;
    }

    entry.fourcc = FOURCC_avc1;
    if (qtpad->avg_bitrate == 0) {
      gint avg_bitrate = 0;
      gst_structure_get_int (structure, "bitrate", &avg_bitrate);
      qtpad->avg_bitrate = avg_bitrate;
    }
    ext_atom = build_btrt_extension (0, qtpad->avg_bitrate, qtpad->max_bitrate);
    if (ext_atom != NULL)
      ext_atom_list = g_list_prepend (ext_atom_list, ext_atom);
    ext_atom = build_codec_data_extension (FOURCC_avcC, codec_data);
    if (ext_atom != NULL)
      ext_atom_list = g_list_prepend (ext_atom_list, ext_atom);
  } else if (strcmp (mimetype, "video/x-svq") == 0) {
    gint version = 0;
    const GstBuffer *seqh = NULL;
    const GValue *seqh_value;
    gdouble gamma = 0;

    gst_structure_get_int (structure, "svqversion", &version);
    if (version == 3) {
      entry.fourcc = FOURCC_SVQ3;
      entry.version = 3;
      entry.depth = 32;

      seqh_value = gst_structure_get_value (structure, "seqh");
      if (seqh_value) {
        seqh = gst_value_get_buffer (seqh_value);
        ext_atom = build_SMI_atom (seqh);
        if (ext_atom)
          ext_atom_list = g_list_prepend (ext_atom_list, ext_atom);
      }

      /* we need to add the gamma anyway because quicktime might crash
       * when it doesn't find it */
      if (!gst_structure_get_double (structure, "applied-gamma", &gamma)) {
        /* it seems that using 0 here makes it ignored */
        gamma = 0.0;
      }
      ext_atom = build_gama_atom (gamma);
      if (ext_atom)
        ext_atom_list = g_list_prepend (ext_atom_list, ext_atom);
    } else {
      GST_WARNING_OBJECT (qtmux, "SVQ version %d not supported. Please file "
          "a bug at http://bugzilla.gnome.org", version);
    }
  } else if (strcmp (mimetype, "video/x-dv") == 0) {
    gint version = 0;
    gboolean pal = TRUE;

    sync = FALSE;
    if (framerate_num != 25 || framerate_den != 1)
      pal = FALSE;
    gst_structure_get_int (structure, "dvversion", &version);
    /* fall back to typical one */
    if (!version)
      version = 25;
    switch (version) {
      case 25:
        if (pal)
          entry.fourcc = GST_MAKE_FOURCC ('d', 'v', 'c', 'p');
        else
          entry.fourcc = GST_MAKE_FOURCC ('d', 'v', 'c', ' ');
        break;
      case 50:
        if (pal)
          entry.fourcc = GST_MAKE_FOURCC ('d', 'v', '5', 'p');
        else
          entry.fourcc = GST_MAKE_FOURCC ('d', 'v', '5', 'n');
        break;
      default:
        GST_WARNING_OBJECT (qtmux, "unrecognized dv version");
        break;
    }
  } else if (strcmp (mimetype, "image/jpeg") == 0) {
    entry.fourcc = FOURCC_jpeg;
    sync = FALSE;
  } else if (strcmp (mimetype, "image/x-j2c") == 0 ||
      strcmp (mimetype, "image/x-jpc") == 0) {
    const gchar *colorspace;
    const GValue *cmap_array;
    const GValue *cdef_array;
    gint ncomp = 0;
    gint fields = 1;

    if (strcmp (mimetype, "image/x-jpc") == 0) {
      qtpad->prepare_buf_func = gst_qt_mux_prepare_jpc_buffer;
    }

    gst_structure_get_int (structure, "num-components", &ncomp);
    gst_structure_get_int (structure, "fields", &fields);
    cmap_array = gst_structure_get_value (structure, "component-map");
    cdef_array = gst_structure_get_value (structure, "channel-definitions");

    ext_atom = NULL;
    entry.fourcc = FOURCC_mjp2;
    sync = FALSE;

    colorspace = gst_structure_get_string (structure, "colorspace");
    if (colorspace &&
        (ext_atom =
            build_jp2h_extension (qtpad->trak, width, height, colorspace, ncomp,
                cmap_array, cdef_array)) != NULL) {
      ext_atom_list = g_list_append (ext_atom_list, ext_atom);

      ext_atom = build_fiel_extension (fields);
      if (ext_atom)
        ext_atom_list = g_list_append (ext_atom_list, ext_atom);

      ext_atom = build_jp2x_extension (codec_data);
      if (ext_atom)
        ext_atom_list = g_list_append (ext_atom_list, ext_atom);
    } else {
      GST_DEBUG_OBJECT (qtmux, "missing or invalid fourcc in jp2 caps");
      goto refuse_caps;
    }
  } else if (strcmp (mimetype, "video/x-vp8") == 0) {
    entry.fourcc = FOURCC_VP80;
    sync = FALSE;
  } else if (strcmp (mimetype, "video/x-dirac") == 0) {
    entry.fourcc = FOURCC_drac;
    qtpad->have_dts = TRUE;
  } else if (strcmp (mimetype, "video/x-qt-part") == 0) {
    guint32 fourcc;

    gst_structure_get_uint (structure, "format", &fourcc);
    entry.fourcc = fourcc;
    qtpad->have_dts = TRUE;
  } else if (strcmp (mimetype, "video/x-mp4-part") == 0) {
    guint32 fourcc;

    gst_structure_get_uint (structure, "format", &fourcc);
    entry.fourcc = fourcc;
    qtpad->have_dts = TRUE;
  }

  if (!entry.fourcc)
    goto refuse_caps;

  /* ok, set the pad info accordingly */
  qtpad->fourcc = entry.fourcc;
  qtpad->sync = sync;
  atom_trak_set_video_type (qtpad->trak, qtmux->context, &entry, rate,
      ext_atom_list);

  gst_object_unref (qtmux);
  return TRUE;

  /* ERRORS */
refuse_caps:
  {
    GST_WARNING_OBJECT (qtmux, "pad %s refused caps %" GST_PTR_FORMAT,
        GST_PAD_NAME (pad), caps);
    gst_object_unref (qtmux);
    return FALSE;
  }
refuse_renegotiation:
  {
    GST_WARNING_OBJECT (qtmux,
        "pad %s refused renegotiation to %" GST_PTR_FORMAT, GST_PAD_NAME (pad),
        caps);
    gst_object_unref (qtmux);
    return FALSE;
  }
}

static gboolean
gst_qt_mux_sink_event (GstPad * pad, GstEvent * event)
{
  gboolean ret;
  GstQTMux *qtmux;
  guint32 avg_bitrate = 0, max_bitrate = 0;

  qtmux = GST_QT_MUX_CAST (gst_pad_get_parent (pad));

  switch (GST_EVENT_TYPE (event)) {
    case GST_EVENT_CAPS:
    {
      GstCaps *caps;
      GstQTPad *collect_pad;

      gst_event_parse_caps (event, &caps);

      /* find stream data */
      collect_pad = (GstQTPad *) gst_pad_get_element_private (pad);
      g_assert (collect_pad);
      g_assert (collect_pad->set_caps);

      collect_pad->set_caps (pad, caps);
      break;
    }
    case GST_EVENT_TAG:{
      GstTagList *list;
      GstTagSetter *setter = GST_TAG_SETTER (qtmux);
      GstTagMergeMode mode;

      GST_OBJECT_LOCK (qtmux);
      mode = gst_tag_setter_get_tag_merge_mode (setter);

      GST_DEBUG_OBJECT (qtmux, "received tag event");
      gst_event_parse_tag (event, &list);

      gst_tag_setter_merge_tags (setter, list, mode);
      GST_OBJECT_UNLOCK (qtmux);

      if (gst_tag_list_get_uint (list, GST_TAG_BITRATE, &avg_bitrate) |
          gst_tag_list_get_uint (list, GST_TAG_MAXIMUM_BITRATE, &max_bitrate)) {
        GstQTPad *qtpad = gst_pad_get_element_private (pad);
        g_assert (qtpad);

        if (avg_bitrate > 0 && avg_bitrate < G_MAXUINT32)
          qtpad->avg_bitrate = avg_bitrate;
        if (max_bitrate > 0 && max_bitrate < G_MAXUINT32)
          qtpad->max_bitrate = max_bitrate;
      }

      break;
    }
    default:
      break;
  }

  ret = qtmux->collect_event (pad, event);
  gst_object_unref (qtmux);

  return ret;
}

static void
gst_qt_mux_release_pad (GstElement * element, GstPad * pad)
{
  GstQTMux *mux = GST_QT_MUX_CAST (element);
  GSList *walk;

  GST_DEBUG_OBJECT (element, "Releasing %s:%s", GST_DEBUG_PAD_NAME (pad));

  for (walk = mux->sinkpads; walk; walk = g_slist_next (walk)) {
    GstQTPad *qtpad = (GstQTPad *) walk->data;
    GST_DEBUG ("Checking %s:%s", GST_DEBUG_PAD_NAME (qtpad->collect.pad));
    if (qtpad->collect.pad == pad) {
      /* this is it, remove */
      mux->sinkpads = g_slist_delete_link (mux->sinkpads, walk);
      gst_element_remove_pad (element, pad);
      break;
    }
  }

  gst_collect_pads_remove_pad (mux->collect, pad);
}

static GstPad *
gst_qt_mux_request_new_pad (GstElement * element,
    GstPadTemplate * templ, const gchar * req_name, const GstCaps * caps)
{
  GstElementClass *klass = GST_ELEMENT_GET_CLASS (element);
  GstQTMux *qtmux = GST_QT_MUX_CAST (element);
  GstQTPad *collect_pad;
  GstPad *newpad;
  gboolean audio;
  gchar *name;
  gint pad_id;

  if (templ->direction != GST_PAD_SINK)
    goto wrong_direction;

  if (qtmux->state > GST_QT_MUX_STATE_STARTED)
    goto too_late;

  if (templ == gst_element_class_get_pad_template (klass, "audio_%d")) {
    audio = TRUE;
    if (req_name != NULL && sscanf (req_name, "audio_%02d", &pad_id) == 1) {
      name = g_strdup (req_name);
    } else {
      name = g_strdup_printf ("audio_%02d", qtmux->audio_pads++);
    }
  } else if (templ == gst_element_class_get_pad_template (klass, "video_%d")) {
    audio = FALSE;
    if (req_name != NULL && sscanf (req_name, "video_%02d", &pad_id) == 1) {
      name = g_strdup (req_name);
    } else {
      name = g_strdup_printf ("video_%02d", qtmux->video_pads++);
    }
  } else
    goto wrong_template;

  GST_DEBUG_OBJECT (qtmux, "Requested pad: %s", name);

  /* create pad and add to collections */
  newpad = gst_pad_new_from_template (templ, name);
  g_free (name);
  collect_pad = (GstQTPad *)
      gst_collect_pads_add_pad_full (qtmux->collect, newpad, sizeof (GstQTPad),
      (GstCollectDataDestroyNotify) (gst_qt_mux_pad_reset));
  /* set up pad */
  gst_qt_mux_pad_reset (collect_pad);
  collect_pad->trak = atom_trak_new (qtmux->context);
  atom_moov_add_trak (qtmux->moov, collect_pad->trak);

  qtmux->sinkpads = g_slist_append (qtmux->sinkpads, collect_pad);

  /* set up pad functions */
  if (audio)
    collect_pad->set_caps = GST_DEBUG_FUNCPTR (gst_qt_mux_audio_sink_set_caps);
  else
    collect_pad->set_caps = GST_DEBUG_FUNCPTR (gst_qt_mux_video_sink_set_caps);

  /* FIXME: hacked way to override/extend the event function of
   * GstCollectPads; because it sets its own event function giving the
   * element no access to events.
   */
  qtmux->collect_event = (GstPadEventFunction) GST_PAD_EVENTFUNC (newpad);
  gst_pad_set_event_function (newpad,
      GST_DEBUG_FUNCPTR (gst_qt_mux_sink_event));

  gst_pad_set_active (newpad, TRUE);
  gst_element_add_pad (element, newpad);

  return newpad;

  /* ERRORS */
wrong_direction:
  {
    GST_WARNING_OBJECT (qtmux, "Request pad that is not a SINK pad.");
    return NULL;
  }
too_late:
  {
    GST_WARNING_OBJECT (qtmux, "Not providing request pad after stream start.");
    return NULL;
  }
wrong_template:
  {
    GST_WARNING_OBJECT (qtmux, "This is not our template!");
    return NULL;
  }
}

static void
gst_qt_mux_get_property (GObject * object,
    guint prop_id, GValue * value, GParamSpec * pspec)
{
  GstQTMux *qtmux = GST_QT_MUX_CAST (object);

  GST_OBJECT_LOCK (qtmux);
  switch (prop_id) {
    case PROP_MOVIE_TIMESCALE:
      g_value_set_uint (value, qtmux->timescale);
      break;
    case PROP_TRAK_TIMESCALE:
      g_value_set_uint (value, qtmux->trak_timescale);
      break;
    case PROP_DO_CTTS:
      g_value_set_boolean (value, qtmux->guess_pts);
      break;
    case PROP_DTS_METHOD:
      g_value_set_enum (value, qtmux->dts_method);
      break;
    case PROP_FAST_START:
      g_value_set_boolean (value, qtmux->fast_start);
      break;
    case PROP_FAST_START_TEMP_FILE:
      g_value_set_string (value, qtmux->fast_start_file_path);
      break;
    case PROP_MOOV_RECOV_FILE:
      g_value_set_string (value, qtmux->moov_recov_file_path);
      break;
    case PROP_FRAGMENT_DURATION:
      g_value_set_uint (value, qtmux->fragment_duration);
      break;
    case PROP_STREAMABLE:
      g_value_set_boolean (value, qtmux->streamable);
      break;
    default:
      G_OBJECT_WARN_INVALID_PROPERTY_ID (object, prop_id, pspec);
      break;
  }
  GST_OBJECT_UNLOCK (qtmux);
}

static void
gst_qt_mux_generate_fast_start_file_path (GstQTMux * qtmux)
{
  gchar *tmp;

  g_free (qtmux->fast_start_file_path);
  qtmux->fast_start_file_path = NULL;

  tmp = g_strdup_printf ("%s%d", "qtmux", g_random_int ());
  qtmux->fast_start_file_path = g_build_filename (g_get_tmp_dir (), tmp, NULL);
  g_free (tmp);
}

static void
gst_qt_mux_set_property (GObject * object,
    guint prop_id, const GValue * value, GParamSpec * pspec)
{
  GstQTMux *qtmux = GST_QT_MUX_CAST (object);

  GST_OBJECT_LOCK (qtmux);
  switch (prop_id) {
    case PROP_MOVIE_TIMESCALE:
      qtmux->timescale = g_value_get_uint (value);
      break;
    case PROP_TRAK_TIMESCALE:
      qtmux->trak_timescale = g_value_get_uint (value);
      break;
    case PROP_DO_CTTS:
      qtmux->guess_pts = g_value_get_boolean (value);
      break;
    case PROP_DTS_METHOD:
      qtmux->dts_method = g_value_get_enum (value);
      break;
    case PROP_FAST_START:
      qtmux->fast_start = g_value_get_boolean (value);
      break;
    case PROP_FAST_START_TEMP_FILE:
      g_free (qtmux->fast_start_file_path);
      qtmux->fast_start_file_path = g_value_dup_string (value);
      /* NULL means to generate a random one */
      if (!qtmux->fast_start_file_path) {
        gst_qt_mux_generate_fast_start_file_path (qtmux);
      }
      break;
    case PROP_MOOV_RECOV_FILE:
      g_free (qtmux->moov_recov_file_path);
      qtmux->moov_recov_file_path = g_value_dup_string (value);
      break;
    case PROP_FRAGMENT_DURATION:
      qtmux->fragment_duration = g_value_get_uint (value);
      break;
    case PROP_STREAMABLE:
      qtmux->streamable = g_value_get_boolean (value);
      break;
    default:
      G_OBJECT_WARN_INVALID_PROPERTY_ID (object, prop_id, pspec);
      break;
  }
  GST_OBJECT_UNLOCK (qtmux);
}

static GstStateChangeReturn
gst_qt_mux_change_state (GstElement * element, GstStateChange transition)
{
  GstStateChangeReturn ret;
  GstQTMux *qtmux = GST_QT_MUX_CAST (element);

  switch (transition) {
    case GST_STATE_CHANGE_NULL_TO_READY:
      break;
    case GST_STATE_CHANGE_READY_TO_PAUSED:
      gst_collect_pads_start (qtmux->collect);
      qtmux->state = GST_QT_MUX_STATE_STARTED;
      break;
    case GST_STATE_CHANGE_PAUSED_TO_PLAYING:
      break;
    case GST_STATE_CHANGE_PAUSED_TO_READY:
      gst_collect_pads_stop (qtmux->collect);
      break;
    default:
      break;
  }

  ret = GST_ELEMENT_CLASS (parent_class)->change_state (element, transition);

  switch (transition) {
    case GST_STATE_CHANGE_PLAYING_TO_PAUSED:
      break;
    case GST_STATE_CHANGE_PAUSED_TO_READY:
      gst_qt_mux_reset (qtmux, TRUE);
      break;
    case GST_STATE_CHANGE_READY_TO_NULL:
      break;
    default:
      break;
  }

  return ret;
}

gboolean
gst_qt_mux_register (GstPlugin * plugin)
{
  GTypeInfo typeinfo = {
    sizeof (GstQTMuxClass),
    (GBaseInitFunc) gst_qt_mux_base_init,
    NULL,
    (GClassInitFunc) gst_qt_mux_class_init,
    NULL,
    NULL,
    sizeof (GstQTMux),
    0,
    (GInstanceInitFunc) gst_qt_mux_init,
  };
  static const GInterfaceInfo tag_setter_info = {
    NULL, NULL, NULL
  };
  static const GInterfaceInfo tag_xmp_writer_info = {
    NULL, NULL, NULL
  };
  GType type;
  GstQTMuxFormat format;
  GstQTMuxClassParams *params;
  guint i = 0;

  GST_DEBUG_CATEGORY_INIT (gst_qt_mux_debug, "qtmux", 0, "QT Muxer");

  GST_LOG ("Registering muxers");

  while (TRUE) {
    GstQTMuxFormatProp *prop;

    prop = &gst_qt_mux_format_list[i];
    format = prop->format;
    if (format == GST_QT_MUX_FORMAT_NONE)
      break;

    /* create a cache for these properties */
    params = g_new0 (GstQTMuxClassParams, 1);
    params->prop = prop;
    params->src_caps = gst_static_caps_get (&prop->src_caps);
    params->video_sink_caps = gst_static_caps_get (&prop->video_sink_caps);
    params->audio_sink_caps = gst_static_caps_get (&prop->audio_sink_caps);

    /* create the type now */
    type = g_type_register_static (GST_TYPE_ELEMENT, prop->type_name, &typeinfo,
        0);
    g_type_set_qdata (type, GST_QT_MUX_PARAMS_QDATA, (gpointer) params);
    g_type_add_interface_static (type, GST_TYPE_TAG_SETTER, &tag_setter_info);
    g_type_add_interface_static (type, GST_TYPE_TAG_XMP_WRITER,
        &tag_xmp_writer_info);

    if (!gst_element_register (plugin, prop->name, prop->rank, type))
      return FALSE;

    i++;
  }

  GST_LOG ("Finished registering muxers");

  /* FIXME: ideally classification tag should be added and
     registered in gstreamer core gsttaglist
   */

  GST_LOG ("Registering tags");

  gst_tag_register (GST_TAG_3GP_CLASSIFICATION, GST_TAG_FLAG_META,
      G_TYPE_STRING, GST_TAG_3GP_CLASSIFICATION, "content classification",
      gst_tag_merge_use_first);

  GST_LOG ("Finished registering tags");

  return TRUE;
}<|MERGE_RESOLUTION|>--- conflicted
+++ resolved
@@ -2163,14 +2163,9 @@
     buf = pad->prepare_buf_func (pad, buf, qtmux);
   }
 
-<<<<<<< HEAD
-  if (G_LIKELY (buf != NULL && GST_CLOCK_TIME_IS_VALID (pad->first_ts))) {
-    buf = gst_buffer_make_writable (buf);
-=======
   if (G_LIKELY (buf != NULL && GST_CLOCK_TIME_IS_VALID (pad->first_ts) &&
           pad->first_ts != 0)) {
-    buf = gst_buffer_make_metadata_writable (buf);
->>>>>>> be82dd8e
+    buf = gst_buffer_make_writable (buf);
     check_and_subtract_ts (qtmux, &GST_BUFFER_TIMESTAMP (buf), pad->first_ts);
   }
   /* when we obtain the first_ts we subtract from all stored buffers we have,

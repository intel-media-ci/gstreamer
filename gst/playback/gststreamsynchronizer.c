--- conflicted
+++ resolved
@@ -869,23 +869,6 @@
 }
 
 static void
-<<<<<<< HEAD
-=======
-gst_stream_synchronizer_base_init (gpointer g_class)
-{
-  GstElementClass *gstelement_class = GST_ELEMENT_CLASS (g_class);
-
-  gst_element_class_add_static_pad_template (gstelement_class, &srctemplate);
-  gst_element_class_add_static_pad_template (gstelement_class, &sinktemplate);
-
-  gst_element_class_set_details_simple (gstelement_class,
-      "Stream Synchronizer", "Generic",
-      "Synchronizes a group of streams to have equal durations and starting points",
-      "Sebastian Dröge <sebastian.droege@collabora.co.uk>");
-}
-
-static void
->>>>>>> 91bbfbd8
 gst_stream_synchronizer_class_init (GstStreamSynchronizerClass * klass)
 {
   GObjectClass *gobject_class = (GObjectClass *) klass;

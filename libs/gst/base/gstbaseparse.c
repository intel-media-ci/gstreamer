/* GStreamer
 * Copyright (C) 2008 Nokia Corporation. All rights reserved.
 *   Contact: Stefan Kost <stefan.kost@nokia.com>
 * Copyright (C) 2008 Sebastian Dröge <sebastian.droege@collabora.co.uk>.
 * Copyright (C) 2011, Hewlett-Packard Development Company, L.P.
 *   Author: Sebastian Dröge <sebastian.droege@collabora.co.uk>, Collabora Ltd.
 *
 * This library is free software; you can redistribute it and/or
 * modify it under the terms of the GNU Library General Public
 * License as published by the Free Software Foundation; either
 * version 2 of the License, or (at your option) any later version.
 *
 * This library is distributed in the hope that it will be useful,
 * but WITHOUT ANY WARRANTY; without even the implied warranty of
 * MERCHANTABILITY or FITNESS FOR A PARTICULAR PURPOSE.  See the GNU
 * Library General Public License for more details.
 *
 * You should have received a copy of the GNU Library General Public
 * License along with this library; if not, write to the
 * Free Software Foundation, Inc., 59 Temple Place - Suite 330,
 * Boston, MA 02111-1307, USA.
 */

/**
 * SECTION:gstbaseparse
 * @short_description: Base class for stream parsers
 * @see_also: #GstBaseTransform
 *
 * This base class is for parser elements that process data and splits it
 * into separate audio/video/whatever frames.
 *
 * It provides for:
 * <itemizedlist>
 *   <listitem><para>provides one sink pad and one source pad</para></listitem>
 *   <listitem><para>handles state changes</para></listitem>
 *   <listitem><para>can operate in pull mode or push mode</para></listitem>
 *   <listitem><para>handles seeking in both modes</para></listitem>
 *   <listitem><para>handles events (NEWSEGMENT/EOS/FLUSH)</para></listitem>
 *   <listitem><para>
 *        handles queries (POSITION/DURATION/SEEKING/FORMAT/CONVERT)
 *   </para></listitem>
 *   <listitem><para>handles flushing</para></listitem>
 * </itemizedlist>
 *
 * The purpose of this base class is to provide the basic functionality of
 * a parser and share a lot of rather complex code.
 *
 * Description of the parsing mechanism:
 * <orderedlist>
 * <listitem>
 *   <itemizedlist><title>Set-up phase</title>
 *   <listitem><para>
 *     GstBaseParse class calls @set_sink_caps to inform the subclass about
 *     incoming sinkpad caps. Subclass should set the srcpad caps accordingly.
 *   </para></listitem>
 *   <listitem><para>
 *     GstBaseParse calls @start to inform subclass that data processing is
 *     about to start now.
 *   </para></listitem>
 *   <listitem><para>
 *      At least at this point subclass needs to tell the GstBaseParse class
 *      how big data chunks it wants to receive (min_frame_size). It can do
 *      this with gst_base_parse_set_min_frame_size().
 *   </para></listitem>
 *   <listitem><para>
 *      GstBaseParse class sets up appropriate data passing mode (pull/push)
 *      and starts to process the data.
 *   </para></listitem>
 *   </itemizedlist>
 * </listitem>
 * <listitem>
 *   <itemizedlist>
 *   <title>Parsing phase</title>
 *     <listitem><para>
 *       GstBaseParse gathers at least min_frame_size bytes of data either
 *       by pulling it from upstream or collecting buffers in an internal
 *       #GstAdapter.
 *     </para></listitem>
 *     <listitem><para>
 *       A buffer of (at least) min_frame_size bytes is passed to subclass with
 *       @check_valid_frame. Subclass checks the contents and returns TRUE
 *       if the buffer contains a valid frame. It also needs to set the
 *       @framesize according to the detected frame size. If buffer didn't
 *       contain a valid frame, this call must return FALSE and optionally
 *       set the @skipsize value to inform base class that how many bytes
 *       it needs to skip in order to find a valid frame. @framesize can always
 *       indicate a new minimum for current frame parsing.  Indicating G_MAXUINT
 *       for requested amount means subclass simply needs best available
 *       subsequent data.  In push mode this amounts to an additional input buffer
 *       (thus minimal additional latency), in pull mode this amounts to some
 *       arbitrary reasonable buffer size increase.  The passed buffer
 *       is read-only.  Note that @check_valid_frame might receive any small
 *       amount of input data when leftover data is being drained (e.g. at EOS).
 *     </para></listitem>
 *     <listitem><para>
 *       After valid frame is found, it will be passed again to subclass with
 *       @parse_frame call. Now subclass is responsible for parsing the
 *       frame contents and setting the caps, and buffer metadata (e.g.
 *       buffer timestamp and duration, or keyframe if applicable).
 *       (although the latter can also be done by GstBaseParse if it is
 *       appropriately configured, see below).  Frame is provided with
 *       timestamp derived from upstream (as much as generally possible),
 *       duration obtained from configuration (see below), and offset
 *       if meaningful (in pull mode).
 *     </para></listitem>
 *     <listitem><para>
 *       Finally the buffer can be pushed downstream and the parsing loop starts
 *       over again.  Just prior to actually pushing the buffer in question,
 *       it is passed to @pre_push_frame which gives subclass yet one
 *       last chance to examine buffer metadata, or to send some custom (tag)
 *       events, or to perform custom (segment) filtering.
 *     </para></listitem>
 *     <listitem><para>
 *       During the parsing process GstBaseParseClass will handle both srcpad
 *       and sinkpad events. They will be passed to subclass if @event or
 *       @src_event callbacks have been provided.
 *     </para></listitem>
 *   </itemizedlist>
 * </listitem>
 * <listitem>
 *   <itemizedlist><title>Shutdown phase</title>
 *   <listitem><para>
 *     GstBaseParse class calls @stop to inform the subclass that data
 *     parsing will be stopped.
 *   </para></listitem>
 *   </itemizedlist>
 * </listitem>
 * </orderedlist>
 *
 * Subclass is responsible for providing pad template caps for
 * source and sink pads. The pads need to be named "sink" and "src". It also
 * needs to set the fixed caps on srcpad, when the format is ensured (e.g.
 * when base class calls subclass' @set_sink_caps function).
 *
 * This base class uses #GST_FORMAT_DEFAULT as a meaning of frames. So,
 * subclass conversion routine needs to know that conversion from
 * #GST_FORMAT_TIME to #GST_FORMAT_DEFAULT must return the
 * frame number that can be found from the given byte position.
 *
 * GstBaseParse uses subclasses conversion methods also for seeking (or
 * otherwise uses its own default one, see also below).
 *
 * Subclass @start and @stop functions will be called to inform the beginning
 * and end of data processing.
 *
 * Things that subclass need to take care of:
 * <itemizedlist>
 *   <listitem><para>Provide pad templates</para></listitem>
 *   <listitem><para>
 *      Fixate the source pad caps when appropriate
 *   </para></listitem>
 *   <listitem><para>
 *      Inform base class how big data chunks should be retrieved. This is
 *      done with gst_base_parse_set_min_frame_size() function.
 *   </para></listitem>
 *   <listitem><para>
 *      Examine data chunks passed to subclass with @check_valid_frame
 *      and tell if they contain a valid frame
 *   </para></listitem>
 *   <listitem><para>
 *      Set the caps and timestamp to frame that is passed to subclass with
 *      @parse_frame function.
 *   </para></listitem>
 *   <listitem><para>Provide conversion functions</para></listitem>
 *   <listitem><para>
 *      Update the duration information with gst_base_parse_set_duration()
 *   </para></listitem>
 *   <listitem><para>
 *      Optionally passthrough using gst_base_parse_set_passthrough()
 *   </para></listitem>
 *   <listitem><para>
 *      Configure various baseparse parameters using
 *      gst_base_parse_set_average_bitrate(), gst_base_parse_set_syncable()
 *      and gst_base_parse_set_frame_rate().
 *   </para></listitem>
 *   <listitem><para>
 *      In particular, if subclass is unable to determine a duration, but
 *      parsing (or specs) yields a frames per seconds rate, then this can be
 *      provided to GstBaseParse to enable it to cater for
 *      buffer time metadata (which will be taken from upstream as much as
 *      possible). Internally keeping track of frame durations and respective
 *      sizes that have been pushed provides GstBaseParse with an estimated
 *      bitrate. A default @convert (used if not overriden) will then use these
 *      rates to perform obvious conversions.  These rates are also used to
 *      update (estimated) duration at regular frame intervals.
 *   </para></listitem>
 * </itemizedlist>
 *
 */

/* TODO:
 *  - In push mode provide a queue of adapter-"queued" buffers for upstream
 *    buffer metadata
 *  - Queue buffers/events until caps are set
 */

#ifdef HAVE_CONFIG_H
#  include "config.h"
#endif

#include <stdlib.h>
#include <string.h>

#include <gst/base/gstadapter.h>

#include "gstbaseparse.h"

#define GST_BASE_PARSE_FRAME_PRIVATE_FLAG_NOALLOC  (1 << 0)

#define MIN_FRAMES_TO_POST_BITRATE 10
#define TARGET_DIFFERENCE          (20 * GST_SECOND)

GST_DEBUG_CATEGORY_STATIC (gst_base_parse_debug);
#define GST_CAT_DEFAULT gst_base_parse_debug

/* Supported formats */
static const GstFormat fmtlist[] = {
  GST_FORMAT_DEFAULT,
  GST_FORMAT_BYTES,
  GST_FORMAT_TIME,
  GST_FORMAT_UNDEFINED
};

#define GST_BASE_PARSE_GET_PRIVATE(obj)  \
    (G_TYPE_INSTANCE_GET_PRIVATE ((obj), GST_TYPE_BASE_PARSE, GstBaseParsePrivate))

struct _GstBaseParsePrivate
{
  GstPadMode pad_mode;

  GstAdapter *adapter;

  gint64 duration;
  GstFormat duration_fmt;
  gint64 estimated_duration;
  gint64 estimated_drift;

  guint min_frame_size;
  gboolean passthrough;
  gboolean syncable;
  gboolean has_timing_info;
  guint fps_num, fps_den;
  gint update_interval;
  guint bitrate;
  guint lead_in, lead_out;
  GstClockTime lead_in_ts, lead_out_ts;
  GstClockTime min_latency, max_latency;

  gboolean discont;
  gboolean flushing;
  gboolean drain;

  gint64 offset;
  gint64 sync_offset;
  GstClockTime next_ts;
  GstClockTime prev_ts;
  GstClockTime frame_duration;
  gboolean seen_keyframe;
  gboolean is_video;

  guint64 framecount;
  guint64 bytecount;
  guint64 data_bytecount;
  guint64 acc_duration;
  GstClockTime first_frame_ts;
  gint64 first_frame_offset;

  gboolean post_min_bitrate;
  gboolean post_avg_bitrate;
  gboolean post_max_bitrate;
  guint min_bitrate;
  guint avg_bitrate;
  guint max_bitrate;
  guint posted_avg_bitrate;

  GList *pending_events;

  /* frames/buffers that are queued and ready to go on OK */
  GQueue queued_frames;

  GstBuffer *cache;

  /* index entry storage, either ours or provided */
  GstIndex *index;
  gint index_id;
  gboolean own_index;
  GStaticMutex index_lock;

  /* seek table entries only maintained if upstream is BYTE seekable */
  gboolean upstream_seekable;
  gboolean upstream_has_duration;
  gint64 upstream_size;
  /* minimum distance between two index entries */
  GstClockTimeDiff idx_interval;
  /* ts and offset of last entry added */
  GstClockTime index_last_ts;
  gint64 index_last_offset;
  gboolean index_last_valid;

  /* timestamps currently produced are accurate, e.g. started from 0 onwards */
  gboolean exact_position;
  /* seek events are temporarily kept to match them with newsegments */
  GSList *pending_seeks;

  /* reverse playback */
  GSList *buffers_pending;
  GSList *buffers_queued;
  GSList *buffers_send;
  GstClockTime last_ts;
  gint64 last_offset;

  /* Newsegment event to be sent after SEEK */
  GstEvent *pending_segment;

  /* Segment event that closes the running segment prior to SEEK */
  GstEvent *close_segment;

  /* push mode helper frame */
  GstBaseParseFrame frame;

  /* TRUE if we're still detecting the format, i.e.
   * if ::detect() is still called for future buffers */
  gboolean detecting;
  GList *detect_buffers;
  guint detect_buffers_size;
};

typedef struct _GstBaseParseSeek
{
  GstSegment segment;
  gboolean accurate;
  gint64 offset;
  GstClockTime start_ts;
} GstBaseParseSeek;

static GstElementClass *parent_class = NULL;

static void gst_base_parse_class_init (GstBaseParseClass * klass);
static void gst_base_parse_init (GstBaseParse * parse,
    GstBaseParseClass * klass);

GType
gst_base_parse_get_type (void)
{
  static volatile gsize base_parse_type = 0;

  if (g_once_init_enter (&base_parse_type)) {
    static const GTypeInfo base_parse_info = {
      sizeof (GstBaseParseClass),
      (GBaseInitFunc) NULL,
      (GBaseFinalizeFunc) NULL,
      (GClassInitFunc) gst_base_parse_class_init,
      NULL,
      NULL,
      sizeof (GstBaseParse),
      0,
      (GInstanceInitFunc) gst_base_parse_init,
    };
    GType _type;

    _type = g_type_register_static (GST_TYPE_ELEMENT,
        "GstBaseParse", &base_parse_info, G_TYPE_FLAG_ABSTRACT);
    g_once_init_leave (&base_parse_type, _type);
  }
  return (GType) base_parse_type;
}

static void gst_base_parse_finalize (GObject * object);

static GstStateChangeReturn gst_base_parse_change_state (GstElement * element,
    GstStateChange transition);
static void gst_base_parse_reset (GstBaseParse * parse);

static void gst_base_parse_set_index (GstElement * element, GstIndex * index);
static GstIndex *gst_base_parse_get_index (GstElement * element);

static gboolean gst_base_parse_sink_activate (GstPad * sinkpad,
    GstObject * parent);
static gboolean gst_base_parse_sink_activate_mode (GstPad * pad,
    GstObject * parent, GstPadMode mode, gboolean active);
static gboolean gst_base_parse_handle_seek (GstBaseParse * parse,
    GstEvent * event);
static void gst_base_parse_handle_tag (GstBaseParse * parse, GstEvent * event);

static gboolean gst_base_parse_src_event (GstPad * pad, GstObject * parent,
    GstEvent * event);
static gboolean gst_base_parse_src_query (GstPad * pad, GstObject * parent,
    GstQuery * query);

static gboolean gst_base_parse_sink_event (GstPad * pad, GstObject * parent,
    GstEvent * event);
static gboolean gst_base_parse_sink_query (GstPad * pad, GstObject * parent,
    GstQuery * query);

static GstFlowReturn gst_base_parse_chain (GstPad * pad, GstObject * parent,
    GstBuffer * buffer);
static void gst_base_parse_loop (GstPad * pad);

static gboolean gst_base_parse_check_frame (GstBaseParse * parse,
    GstBaseParseFrame * frame, guint * framesize, gint * skipsize);
static GstFlowReturn gst_base_parse_parse_frame (GstBaseParse * parse,
    GstBaseParseFrame * frame);

static gboolean gst_base_parse_sink_eventfunc (GstBaseParse * parse,
    GstEvent * event);

static gboolean gst_base_parse_src_eventfunc (GstBaseParse * parse,
    GstEvent * event);

static void gst_base_parse_drain (GstBaseParse * parse);

static void gst_base_parse_post_bitrates (GstBaseParse * parse,
    gboolean post_min, gboolean post_avg, gboolean post_max);

static gint64 gst_base_parse_find_offset (GstBaseParse * parse,
    GstClockTime time, gboolean before, GstClockTime * _ts);
static GstFlowReturn gst_base_parse_locate_time (GstBaseParse * parse,
    GstClockTime * _time, gint64 * _offset);

static GstFlowReturn gst_base_parse_process_fragment (GstBaseParse * parse,
    gboolean push_only);

static gboolean gst_base_parse_is_seekable (GstBaseParse * parse);

static void
gst_base_parse_clear_queues (GstBaseParse * parse)
{
  g_slist_foreach (parse->priv->buffers_queued, (GFunc) gst_buffer_unref, NULL);
  g_slist_free (parse->priv->buffers_queued);
  parse->priv->buffers_queued = NULL;
  g_slist_foreach (parse->priv->buffers_pending, (GFunc) gst_buffer_unref,
      NULL);
  g_slist_free (parse->priv->buffers_pending);
  parse->priv->buffers_pending = NULL;
  g_slist_foreach (parse->priv->buffers_send, (GFunc) gst_buffer_unref, NULL);
  g_slist_free (parse->priv->buffers_send);
  parse->priv->buffers_send = NULL;

  g_list_foreach (parse->priv->detect_buffers, (GFunc) gst_buffer_unref, NULL);
  g_list_free (parse->priv->detect_buffers);
  parse->priv->detect_buffers = NULL;
  parse->priv->detect_buffers_size = 0;
}

static void
gst_base_parse_finalize (GObject * object)
{
  GstBaseParse *parse = GST_BASE_PARSE (object);
  GstEvent **p_ev;

  g_object_unref (parse->priv->adapter);

  if (parse->priv->pending_segment) {
    p_ev = &parse->priv->pending_segment;
    gst_event_replace (p_ev, NULL);
  }
  if (parse->priv->close_segment) {
    p_ev = &parse->priv->close_segment;
    gst_event_replace (p_ev, NULL);
  }

  if (parse->priv->cache) {
    gst_buffer_unref (parse->priv->cache);
    parse->priv->cache = NULL;
  }

  g_list_foreach (parse->priv->pending_events, (GFunc) gst_mini_object_unref,
      NULL);
  g_list_free (parse->priv->pending_events);
  parse->priv->pending_events = NULL;

  g_queue_foreach (&parse->priv->queued_frames,
      (GFunc) gst_base_parse_frame_free, NULL);
  g_queue_clear (&parse->priv->queued_frames);

  if (parse->priv->index) {
    gst_object_unref (parse->priv->index);
    parse->priv->index = NULL;
  }

  g_static_mutex_free (&parse->priv->index_lock);

  gst_base_parse_clear_queues (parse);

  G_OBJECT_CLASS (parent_class)->finalize (object);
}

static void
gst_base_parse_class_init (GstBaseParseClass * klass)
{
  GObjectClass *gobject_class;
  GstElementClass *gstelement_class;

  gobject_class = G_OBJECT_CLASS (klass);
  g_type_class_add_private (klass, sizeof (GstBaseParsePrivate));
  parent_class = g_type_class_peek_parent (klass);
  gobject_class->finalize = GST_DEBUG_FUNCPTR (gst_base_parse_finalize);

  gstelement_class = (GstElementClass *) klass;
  gstelement_class->change_state =
      GST_DEBUG_FUNCPTR (gst_base_parse_change_state);
  gstelement_class->set_index = GST_DEBUG_FUNCPTR (gst_base_parse_set_index);
  gstelement_class->get_index = GST_DEBUG_FUNCPTR (gst_base_parse_get_index);

  /* Default handlers */
  klass->check_valid_frame = gst_base_parse_check_frame;
  klass->parse_frame = gst_base_parse_parse_frame;
  klass->src_event = gst_base_parse_src_eventfunc;
  klass->convert = gst_base_parse_convert_default;

  GST_DEBUG_CATEGORY_INIT (gst_base_parse_debug, "baseparse", 0,
      "baseparse element");
}

static void
gst_base_parse_init (GstBaseParse * parse, GstBaseParseClass * bclass)
{
  GstPadTemplate *pad_template;

  GST_DEBUG_OBJECT (parse, "gst_base_parse_init");

  parse->priv = GST_BASE_PARSE_GET_PRIVATE (parse);

  pad_template =
      gst_element_class_get_pad_template (GST_ELEMENT_CLASS (bclass), "sink");
  g_return_if_fail (pad_template != NULL);
  parse->sinkpad = gst_pad_new_from_template (pad_template, "sink");
  gst_pad_set_event_function (parse->sinkpad,
      GST_DEBUG_FUNCPTR (gst_base_parse_sink_event));
  gst_pad_set_query_function (parse->sinkpad,
      GST_DEBUG_FUNCPTR (gst_base_parse_sink_query));
  gst_pad_set_chain_function (parse->sinkpad,
      GST_DEBUG_FUNCPTR (gst_base_parse_chain));
  gst_pad_set_activate_function (parse->sinkpad,
      GST_DEBUG_FUNCPTR (gst_base_parse_sink_activate));
  gst_pad_set_activatemode_function (parse->sinkpad,
      GST_DEBUG_FUNCPTR (gst_base_parse_sink_activate_mode));
  gst_element_add_pad (GST_ELEMENT (parse), parse->sinkpad);

  GST_DEBUG_OBJECT (parse, "sinkpad created");

  pad_template =
      gst_element_class_get_pad_template (GST_ELEMENT_CLASS (bclass), "src");
  g_return_if_fail (pad_template != NULL);
  parse->srcpad = gst_pad_new_from_template (pad_template, "src");
  gst_pad_set_event_function (parse->srcpad,
      GST_DEBUG_FUNCPTR (gst_base_parse_src_event));
  gst_pad_set_query_function (parse->srcpad,
      GST_DEBUG_FUNCPTR (gst_base_parse_src_query));
  gst_pad_use_fixed_caps (parse->srcpad);
  gst_element_add_pad (GST_ELEMENT (parse), parse->srcpad);
  GST_DEBUG_OBJECT (parse, "src created");

  g_queue_init (&parse->priv->queued_frames);

  parse->priv->adapter = gst_adapter_new ();

  parse->priv->pad_mode = GST_PAD_MODE_NONE;

  g_static_mutex_init (&parse->priv->index_lock);

  /* init state */
  gst_base_parse_reset (parse);
  GST_DEBUG_OBJECT (parse, "init ok");
}

static GstBaseParseFrame *
gst_base_parse_frame_copy (GstBaseParseFrame * frame)
{
  GstBaseParseFrame *copy;

  copy = g_slice_dup (GstBaseParseFrame, frame);
  copy->buffer = gst_buffer_ref (frame->buffer);
  copy->_private_flags &= ~GST_BASE_PARSE_FRAME_PRIVATE_FLAG_NOALLOC;

  GST_TRACE ("copied frame %p -> %p", frame, copy);

  return copy;
}

void
gst_base_parse_frame_free (GstBaseParseFrame * frame)
{
  GST_TRACE ("freeing frame %p", frame);

  if (frame->buffer) {
    gst_buffer_unref (frame->buffer);
    frame->buffer = NULL;
  }

  if (!(frame->_private_flags & GST_BASE_PARSE_FRAME_PRIVATE_FLAG_NOALLOC)) {
    g_slice_free (GstBaseParseFrame, frame);
  } else {
    memset (frame, 0, sizeof (*frame));
  }
}

GType
gst_base_parse_frame_get_type (void)
{
  static volatile gsize frame_type = 0;

  if (g_once_init_enter (&frame_type)) {
    GType _type;

    _type = g_boxed_type_register_static ("GstBaseParseFrame",
        (GBoxedCopyFunc) gst_base_parse_frame_copy,
        (GBoxedFreeFunc) gst_base_parse_frame_free);
    g_once_init_leave (&frame_type, _type);
  }
  return (GType) frame_type;
}

/**
 * gst_base_parse_frame_init:
 * @frame: #GstBaseParseFrame.
 *
 * Sets a #GstBaseParseFrame to initial state.  Currently this means
 * all public fields are zero-ed and a private flag is set to make
 * sure gst_base_parse_frame_free() only frees the contents but not
 * the actual frame. Use this function to initialise a #GstBaseParseFrame
 * allocated on the stack.
 *
 * Since: 0.10.33
 */
void
gst_base_parse_frame_init (GstBaseParseFrame * frame)
{
  memset (frame, 0, sizeof (GstBaseParseFrame));
  frame->_private_flags = GST_BASE_PARSE_FRAME_PRIVATE_FLAG_NOALLOC;
  GST_TRACE ("inited frame %p", frame);
}

/**
 * gst_base_parse_frame_new:
 * @buffer: (transfer none): a #GstBuffer
 * @flags: the flags
 * @overhead: number of bytes in this frame which should be counted as
 *     metadata overhead, ie. not used to calculate the average bitrate.
 *     Set to -1 to mark the entire frame as metadata. If in doubt, set to 0.
 *
 * Allocates a new #GstBaseParseFrame. This function is mainly for bindings,
 * elements written in C should usually allocate the frame on the stack and
 * then use gst_base_parse_frame_init() to initialise it.
 *
 * Returns: a newly-allocated #GstBaseParseFrame. Free with
 *     gst_base_parse_frame_free() when no longer needed, unless you gave
 *     away ownership to gst_base_parse_push_frame().
 *
 * Since: 0.10.33
 */
GstBaseParseFrame *
gst_base_parse_frame_new (GstBuffer * buffer, GstBaseParseFrameFlags flags,
    gint overhead)
{
  GstBaseParseFrame *frame;

  frame = g_slice_new0 (GstBaseParseFrame);
  frame->buffer = gst_buffer_ref (buffer);

  GST_TRACE ("created frame %p", frame);
  return frame;
}

static inline void
gst_base_parse_frame_update (GstBaseParse * parse, GstBaseParseFrame * frame,
    GstBuffer * buf)
{
  gst_buffer_replace (&frame->buffer, buf);

  parse->flags = 0;

  /* set flags one by one for clarity */
  if (G_UNLIKELY (parse->priv->drain))
    parse->flags |= GST_BASE_PARSE_FLAG_DRAINING;

  /* losing sync is pretty much a discont (and vice versa), no ? */
  if (G_UNLIKELY (parse->priv->discont))
    parse->flags |= GST_BASE_PARSE_FLAG_LOST_SYNC;
}

static void
gst_base_parse_reset (GstBaseParse * parse)
{
  GST_OBJECT_LOCK (parse);
  gst_segment_init (&parse->segment, GST_FORMAT_TIME);
  parse->priv->duration = -1;
  parse->priv->min_frame_size = 1;
  parse->priv->discont = TRUE;
  parse->priv->flushing = FALSE;
  parse->priv->offset = 0;
  parse->priv->sync_offset = 0;
  parse->priv->update_interval = -1;
  parse->priv->fps_num = parse->priv->fps_den = 0;
  parse->priv->frame_duration = GST_CLOCK_TIME_NONE;
  parse->priv->lead_in = parse->priv->lead_out = 0;
  parse->priv->lead_in_ts = parse->priv->lead_out_ts = 0;
  parse->priv->bitrate = 0;
  parse->priv->framecount = 0;
  parse->priv->bytecount = 0;
  parse->priv->acc_duration = 0;
  parse->priv->first_frame_ts = GST_CLOCK_TIME_NONE;
  parse->priv->first_frame_offset = -1;
  parse->priv->estimated_duration = -1;
  parse->priv->estimated_drift = 0;
  parse->priv->next_ts = 0;
  parse->priv->syncable = TRUE;
  parse->priv->passthrough = FALSE;
  parse->priv->has_timing_info = FALSE;
  parse->priv->post_min_bitrate = TRUE;
  parse->priv->post_avg_bitrate = TRUE;
  parse->priv->post_max_bitrate = TRUE;
  parse->priv->min_bitrate = G_MAXUINT;
  parse->priv->max_bitrate = 0;
  parse->priv->avg_bitrate = 0;
  parse->priv->posted_avg_bitrate = 0;

  parse->priv->index_last_ts = GST_CLOCK_TIME_NONE;
  parse->priv->index_last_offset = -1;
  parse->priv->index_last_valid = TRUE;
  parse->priv->upstream_seekable = FALSE;
  parse->priv->upstream_size = 0;
  parse->priv->upstream_has_duration = FALSE;
  parse->priv->idx_interval = 0;
  parse->priv->exact_position = TRUE;
  parse->priv->seen_keyframe = FALSE;

  parse->priv->last_ts = GST_CLOCK_TIME_NONE;
  parse->priv->last_offset = 0;

  if (parse->priv->pending_segment) {
    gst_event_unref (parse->priv->pending_segment);
    parse->priv->pending_segment = NULL;
  }

  g_list_foreach (parse->priv->pending_events, (GFunc) gst_mini_object_unref,
      NULL);
  g_list_free (parse->priv->pending_events);
  parse->priv->pending_events = NULL;

  if (parse->priv->cache) {
    gst_buffer_unref (parse->priv->cache);
    parse->priv->cache = NULL;
  }

  g_slist_foreach (parse->priv->pending_seeks, (GFunc) g_free, NULL);
  g_slist_free (parse->priv->pending_seeks);
  parse->priv->pending_seeks = NULL;

  /* we know it is not alloc'ed, but maybe other stuff to free, some day ... */
  parse->priv->frame._private_flags |=
      GST_BASE_PARSE_FRAME_PRIVATE_FLAG_NOALLOC;
  gst_base_parse_frame_free (&parse->priv->frame);

  g_list_foreach (parse->priv->detect_buffers, (GFunc) gst_buffer_unref, NULL);
  g_list_free (parse->priv->detect_buffers);
  parse->priv->detect_buffers = NULL;
  parse->priv->detect_buffers_size = 0;
  GST_OBJECT_UNLOCK (parse);
}

/* gst_base_parse_check_frame:
 * @parse: #GstBaseParse.
 * @buffer: GstBuffer.
 * @framesize: This will be set to tell the found frame size in bytes.
 * @skipsize: Output parameter that tells how much data needs to be skipped
 *            in order to find the following frame header.
 *
 * Default callback for check_valid_frame.
 *
 * Returns: Always TRUE.
 */
static gboolean
gst_base_parse_check_frame (GstBaseParse * parse,
    GstBaseParseFrame * frame, guint * framesize, gint * skipsize)
{
  *framesize = gst_buffer_get_size (frame->buffer);
  *skipsize = 0;
  return TRUE;
}


/* gst_base_parse_parse_frame:
 * @parse: #GstBaseParse.
 * @buffer: #GstBuffer.
 *
 * Default callback for parse_frame.
 */
static GstFlowReturn
gst_base_parse_parse_frame (GstBaseParse * parse, GstBaseParseFrame * frame)
{
  GstBuffer *buffer = frame->buffer;

  if (!GST_BUFFER_TIMESTAMP_IS_VALID (buffer) &&
      GST_CLOCK_TIME_IS_VALID (parse->priv->next_ts)) {
    GST_BUFFER_TIMESTAMP (buffer) = parse->priv->next_ts;
  }
  if (!GST_BUFFER_DURATION_IS_VALID (buffer) &&
      GST_CLOCK_TIME_IS_VALID (parse->priv->frame_duration)) {
    GST_BUFFER_DURATION (buffer) = parse->priv->frame_duration;
  }
  return GST_FLOW_OK;
}

/* gst_base_parse_convert:
 * @parse: #GstBaseParse.
 * @src_format: #GstFormat describing the source format.
 * @src_value: Source value to be converted.
 * @dest_format: #GstFormat defining the converted format.
 * @dest_value: Pointer where the conversion result will be put.
 *
 * Converts using configured "convert" vmethod in #GstBaseParse class.
 *
 * Returns: TRUE if conversion was successful.
 */
static gboolean
gst_base_parse_convert (GstBaseParse * parse,
    GstFormat src_format,
    gint64 src_value, GstFormat dest_format, gint64 * dest_value)
{
  GstBaseParseClass *klass = GST_BASE_PARSE_GET_CLASS (parse);
  gboolean ret;

  g_return_val_if_fail (dest_value != NULL, FALSE);

  if (!klass->convert)
    return FALSE;

  ret = klass->convert (parse, src_format, src_value, dest_format, dest_value);

#ifndef GST_DISABLE_GST_DEBUG
  {
    if (ret) {
      if (src_format == GST_FORMAT_TIME && dest_format == GST_FORMAT_BYTES) {
        GST_LOG_OBJECT (parse,
            "TIME -> BYTES: %" GST_TIME_FORMAT " -> %" G_GINT64_FORMAT,
            GST_TIME_ARGS (src_value), *dest_value);
      } else if (dest_format == GST_FORMAT_TIME &&
          src_format == GST_FORMAT_BYTES) {
        GST_LOG_OBJECT (parse,
            "BYTES -> TIME: %" G_GINT64_FORMAT " -> %" GST_TIME_FORMAT,
            src_value, GST_TIME_ARGS (*dest_value));
      } else {
        GST_LOG_OBJECT (parse,
            "%s -> %s: %" G_GINT64_FORMAT " -> %" G_GINT64_FORMAT,
            GST_STR_NULL (gst_format_get_name (src_format)),
            GST_STR_NULL (gst_format_get_name (dest_format)),
            src_value, *dest_value);
      }
    } else {
      GST_DEBUG_OBJECT (parse, "conversion failed");
    }
  }
#endif

  return ret;
}

/* gst_base_parse_sink_event:
 * @pad: #GstPad that received the event.
 * @event: #GstEvent to be handled.
 *
 * Handler for sink pad events.
 *
 * Returns: TRUE if the event was handled.
 */
static gboolean
gst_base_parse_sink_event (GstPad * pad, GstObject * parent, GstEvent * event)
{
  GstBaseParse *parse;
  GstBaseParseClass *bclass;
  gboolean handled = FALSE;
  gboolean ret = TRUE;

  parse = GST_BASE_PARSE (parent);
  bclass = GST_BASE_PARSE_GET_CLASS (parse);

  GST_DEBUG_OBJECT (parse, "handling event %d, %s", GST_EVENT_TYPE (event),
      GST_EVENT_TYPE_NAME (event));

  /* Cache all events except EOS, SEGMENT and FLUSH_STOP if we have a
   * pending segment */
  if (parse->priv->pending_segment && GST_EVENT_TYPE (event) != GST_EVENT_EOS
      && GST_EVENT_TYPE (event) != GST_EVENT_SEGMENT
      && GST_EVENT_TYPE (event) != GST_EVENT_FLUSH_START
      && GST_EVENT_TYPE (event) != GST_EVENT_FLUSH_STOP
      && GST_EVENT_TYPE (event) != GST_EVENT_CAPS) {

    if (GST_EVENT_TYPE (event) == GST_EVENT_TAG)
      /* See if any bitrate tags were posted */
      gst_base_parse_handle_tag (parse, event);

    parse->priv->pending_events =
        g_list_append (parse->priv->pending_events, event);
    ret = TRUE;
  } else {

    if (GST_EVENT_TYPE (event) == GST_EVENT_EOS &&
        parse->priv->framecount < MIN_FRAMES_TO_POST_BITRATE)
      /* We've not posted bitrate tags yet - do so now */
      gst_base_parse_post_bitrates (parse, TRUE, TRUE, TRUE);

    if (bclass->event)
      handled = bclass->event (parse, event);

    if (!handled)
      handled = gst_base_parse_sink_eventfunc (parse, event);

    if (!handled)
      ret = gst_pad_event_default (pad, parent, event);
  }

  GST_DEBUG_OBJECT (parse, "event handled");

  return ret;
}


/* gst_base_parse_sink_eventfunc:
 * @parse: #GstBaseParse.
 * @event: #GstEvent to be handled.
 *
 * Element-level event handler function.
 *
 * The event will be unreffed only if it has been handled and this
 * function returns %TRUE
 *
 * Returns: %TRUE if the event was handled and not need forwarding.
 */
static gboolean
gst_base_parse_sink_eventfunc (GstBaseParse * parse, GstEvent * event)
{
  gboolean handled = FALSE;
  GstEvent **eventp;

  switch (GST_EVENT_TYPE (event)) {
    case GST_EVENT_CAPS:
    {
      GstCaps *caps;
      GstBaseParseClass *klass;

      klass = GST_BASE_PARSE_GET_CLASS (parse);

      gst_event_parse_caps (event, &caps);
      GST_DEBUG_OBJECT (parse, "caps: %" GST_PTR_FORMAT, caps);

      if (klass->set_sink_caps)
        klass->set_sink_caps (parse, caps);

      /* will send our own caps downstream */
      gst_event_unref (event);
      handled = TRUE;
      break;
    }
    case GST_EVENT_SEGMENT:
    {
      const GstSegment *in_segment;
      GstSegment out_segment;
      gint64 offset = 0, next_ts;

#if 0
      gdouble rate, applied_rate;
      GstFormat format;
      gint64 start, stop, pos, next_ts;
      gboolean update;
#endif

      gst_event_parse_segment (event, &in_segment);
      gst_segment_init (&out_segment, GST_FORMAT_TIME);

      GST_DEBUG_OBJECT (parse, "segment %" GST_SEGMENT_FORMAT, in_segment);

      if (in_segment->format == GST_FORMAT_BYTES) {
        GstBaseParseSeek *seek = NULL;
        GSList *node;

        /* stop time is allowed to be open-ended, but not start & pos */
        offset = in_segment->time;

        GST_OBJECT_LOCK (parse);
        for (node = parse->priv->pending_seeks; node; node = node->next) {
          GstBaseParseSeek *tmp = node->data;

          if (tmp->offset == offset) {
            seek = tmp;
            break;
          }
        }
        parse->priv->pending_seeks =
            g_slist_remove (parse->priv->pending_seeks, seek);
        GST_OBJECT_UNLOCK (parse);

        if (seek) {
          GST_DEBUG_OBJECT (parse,
              "Matched newsegment to%s seek: %" GST_SEGMENT_FORMAT,
              seek->accurate ? " accurate" : "", &seek->segment);

          out_segment.start = seek->segment.start;
          out_segment.stop = seek->segment.stop;
          out_segment.time = seek->segment.start;

          next_ts = seek->start_ts;
          parse->priv->exact_position = seek->accurate;
          g_free (seek);
        } else {
          /* best attempt convert */
          /* as these are only estimates, stop is kept open-ended to avoid
           * premature cutting */
          gst_base_parse_convert (parse, GST_FORMAT_BYTES, in_segment->start,
              GST_FORMAT_TIME, (gint64 *) & next_ts);

          out_segment.start = next_ts;
          out_segment.stop = GST_CLOCK_TIME_NONE;
          out_segment.time = next_ts;

          parse->priv->exact_position = (in_segment->start == 0);
        }

        gst_event_unref (event);

        event = gst_event_new_segment (&out_segment);

        GST_DEBUG_OBJECT (parse, "Converted incoming segment to TIME. %"
            GST_SEGMENT_FORMAT, in_segment);

      } else if (in_segment->format != GST_FORMAT_TIME) {
        /* Unknown incoming segment format. Output a default open-ended
         * TIME segment */
        gst_event_unref (event);

        out_segment.start = 0;
        out_segment.stop = GST_CLOCK_TIME_NONE;;
        out_segment.time = 0;;

        event = gst_event_new_segment (&out_segment);

        next_ts = 0;
      } else {
        /* not considered BYTE seekable if it is talking to us in TIME,
         * whatever else it might claim */
        parse->priv->upstream_seekable = FALSE;
        next_ts = in_segment->start;
      }

      memcpy (&parse->segment, &out_segment, sizeof (GstSegment));

      /*
         gst_segment_set_newsegment (&parse->segment, update, rate,
         applied_rate, format, start, stop, start);
       */

      /* save the segment for later, right before we push a new buffer so that
       * the caps are fixed and the next linked element can receive
       * the segment. */
      eventp = &parse->priv->pending_segment;
      gst_event_replace (eventp, event);
      gst_event_unref (event);
      handled = TRUE;

      /* but finish the current segment */
      GST_DEBUG_OBJECT (parse, "draining current segment");
      if (in_segment->rate > 0.0)
        gst_base_parse_drain (parse);
      else
        gst_base_parse_process_fragment (parse, FALSE);
      gst_adapter_clear (parse->priv->adapter);

      parse->priv->offset = offset;
      parse->priv->sync_offset = offset;
      parse->priv->next_ts = next_ts;
      parse->priv->last_ts = GST_CLOCK_TIME_NONE;
      parse->priv->discont = TRUE;
      parse->priv->seen_keyframe = FALSE;
      break;
    }

    case GST_EVENT_FLUSH_START:
      parse->priv->flushing = TRUE;
      handled = gst_pad_push_event (parse->srcpad, gst_event_ref (event));
      if (handled)
        gst_event_unref (event);
      /* Wait for _chain() to exit by taking the srcpad STREAM_LOCK */
      GST_PAD_STREAM_LOCK (parse->srcpad);
      GST_PAD_STREAM_UNLOCK (parse->srcpad);

      break;

    case GST_EVENT_FLUSH_STOP:
      gst_adapter_clear (parse->priv->adapter);
      gst_base_parse_clear_queues (parse);
      parse->priv->flushing = FALSE;
      parse->priv->discont = TRUE;
      parse->priv->last_ts = GST_CLOCK_TIME_NONE;
      parse->priv->frame._private_flags |=
          GST_BASE_PARSE_FRAME_PRIVATE_FLAG_NOALLOC;
      gst_base_parse_frame_free (&parse->priv->frame);
      break;

    case GST_EVENT_EOS:
      if (parse->segment.rate > 0.0)
        gst_base_parse_drain (parse);
      else
        gst_base_parse_process_fragment (parse, FALSE);

      /* If we STILL have zero frames processed, fire an error */
      if (parse->priv->framecount == 0) {
        GST_ELEMENT_ERROR (parse, STREAM, WRONG_TYPE,
            ("No valid frames found before end of stream"), (NULL));
      }
      /* newsegment before eos */
      if (parse->priv->pending_segment) {
        gst_pad_push_event (parse->srcpad, parse->priv->pending_segment);
        parse->priv->pending_segment = NULL;
      }
      break;

    default:
      break;
  }

  return handled;
}

static gboolean
gst_base_parse_sink_query (GstPad * pad, GstObject * parent, GstQuery * query)
{
  GstBaseParse *parse;
  GstBaseParseClass *bclass;
  gboolean res;

  parse = GST_BASE_PARSE (parent);
  bclass = GST_BASE_PARSE_GET_CLASS (parse);

  switch (GST_QUERY_TYPE (query)) {
    case GST_QUERY_CAPS:
    {
      if (bclass->get_sink_caps) {
        GstCaps *caps, *filter;

        gst_query_parse_caps (query, &filter);
        caps = bclass->get_sink_caps (parse, filter);
        GST_LOG_OBJECT (parse, "sink getcaps returning caps %" GST_PTR_FORMAT,
            caps);
        gst_query_set_caps_result (query, caps);
        gst_caps_unref (caps);

        res = TRUE;
      } else
        res = gst_pad_peer_query (parse->srcpad, query);
      break;
    }
    default:
    {
      res = gst_pad_query_default (pad, parent, query);
      break;
    }
  }

  return res;
}


/* gst_base_parse_src_event:
 * @pad: #GstPad that received the event.
 * @event: #GstEvent that was received.
 *
 * Handler for source pad events.
 *
 * Returns: TRUE if the event was handled.
 */
static gboolean
gst_base_parse_src_event (GstPad * pad, GstObject * parent, GstEvent * event)
{
  GstBaseParse *parse;
  GstBaseParseClass *bclass;
  gboolean handled = FALSE;
  gboolean ret = TRUE;

  parse = GST_BASE_PARSE (parent);
  bclass = GST_BASE_PARSE_GET_CLASS (parse);

  GST_DEBUG_OBJECT (parse, "event %d, %s", GST_EVENT_TYPE (event),
      GST_EVENT_TYPE_NAME (event));

  if (bclass->src_event)
    handled = bclass->src_event (parse, event);

  if (!handled)
    ret = gst_pad_event_default (pad, parent, event);

  return ret;
}

static gboolean
gst_base_parse_is_seekable (GstBaseParse * parse)
{
  /* FIXME: could do more here, e.g. check index or just send data from 0
   * in pull mode and let decoder/sink clip */
  return parse->priv->syncable;
}

/* gst_base_parse_src_eventfunc:
 * @parse: #GstBaseParse.
 * @event: #GstEvent that was received.
 *
 * Default srcpad event handler.
 *
 * Returns: TRUE if the event was handled and can be dropped.
 */
static gboolean
gst_base_parse_src_eventfunc (GstBaseParse * parse, GstEvent * event)
{
  gboolean handled = FALSE;

  switch (GST_EVENT_TYPE (event)) {
    case GST_EVENT_SEEK:
    {
      if (gst_base_parse_is_seekable (parse)) {
        handled = gst_base_parse_handle_seek (parse, event);
      }
      break;
    }
    default:
      break;
  }
  return handled;
}


/**
 * gst_base_parse_convert_default:
 * @parse: #GstBaseParse.
 * @src_format: #GstFormat describing the source format.
 * @src_value: Source value to be converted.
 * @dest_format: #GstFormat defining the converted format.
 * @dest_value: Pointer where the conversion result will be put.
 *
 * Default implementation of "convert" vmethod in #GstBaseParse class.
 *
 * Returns: TRUE if conversion was successful.
 *
 * Since: 0.10.33
 */
gboolean
gst_base_parse_convert_default (GstBaseParse * parse,
    GstFormat src_format,
    gint64 src_value, GstFormat dest_format, gint64 * dest_value)
{
  gboolean ret = FALSE;
  guint64 bytes, duration;

  if (G_UNLIKELY (src_format == dest_format)) {
    *dest_value = src_value;
    return TRUE;
  }

  if (G_UNLIKELY (src_value == -1)) {
    *dest_value = -1;
    return TRUE;
  }

  if (G_UNLIKELY (src_value == 0)) {
    *dest_value = 0;
    return TRUE;
  }

  /* need at least some frames */
  if (!parse->priv->framecount)
    return FALSE;

  duration = parse->priv->acc_duration / GST_MSECOND;
  bytes = parse->priv->bytecount;

  if (G_UNLIKELY (!duration || !bytes))
    return FALSE;

  if (src_format == GST_FORMAT_BYTES) {
    if (dest_format == GST_FORMAT_TIME) {
      /* BYTES -> TIME conversion */
      GST_DEBUG_OBJECT (parse, "converting bytes -> time");
      *dest_value = gst_util_uint64_scale (src_value, duration, bytes);
      *dest_value *= GST_MSECOND;
      GST_DEBUG_OBJECT (parse, "conversion result: %" G_GINT64_FORMAT " ms",
          *dest_value / GST_MSECOND);
      ret = TRUE;
    }
  } else if (src_format == GST_FORMAT_TIME) {
    if (dest_format == GST_FORMAT_BYTES) {
      GST_DEBUG_OBJECT (parse, "converting time -> bytes");
      *dest_value = gst_util_uint64_scale (src_value / GST_MSECOND, bytes,
          duration);
      GST_DEBUG_OBJECT (parse,
          "time %" G_GINT64_FORMAT " ms in bytes = %" G_GINT64_FORMAT,
          src_value / GST_MSECOND, *dest_value);
      ret = TRUE;
    }
  } else if (src_format == GST_FORMAT_DEFAULT) {
    /* DEFAULT == frame-based */
    if (dest_format == GST_FORMAT_TIME) {
      if (parse->priv->fps_den) {
        *dest_value = gst_util_uint64_scale (src_value,
            GST_SECOND * parse->priv->fps_den, parse->priv->fps_num);
        ret = TRUE;
      }
    } else if (dest_format == GST_FORMAT_BYTES) {
    }
  }

  return ret;
}

static void
gst_base_parse_update_duration (GstBaseParse * baseparse)
{
  GstPad *peer;
  GstBaseParse *parse;

  parse = GST_BASE_PARSE (baseparse);

  peer = gst_pad_get_peer (parse->sinkpad);
  if (peer) {
    gboolean qres = FALSE;
    gint64 ptot, dest_value;

    qres = gst_pad_query_duration (peer, GST_FORMAT_BYTES, &ptot);
    gst_object_unref (GST_OBJECT (peer));
    if (qres) {
      if (gst_base_parse_convert (parse, GST_FORMAT_BYTES, ptot,
              GST_FORMAT_TIME, &dest_value)) {

        /* inform if duration changed, but try to avoid spamming */
        parse->priv->estimated_drift +=
            dest_value - parse->priv->estimated_duration;
        if (parse->priv->estimated_drift > GST_SECOND ||
            parse->priv->estimated_drift < -GST_SECOND) {
          gst_element_post_message (GST_ELEMENT (parse),
              gst_message_new_duration (GST_OBJECT (parse),
                  GST_FORMAT_TIME, dest_value));
          parse->priv->estimated_drift = 0;
        }
        parse->priv->estimated_duration = dest_value;
        GST_LOG_OBJECT (parse,
            "updated estimated duration to %" GST_TIME_FORMAT,
            GST_TIME_ARGS (dest_value));
      }
    }
  }
}

static void
gst_base_parse_post_bitrates (GstBaseParse * parse, gboolean post_min,
    gboolean post_avg, gboolean post_max)
{
  GstTagList *taglist = NULL;

  if (post_min && parse->priv->post_min_bitrate) {
    taglist = gst_tag_list_new_empty ();

    gst_tag_list_add (taglist, GST_TAG_MERGE_REPLACE,
        GST_TAG_MINIMUM_BITRATE, parse->priv->min_bitrate, NULL);
  }

  if (post_avg && parse->priv->post_avg_bitrate) {
    if (taglist == NULL)
      taglist = gst_tag_list_new_empty ();

    parse->priv->posted_avg_bitrate = parse->priv->avg_bitrate;
    gst_tag_list_add (taglist, GST_TAG_MERGE_REPLACE, GST_TAG_BITRATE,
        parse->priv->avg_bitrate, NULL);
  }

  if (post_max && parse->priv->post_max_bitrate) {
    if (taglist == NULL)
      taglist = gst_tag_list_new_empty ();

    gst_tag_list_add (taglist, GST_TAG_MERGE_REPLACE,
        GST_TAG_MAXIMUM_BITRATE, parse->priv->max_bitrate, NULL);
  }

  GST_DEBUG_OBJECT (parse, "Updated bitrates. Min: %u, Avg: %u, Max: %u",
      parse->priv->min_bitrate, parse->priv->avg_bitrate,
      parse->priv->max_bitrate);

  if (taglist != NULL) {
    gst_pad_push_event (parse->srcpad, gst_event_new_tag (taglist));
  }
}

/* gst_base_parse_update_bitrates:
 * @parse: #GstBaseParse.
 * @buffer: Current frame as a #GstBuffer
 *
 * Keeps track of the minimum and maximum bitrates, and also maintains a
 * running average bitrate of the stream so far.
 */
static void
gst_base_parse_update_bitrates (GstBaseParse * parse, GstBaseParseFrame * frame)
{
  /* Only update the tag on a 10 kbps delta */
  static const gint update_threshold = 10000;

  guint64 data_len, frame_dur;
  gint overhead, frame_bitrate, old_avg_bitrate;
  gboolean update_min = FALSE, update_avg = FALSE, update_max = FALSE;
  GstBuffer *buffer = frame->buffer;

  overhead = frame->overhead;
  if (overhead == -1)
    return;

  data_len = gst_buffer_get_size (buffer) - overhead;
  parse->priv->data_bytecount += data_len;

  /* duration should be valid by now,
   * either set by subclass or maybe based on fps settings */
  if (GST_BUFFER_DURATION_IS_VALID (buffer) && parse->priv->acc_duration != 0) {
    /* Calculate duration of a frame from buffer properties */
    frame_dur = GST_BUFFER_DURATION (buffer);
    parse->priv->avg_bitrate = (8 * parse->priv->data_bytecount * GST_SECOND) /
        parse->priv->acc_duration;

  } else {
    /* No way to figure out frame duration (is this even possible?) */
    return;
  }

  /* override if subclass provided bitrate, e.g. metadata based */
  if (parse->priv->bitrate) {
    parse->priv->avg_bitrate = parse->priv->bitrate;
    /* spread this (confirmed) info ASAP */
    if (parse->priv->posted_avg_bitrate != parse->priv->avg_bitrate)
      gst_base_parse_post_bitrates (parse, FALSE, TRUE, FALSE);
  }

  if (frame_dur)
    frame_bitrate = (8 * data_len * GST_SECOND) / frame_dur;
  else
    return;

  GST_LOG_OBJECT (parse, "frame bitrate %u, avg bitrate %u", frame_bitrate,
      parse->priv->avg_bitrate);

  if (parse->priv->framecount < MIN_FRAMES_TO_POST_BITRATE) {
    goto exit;
  } else if (parse->priv->framecount == MIN_FRAMES_TO_POST_BITRATE) {
    /* always post all at threshold time */
    update_min = update_max = update_avg = TRUE;
  }

  if (G_LIKELY (parse->priv->framecount >= MIN_FRAMES_TO_POST_BITRATE)) {
    if (frame_bitrate < parse->priv->min_bitrate) {
      parse->priv->min_bitrate = frame_bitrate;
      update_min = TRUE;
    }

    if (frame_bitrate > parse->priv->max_bitrate) {
      parse->priv->max_bitrate = frame_bitrate;
      update_max = TRUE;
    }

    old_avg_bitrate = parse->priv->posted_avg_bitrate;
    if ((gint) (old_avg_bitrate - parse->priv->avg_bitrate) > update_threshold
        || (gint) (parse->priv->avg_bitrate - old_avg_bitrate) >
        update_threshold)
      update_avg = TRUE;
  }

  if ((update_min || update_avg || update_max))
    gst_base_parse_post_bitrates (parse, update_min, update_avg, update_max);

  /* If average bitrate changes that much and no valid (time) duration provided,
   * then post a new duration message so applications can update their cached
   * values */
  if (update_avg && !(parse->priv->duration_fmt == GST_FORMAT_TIME &&
          GST_CLOCK_TIME_IS_VALID (parse->priv->duration)))
    gst_element_post_message (GST_ELEMENT (parse),
        gst_message_new_duration (GST_OBJECT (parse), GST_FORMAT_TIME, -1));

exit:
  return;
}

/**
 * gst_base_parse_add_index_entry:
 * @parse: #GstBaseParse.
 * @offset: offset of entry
 * @ts: timestamp associated with offset
 * @key: whether entry refers to keyframe
 * @force: add entry disregarding sanity checks
 *
 * Adds an entry to the index associating @offset to @ts.  It is recommended
 * to only add keyframe entries.  @force allows to bypass checks, such as
 * whether the stream is (upstream) seekable, another entry is already "close"
 * to the new entry, etc.
 *
 * Returns: #gboolean indicating whether entry was added
 *
 * Since: 0.10.33
 */
gboolean
gst_base_parse_add_index_entry (GstBaseParse * parse, guint64 offset,
    GstClockTime ts, gboolean key, gboolean force)
{
  gboolean ret = FALSE;
  GstIndexAssociation associations[2];

  GST_LOG_OBJECT (parse, "Adding key=%d index entry %" GST_TIME_FORMAT
      " @ offset 0x%08" G_GINT64_MODIFIER "x", key, GST_TIME_ARGS (ts), offset);

  if (G_LIKELY (!force)) {

    if (!parse->priv->upstream_seekable) {
      GST_DEBUG_OBJECT (parse, "upstream not seekable; discarding");
      goto exit;
    }

    /* FIXME need better helper data structure that handles these issues
     * related to ongoing collecting of index entries */
    if (parse->priv->index_last_offset >= (gint64) offset) {
      GST_DEBUG_OBJECT (parse, "already have entries up to offset "
          "0x%08" G_GINT64_MODIFIER "x", parse->priv->index_last_offset);
      goto exit;
    }

    if (GST_CLOCK_TIME_IS_VALID (parse->priv->index_last_ts) &&
        GST_CLOCK_DIFF (parse->priv->index_last_ts, ts) <
        parse->priv->idx_interval) {
      GST_DEBUG_OBJECT (parse, "entry too close to last time %" GST_TIME_FORMAT,
          GST_TIME_ARGS (parse->priv->index_last_ts));
      goto exit;
    }

    /* if last is not really the last one */
    if (!parse->priv->index_last_valid) {
      GstClockTime prev_ts;

      gst_base_parse_find_offset (parse, ts, TRUE, &prev_ts);
      if (GST_CLOCK_DIFF (prev_ts, ts) < parse->priv->idx_interval) {
        GST_DEBUG_OBJECT (parse,
            "entry too close to existing entry %" GST_TIME_FORMAT,
            GST_TIME_ARGS (prev_ts));
        parse->priv->index_last_offset = offset;
        parse->priv->index_last_ts = ts;
        goto exit;
      }
    }
  }

  associations[0].format = GST_FORMAT_TIME;
  associations[0].value = ts;
  associations[1].format = GST_FORMAT_BYTES;
  associations[1].value = offset;

  /* index might change on-the-fly, although that would be nutty app ... */
  g_static_mutex_lock (&parse->priv->index_lock);
  gst_index_add_associationv (parse->priv->index, parse->priv->index_id,
      (key) ? GST_ASSOCIATION_FLAG_KEY_UNIT : GST_ASSOCIATION_FLAG_DELTA_UNIT,
      2, (const GstIndexAssociation *) &associations);
  g_static_mutex_unlock (&parse->priv->index_lock);

  if (key) {
    parse->priv->index_last_offset = offset;
    parse->priv->index_last_ts = ts;
  }

  ret = TRUE;

exit:
  return ret;
}

/* check for seekable upstream, above and beyond a mere query */
static void
gst_base_parse_check_seekability (GstBaseParse * parse)
{
  GstQuery *query;
  gboolean seekable = FALSE;
  gint64 start = -1, stop = -1;
  guint idx_interval = 0;

  query = gst_query_new_seeking (GST_FORMAT_BYTES);
  if (!gst_pad_peer_query (parse->sinkpad, query)) {
    GST_DEBUG_OBJECT (parse, "seeking query failed");
    goto done;
  }

  gst_query_parse_seeking (query, NULL, &seekable, &start, &stop);

  /* try harder to query upstream size if we didn't get it the first time */
  if (seekable && stop == -1) {
    GST_DEBUG_OBJECT (parse, "doing duration query to fix up unset stop");
    gst_pad_peer_query_duration (parse->sinkpad, GST_FORMAT_BYTES, &stop);
  }

  /* if upstream doesn't know the size, it's likely that it's not seekable in
   * practice even if it technically may be seekable */
  if (seekable && (start != 0 || stop <= start)) {
    GST_DEBUG_OBJECT (parse, "seekable but unknown start/stop -> disable");
    seekable = FALSE;
  }

  /* let's not put every single frame into our index */
  if (seekable) {
    if (stop < 10 * 1024 * 1024)
      idx_interval = 100;
    else if (stop < 100 * 1024 * 1024)
      idx_interval = 500;
    else
      idx_interval = 1000;
  }

done:
  gst_query_unref (query);

  GST_DEBUG_OBJECT (parse, "seekable: %d (%" G_GUINT64_FORMAT " - %"
      G_GUINT64_FORMAT ")", seekable, start, stop);
  parse->priv->upstream_seekable = seekable;
  parse->priv->upstream_size = seekable ? stop : 0;

  GST_DEBUG_OBJECT (parse, "idx_interval: %ums", idx_interval);
  parse->priv->idx_interval = idx_interval * GST_MSECOND;
}

/* some misc checks on upstream */
static void
gst_base_parse_check_upstream (GstBaseParse * parse)
{
  gint64 stop;

  if (gst_pad_peer_query_duration (parse->sinkpad, GST_FORMAT_TIME, &stop))
    if (GST_CLOCK_TIME_IS_VALID (stop) && stop) {
      /* upstream has one, accept it also, and no further updates */
      gst_base_parse_set_duration (parse, GST_FORMAT_TIME, stop, 0);
      parse->priv->upstream_has_duration = TRUE;
    }

  GST_DEBUG_OBJECT (parse, "upstream_has_duration: %d",
      parse->priv->upstream_has_duration);
}

/* checks src caps to determine if dealing with audio or video */
/* TODO maybe forego automagic stuff and let subclass configure it ? */
static void
gst_base_parse_check_media (GstBaseParse * parse)
{
  GstCaps *caps;
  GstStructure *s;

  caps = gst_pad_get_current_caps (parse->srcpad);
  if (G_LIKELY (caps) && (s = gst_caps_get_structure (caps, 0))) {
    parse->priv->is_video =
        g_str_has_prefix (gst_structure_get_name (s), "video");
  } else {
    /* historical default */
    parse->priv->is_video = FALSE;
  }
  if (caps)
    gst_caps_unref (caps);

  GST_DEBUG_OBJECT (parse, "media is video: %d", parse->priv->is_video);
}

/* takes ownership of frame */
static void
gst_base_parse_queue_frame (GstBaseParse * parse, GstBaseParseFrame * frame)
{
  if (!(frame->_private_flags & GST_BASE_PARSE_FRAME_PRIVATE_FLAG_NOALLOC)) {
    /* frame allocated on the heap, we can just take ownership */
    g_queue_push_tail (&parse->priv->queued_frames, frame);
    GST_TRACE ("queued frame %p", frame);
  } else {
    GstBaseParseFrame *copy;

    /* probably allocated on the stack, must make a proper copy */
    copy = gst_base_parse_frame_copy (frame);
    g_queue_push_tail (&parse->priv->queued_frames, copy);
    GST_TRACE ("queued frame %p (copy of %p)", copy, frame);
    gst_base_parse_frame_free (frame);
  }
}

/* gst_base_parse_handle_and_push_buffer:
 * @parse: #GstBaseParse.
 * @klass: #GstBaseParseClass.
 * @frame: (transfer full): a #GstBaseParseFrame
 *
 * Parses the frame from given buffer and pushes it forward. Also performs
 * timestamp handling and checks the segment limits.
 *
 * This is called with srcpad STREAM_LOCK held.
 *
 * Returns: #GstFlowReturn
 */
static GstFlowReturn
gst_base_parse_handle_and_push_frame (GstBaseParse * parse,
    GstBaseParseClass * klass, GstBaseParseFrame * frame)
{
  GstFlowReturn ret;
  gint64 offset;
  GstBuffer *buffer;

  g_return_val_if_fail (frame != NULL, GST_FLOW_ERROR);

  buffer = frame->buffer;

  if (parse->priv->discont) {
    GST_DEBUG_OBJECT (parse, "marking DISCONT");
    GST_BUFFER_FLAG_SET (buffer, GST_BUFFER_FLAG_DISCONT);
    parse->priv->discont = FALSE;
  }

  /* some one-time start-up */
  if (G_UNLIKELY (!parse->priv->framecount)) {
    gst_base_parse_check_seekability (parse);
    gst_base_parse_check_upstream (parse);
  }

  GST_LOG_OBJECT (parse,
      "parsing frame at offset %" G_GUINT64_FORMAT
      " (%#" G_GINT64_MODIFIER "x) of size %" G_GSIZE_FORMAT,
      GST_BUFFER_OFFSET (buffer), GST_BUFFER_OFFSET (buffer),
      gst_buffer_get_size (buffer));

  /* use default handler to provide initial (upstream) metadata */
  gst_base_parse_parse_frame (parse, frame);

  /* store offset as it might get overwritten */
  offset = GST_BUFFER_OFFSET (buffer);
  ret = klass->parse_frame (parse, frame);
  /* sync */
  buffer = frame->buffer;
  /* subclass must play nice */
  g_return_val_if_fail (buffer != NULL, GST_FLOW_ERROR);

  /* check if subclass/format can provide ts.
   * If so, that allows and enables extra seek and duration determining options */
  if (G_UNLIKELY (parse->priv->first_frame_offset < 0 && ret == GST_FLOW_OK)) {
    if (GST_BUFFER_TIMESTAMP_IS_VALID (buffer) && parse->priv->has_timing_info
        && parse->priv->pad_mode == GST_PAD_MODE_PULL) {
      parse->priv->first_frame_offset = offset;
      parse->priv->first_frame_ts = GST_BUFFER_TIMESTAMP (buffer);
      GST_DEBUG_OBJECT (parse, "subclass provided ts %" GST_TIME_FORMAT
          " for first frame at offset %" G_GINT64_FORMAT,
          GST_TIME_ARGS (parse->priv->first_frame_ts),
          parse->priv->first_frame_offset);
      if (!GST_CLOCK_TIME_IS_VALID (parse->priv->duration)) {
        gint64 off;
        GstClockTime last_ts = G_MAXINT64;

        GST_DEBUG_OBJECT (parse, "no duration; trying scan to determine");
        gst_base_parse_locate_time (parse, &last_ts, &off);
        if (GST_CLOCK_TIME_IS_VALID (last_ts))
          gst_base_parse_set_duration (parse, GST_FORMAT_TIME, last_ts, 0);
      }
    } else {
      /* disable further checks */
      parse->priv->first_frame_offset = 0;
    }
  }

  /* again use default handler to add missing metadata;
   * we may have new information on frame properties */
  gst_base_parse_parse_frame (parse, frame);
  if (GST_BUFFER_TIMESTAMP_IS_VALID (buffer) &&
      GST_BUFFER_DURATION_IS_VALID (buffer)) {
    parse->priv->next_ts =
        GST_BUFFER_TIMESTAMP (buffer) + GST_BUFFER_DURATION (buffer);
  } else {
    /* we lost track, do not produce bogus time next time around
     * (probably means parser subclass has given up on parsing as well) */
    GST_DEBUG_OBJECT (parse, "no next fallback timestamp");
    parse->priv->next_ts = GST_CLOCK_TIME_NONE;
  }

  if (parse->priv->upstream_seekable && parse->priv->exact_position &&
      GST_BUFFER_TIMESTAMP_IS_VALID (buffer))
    gst_base_parse_add_index_entry (parse, offset,
        GST_BUFFER_TIMESTAMP (buffer),
        !GST_BUFFER_FLAG_IS_SET (buffer, GST_BUFFER_FLAG_DELTA_UNIT), FALSE);

  /* First buffers are dropped, this means that the subclass needs more
   * frames to decide on the format and queues them internally */
  /* convert internal flow to OK and mark discont for the next buffer. */
  if (ret == GST_BASE_PARSE_FLOW_DROPPED) {
    gst_base_parse_frame_free (frame);
    return GST_FLOW_OK;
  } else if (ret == GST_BASE_PARSE_FLOW_QUEUED) {
    gst_base_parse_queue_frame (parse, frame);
    return GST_FLOW_OK;
  } else if (ret != GST_FLOW_OK) {
    return ret;
  }

  /* All OK, push queued frames if there are any */
  if (G_UNLIKELY (!g_queue_is_empty (&parse->priv->queued_frames))) {
    GstBaseParseFrame *queued_frame;

    while ((queued_frame = g_queue_pop_head (&parse->priv->queued_frames))) {
      gst_base_parse_push_frame (parse, queued_frame);
    }
  }

  return gst_base_parse_push_frame (parse, frame);
}

/**
 * gst_base_parse_push_frame:
 * @parse: #GstBaseParse.
 * @frame: (transfer full): a #GstBaseParseFrame
 *
 * Pushes the frame downstream, sends any pending events and
 * does some timestamp and segment handling. Takes ownership
 * of @frame and will clear it (if it was initialised with
 * gst_base_parse_frame_init()) or free it.
 *
 * This must be called with sinkpad STREAM_LOCK held.
 *
 * Returns: #GstFlowReturn
 *
 * Since: 0.10.33
 */
GstFlowReturn
gst_base_parse_push_frame (GstBaseParse * parse, GstBaseParseFrame * frame)
{
  GstFlowReturn ret = GST_FLOW_OK;
  GstClockTime last_start = GST_CLOCK_TIME_NONE;
  GstClockTime last_stop = GST_CLOCK_TIME_NONE;
  GstBaseParseClass *klass = GST_BASE_PARSE_GET_CLASS (parse);
  GstBuffer *buffer;
  gsize size;

  g_return_val_if_fail (frame != NULL, GST_FLOW_ERROR);
  g_return_val_if_fail (frame->buffer != NULL, GST_FLOW_ERROR);

  GST_TRACE_OBJECT (parse, "pushing frame %p", frame);

  buffer = frame->buffer;

  GST_LOG_OBJECT (parse,
      "processing buffer of size %" G_GSIZE_FORMAT " with ts %" GST_TIME_FORMAT
      ", duration %" GST_TIME_FORMAT, gst_buffer_get_size (buffer),
      GST_TIME_ARGS (GST_BUFFER_TIMESTAMP (buffer)),
      GST_TIME_ARGS (GST_BUFFER_DURATION (buffer)));

  /* update stats */
  size = gst_buffer_get_size (buffer);
  parse->priv->bytecount += size;
  if (G_LIKELY (!(frame->flags & GST_BASE_PARSE_FRAME_FLAG_NO_FRAME))) {
    parse->priv->framecount++;
    if (GST_BUFFER_DURATION_IS_VALID (buffer)) {
      parse->priv->acc_duration += GST_BUFFER_DURATION (buffer);
    }
  }
  /* 0 means disabled */
  if (parse->priv->update_interval < 0)
    parse->priv->update_interval = 50;
  else if (parse->priv->update_interval > 0 &&
      (parse->priv->framecount % parse->priv->update_interval) == 0)
    gst_base_parse_update_duration (parse);

  if (GST_BUFFER_TIMESTAMP_IS_VALID (buffer))
    last_start = last_stop = GST_BUFFER_TIMESTAMP (buffer);
  if (last_start != GST_CLOCK_TIME_NONE
      && GST_BUFFER_DURATION_IS_VALID (buffer))
    last_stop = last_start + GST_BUFFER_DURATION (buffer);

  /* should have caps by now */
  g_return_val_if_fail (gst_pad_has_current_caps (parse->srcpad),
      GST_FLOW_ERROR);

  /* segment adjustment magic; only if we are running the whole show */
  if (!parse->priv->passthrough && parse->segment.rate > 0.0 &&
      (parse->priv->pad_mode == GST_PAD_MODE_PULL ||
          parse->priv->upstream_seekable)) {
    /* segment times are typically estimates,
     * actual frame data might lead subclass to different timestamps,
     * so override segment start from what is supplied there */
    if (G_UNLIKELY (parse->priv->pending_segment && !parse->priv->exact_position
            && GST_CLOCK_TIME_IS_VALID (last_start))) {
      gst_event_unref (parse->priv->pending_segment);
      parse->segment.start =
          MIN ((guint64) last_start, (guint64) parse->segment.stop);

      GST_DEBUG_OBJECT (parse,
          "adjusting pending segment start to %" GST_TIME_FORMAT,
          GST_TIME_ARGS (parse->segment.start));

      parse->priv->pending_segment = gst_event_new_segment (&parse->segment);
    }
    /* handle gaps, e.g. non-zero start-time, in as much not handled by above */
    if (GST_CLOCK_TIME_IS_VALID (parse->segment.position) &&
        GST_CLOCK_TIME_IS_VALID (last_start)) {
      GstClockTimeDiff diff;

      /* only send newsegments with increasing start times,
       * otherwise if these go back and forth downstream (sinks) increase
       * accumulated time and running_time */
      diff = GST_CLOCK_DIFF (parse->segment.position, last_start);
      if (G_UNLIKELY (diff > 2 * GST_SECOND
              && last_start > parse->segment.start
              && (!GST_CLOCK_TIME_IS_VALID (parse->segment.stop)
                  || last_start < parse->segment.stop))) {

        GST_DEBUG_OBJECT (parse,
            "Gap of %" G_GINT64_FORMAT " ns detected in stream " "(%"
            GST_TIME_FORMAT " -> %" GST_TIME_FORMAT "). "
            "Sending updated NEWSEGMENT events", diff,
            GST_TIME_ARGS (parse->segment.position),
            GST_TIME_ARGS (last_start));

        if (G_UNLIKELY (parse->priv->pending_segment)) {
          gst_event_unref (parse->priv->pending_segment);
          parse->segment.start = last_start;
          parse->segment.time = last_start;
          parse->priv->pending_segment =
              gst_event_new_segment (&parse->segment);
        } else {
          /* skip gap FIXME */
          gst_pad_push_event (parse->srcpad,
              gst_event_new_segment (&parse->segment));
        }
        parse->segment.position = last_start;
      }
    }
  }

  /* and should then also be linked downstream, so safe to send some events */
  if (G_UNLIKELY (parse->priv->close_segment)) {
    /* only set up by loop */
    GST_DEBUG_OBJECT (parse, "loop sending close segment");
    gst_pad_push_event (parse->srcpad, parse->priv->close_segment);
    parse->priv->close_segment = NULL;
  }
  if (G_UNLIKELY (parse->priv->pending_segment)) {
    GstEvent *pending_segment;

    pending_segment = parse->priv->pending_segment;
    parse->priv->pending_segment = NULL;

    GST_DEBUG_OBJECT (parse, "%s push pending segment",
        parse->priv->pad_mode == GST_PAD_MODE_PULL ? "loop" : "chain");
    gst_pad_push_event (parse->srcpad, pending_segment);

    /* have caps; check identity */
    gst_base_parse_check_media (parse);
  }

  /* update bitrates and optionally post corresponding tags
   * (following newsegment) */
  gst_base_parse_update_bitrates (parse, frame);

  if (G_UNLIKELY (parse->priv->pending_events)) {
    GList *l;

    for (l = parse->priv->pending_events; l != NULL; l = l->next) {
      gst_pad_push_event (parse->srcpad, GST_EVENT (l->data));
    }
    g_list_free (parse->priv->pending_events);
    parse->priv->pending_events = NULL;
  }

  if (klass->pre_push_frame) {
    ret = klass->pre_push_frame (parse, frame);
  } else {
    frame->flags |= GST_BASE_PARSE_FRAME_FLAG_CLIP;
  }

  /* take final ownership of frame buffer */
  buffer = frame->buffer;
  frame->buffer = NULL;

  /* subclass must play nice */
  g_return_val_if_fail (buffer != NULL, GST_FLOW_ERROR);

  parse->priv->seen_keyframe |= parse->priv->is_video &&
      !GST_BUFFER_FLAG_IS_SET (buffer, GST_BUFFER_FLAG_DELTA_UNIT);

  if (frame->flags & GST_BASE_PARSE_FRAME_FLAG_CLIP) {
    if (GST_BUFFER_TIMESTAMP_IS_VALID (buffer) &&
        GST_CLOCK_TIME_IS_VALID (parse->segment.stop) &&
        GST_BUFFER_TIMESTAMP (buffer) >
        parse->segment.stop + parse->priv->lead_out_ts) {
      GST_LOG_OBJECT (parse, "Dropped frame, after segment");
      ret = GST_FLOW_EOS;
    } else if (GST_BUFFER_TIMESTAMP_IS_VALID (buffer) &&
        GST_BUFFER_DURATION_IS_VALID (buffer) &&
        GST_CLOCK_TIME_IS_VALID (parse->segment.start) &&
        GST_BUFFER_TIMESTAMP (buffer) + GST_BUFFER_DURATION (buffer) +
        parse->priv->lead_in_ts < parse->segment.start) {
      if (parse->priv->seen_keyframe) {
        GST_LOG_OBJECT (parse, "Frame before segment, after keyframe");
        ret = GST_FLOW_OK;
      } else {
        GST_LOG_OBJECT (parse, "Dropped frame, before segment");
        ret = GST_BASE_PARSE_FLOW_DROPPED;
      }
    } else {
      ret = GST_FLOW_OK;
    }
  }

  if (ret == GST_BASE_PARSE_FLOW_DROPPED) {
    GST_LOG_OBJECT (parse, "frame (%" G_GSIZE_FORMAT " bytes) dropped", size);
    gst_buffer_unref (buffer);
    ret = GST_FLOW_OK;
  } else if (ret == GST_FLOW_OK) {
    if (parse->segment.rate > 0.0) {
      GST_LOG_OBJECT (parse, "pushing frame (%" G_GSIZE_FORMAT " bytes) now..",
          size);
      ret = gst_pad_push (parse->srcpad, buffer);
      GST_LOG_OBJECT (parse, "frame pushed, flow %s", gst_flow_get_name (ret));
    } else {
      GST_LOG_OBJECT (parse, "frame (%" G_GSIZE_FORMAT " bytes) queued for now",
          size);
      parse->priv->buffers_queued =
          g_slist_prepend (parse->priv->buffers_queued, buffer);
      ret = GST_FLOW_OK;
    }
  } else {
    GST_LOG_OBJECT (parse, "frame (%" G_GSIZE_FORMAT " bytes) not pushed: %s",
        size, gst_flow_get_name (ret));
    gst_buffer_unref (buffer);
    /* if we are not sufficiently in control, let upstream decide on EOS */
    if (ret == GST_FLOW_EOS &&
        (parse->priv->passthrough ||
            (parse->priv->pad_mode == GST_PAD_MODE_PUSH &&
                !parse->priv->upstream_seekable)))
      ret = GST_FLOW_OK;
  }

  /* Update current running segment position */
  if (ret == GST_FLOW_OK && last_stop != GST_CLOCK_TIME_NONE &&
      parse->segment.position < last_stop)
    parse->segment.position = last_stop;

  gst_base_parse_frame_free (frame);

  return ret;
}


/* gst_base_parse_drain:
 *
 * Drains the adapter until it is empty. It decreases the min_frame_size to
 * match the current adapter size and calls chain method until the adapter
 * is emptied or chain returns with error.
 */
static void
gst_base_parse_drain (GstBaseParse * parse)
{
  guint avail;

  GST_DEBUG_OBJECT (parse, "draining");
  parse->priv->drain = TRUE;

  for (;;) {
    avail = gst_adapter_available (parse->priv->adapter);
    if (!avail)
      break;

    if (gst_base_parse_chain (parse->sinkpad, GST_OBJECT_CAST (parse),
            NULL) != GST_FLOW_OK) {
      break;
    }

    /* nothing changed, maybe due to truncated frame; break infinite loop */
    if (avail == gst_adapter_available (parse->priv->adapter)) {
      GST_DEBUG_OBJECT (parse, "no change during draining; flushing");
      gst_adapter_clear (parse->priv->adapter);
    }
  }

  parse->priv->drain = FALSE;
}

/* gst_base_parse_send_buffers
 *
 * Sends buffers collected in send_buffers downstream, and ensures that list
 * is empty at the end (errors or not).
 */
static GstFlowReturn
gst_base_parse_send_buffers (GstBaseParse * parse)
{
  GSList *send = NULL;
  GstBuffer *buf;
  GstFlowReturn ret = GST_FLOW_OK;

  send = parse->priv->buffers_send;

  /* send buffers */
  while (send) {
    buf = GST_BUFFER_CAST (send->data);
    GST_LOG_OBJECT (parse, "pushing buffer %p, timestamp %"
        GST_TIME_FORMAT ", duration %" GST_TIME_FORMAT
        ", offset %" G_GINT64_FORMAT, buf,
        GST_TIME_ARGS (GST_BUFFER_TIMESTAMP (buf)),
        GST_TIME_ARGS (GST_BUFFER_DURATION (buf)), GST_BUFFER_OFFSET (buf));

    /* iterate output queue an push downstream */
    ret = gst_pad_push (parse->srcpad, buf);
    send = g_slist_delete_link (send, send);

    /* clear any leftover if error */
    if (G_UNLIKELY (ret != GST_FLOW_OK)) {
      while (send) {
        buf = GST_BUFFER_CAST (send->data);
        gst_buffer_unref (buf);
        send = g_slist_delete_link (send, send);
      }
    }
  }

  parse->priv->buffers_send = send;

  return ret;
}

/* gst_base_parse_process_fragment:
 *
 * Processes a reverse playback (forward) fragment:
 * - append head of last fragment that was skipped to current fragment data
 * - drain the resulting current fragment data (i.e. repeated chain)
 * - add time/duration (if needed) to frames queued by chain
 * - push queued data
 */
static GstFlowReturn
gst_base_parse_process_fragment (GstBaseParse * parse, gboolean push_only)
{
  GstBuffer *buf;
  GstFlowReturn ret = GST_FLOW_OK;
  gboolean seen_key = FALSE, seen_delta = FALSE;

  if (push_only)
    goto push;

  /* restore order */
  parse->priv->buffers_pending = g_slist_reverse (parse->priv->buffers_pending);
  while (parse->priv->buffers_pending) {
    buf = GST_BUFFER_CAST (parse->priv->buffers_pending->data);
    GST_LOG_OBJECT (parse, "adding pending buffer (size %" G_GSIZE_FORMAT ")",
        gst_buffer_get_size (buf));
    gst_adapter_push (parse->priv->adapter, buf);
    parse->priv->buffers_pending =
        g_slist_delete_link (parse->priv->buffers_pending,
        parse->priv->buffers_pending);
  }

  /* invalidate so no fall-back timestamping is performed;
   * ok if taken from subclass or upstream */
  parse->priv->next_ts = GST_CLOCK_TIME_NONE;
  /* prevent it hanging around stop all the time */
  parse->segment.position = GST_CLOCK_TIME_NONE;
  /* mark next run */
  parse->priv->discont = TRUE;

  /* chain looks for frames and queues resulting ones (in stead of pushing) */
  /* initial skipped data is added to buffers_pending */
  gst_base_parse_drain (parse);

push:
  if (parse->priv->buffers_send) {
    buf = GST_BUFFER_CAST (parse->priv->buffers_send->data);
    seen_key |= !GST_BUFFER_FLAG_IS_SET (buf, GST_BUFFER_FLAG_DELTA_UNIT);
  }

  /* add metadata (if needed to queued buffers */
  GST_LOG_OBJECT (parse, "last timestamp: %" GST_TIME_FORMAT,
      GST_TIME_ARGS (parse->priv->last_ts));
  while (parse->priv->buffers_queued) {
    buf = GST_BUFFER_CAST (parse->priv->buffers_queued->data);

    /* no touching if upstream or parsing provided time */
    if (GST_BUFFER_TIMESTAMP_IS_VALID (buf)) {
      GST_LOG_OBJECT (parse, "buffer has time %" GST_TIME_FORMAT,
          GST_TIME_ARGS (GST_BUFFER_TIMESTAMP (buf)));
    } else if (GST_CLOCK_TIME_IS_VALID (parse->priv->last_ts) &&
        GST_BUFFER_DURATION_IS_VALID (buf)) {
      if (G_LIKELY (GST_BUFFER_DURATION (buf) <= parse->priv->last_ts))
        parse->priv->last_ts -= GST_BUFFER_DURATION (buf);
      else
        parse->priv->last_ts = 0;
      GST_BUFFER_TIMESTAMP (buf) = parse->priv->last_ts;
      GST_LOG_OBJECT (parse, "applied time %" GST_TIME_FORMAT,
          GST_TIME_ARGS (GST_BUFFER_TIMESTAMP (buf)));
    } else {
      /* no idea, very bad */
      GST_WARNING_OBJECT (parse, "could not determine time for buffer");
    }

    parse->priv->last_ts = GST_BUFFER_TIMESTAMP (buf);

    /* reverse order for ascending sending */
    /* send downstream at keyframe not preceded by a keyframe
     * (e.g. that should identify start of collection of IDR nals) */
    if (GST_BUFFER_FLAG_IS_SET (buf, GST_BUFFER_FLAG_DELTA_UNIT)) {
      if (seen_key) {
        ret = gst_base_parse_send_buffers (parse);
        /* if a problem, throw all to sending */
        if (ret != GST_FLOW_OK) {
          parse->priv->buffers_send =
              g_slist_reverse (parse->priv->buffers_queued);
          parse->priv->buffers_queued = NULL;
          break;
        }
        seen_key = FALSE;
      }
    } else {
      seen_delta = TRUE;
    }

    seen_key |= !GST_BUFFER_FLAG_IS_SET (buf, GST_BUFFER_FLAG_DELTA_UNIT);

    parse->priv->buffers_send =
        g_slist_prepend (parse->priv->buffers_send, buf);
    parse->priv->buffers_queued =
        g_slist_delete_link (parse->priv->buffers_queued,
        parse->priv->buffers_queued);
  }

  /* audio may have all marked as keyframe, so arrange to send here */
  if (!seen_delta)
    ret = gst_base_parse_send_buffers (parse);

  /* any trailing unused no longer usable (ideally none) */
  if (G_UNLIKELY (gst_adapter_available (parse->priv->adapter))) {
    GST_DEBUG_OBJECT (parse, "discarding %" G_GSIZE_FORMAT " trailing bytes",
        gst_adapter_available (parse->priv->adapter));
    gst_adapter_clear (parse->priv->adapter);
  }

  return ret;
}

/* small helper that checks whether we have been trying to resync too long */
static inline GstFlowReturn
gst_base_parse_check_sync (GstBaseParse * parse)
{
  if (G_UNLIKELY (parse->priv->discont &&
          parse->priv->offset - parse->priv->sync_offset > 2 * 1024 * 1024)) {
    GST_ELEMENT_ERROR (parse, STREAM, DECODE,
        ("Failed to parse stream"), (NULL));
    return GST_FLOW_ERROR;
  }

  return GST_FLOW_OK;
}

static GstFlowReturn
gst_base_parse_chain (GstPad * pad, GstObject * parent, GstBuffer * buffer)
{
  GstBaseParseClass *bclass;
  GstBaseParse *parse;
  GstFlowReturn ret = GST_FLOW_OK;
  GstBuffer *outbuf = NULL;
  GstBuffer *tmpbuf = NULL;
  guint fsize = 1;
  gint skip = -1;
  const guint8 *data;
  guint old_min_size = 0, min_size, av;
  GstClockTime timestamp;
  GstBaseParseFrame *frame;

  parse = GST_BASE_PARSE (parent);
  bclass = GST_BASE_PARSE_GET_CLASS (parse);

  if (parse->priv->detecting) {
    GstBuffer *detect_buf;

    if (parse->priv->detect_buffers_size == 0) {
      detect_buf = gst_buffer_ref (buffer);
    } else {
      GList *l;
      guint offset = 0;

      detect_buf = gst_buffer_new ();

      for (l = parse->priv->detect_buffers; l; l = l->next) {
        gsize tmpsize = gst_buffer_get_size (l->data);

        gst_buffer_copy_into (detect_buf, GST_BUFFER_CAST (l->data),
            GST_BUFFER_COPY_MEMORY, offset, tmpsize);
        offset += tmpsize;
      }
      if (buffer)
        gst_buffer_copy_into (detect_buf, buffer, GST_BUFFER_COPY_MEMORY,
            offset, gst_buffer_get_size (buffer));
    }

    ret = bclass->detect (parse, detect_buf);
    gst_buffer_unref (detect_buf);

    if (ret == GST_FLOW_OK) {
      GList *l;

      /* Detected something */
      parse->priv->detecting = FALSE;

      for (l = parse->priv->detect_buffers; l; l = l->next) {
        if (ret == GST_FLOW_OK && !parse->priv->flushing)
          ret =
              gst_base_parse_chain (GST_BASE_PARSE_SINK_PAD (parse),
              parent, GST_BUFFER_CAST (l->data));
        else
          gst_buffer_unref (GST_BUFFER_CAST (l->data));
      }
      g_list_free (parse->priv->detect_buffers);
      parse->priv->detect_buffers = NULL;
      parse->priv->detect_buffers_size = 0;

      if (ret != GST_FLOW_OK) {
        return ret;
      }

      /* Handle the current buffer */
    } else if (ret == GST_FLOW_NOT_NEGOTIATED) {
      /* Still detecting, append buffer or error out if draining */

      if (parse->priv->drain) {
        GST_DEBUG_OBJECT (parse, "Draining but did not detect format yet");
        return GST_FLOW_ERROR;
      } else if (parse->priv->flushing) {
        g_list_foreach (parse->priv->detect_buffers, (GFunc) gst_buffer_unref,
            NULL);
        g_list_free (parse->priv->detect_buffers);
        parse->priv->detect_buffers = NULL;
        parse->priv->detect_buffers_size = 0;
      } else {
        parse->priv->detect_buffers =
            g_list_append (parse->priv->detect_buffers, buffer);
        parse->priv->detect_buffers_size += gst_buffer_get_size (buffer);
        return GST_FLOW_OK;
      }
    } else {
      /* Something went wrong, subclass responsible for error reporting */
      return ret;
    }

    /* And now handle the current buffer if detection worked */
  }

  frame = &parse->priv->frame;

  if (G_LIKELY (buffer)) {
    GST_LOG_OBJECT (parse,
        "buffer size: %" G_GSIZE_FORMAT ", offset = %" G_GINT64_FORMAT,
        gst_buffer_get_size (buffer), GST_BUFFER_OFFSET (buffer));
    if (G_UNLIKELY (parse->priv->passthrough)) {
      gst_base_parse_frame_init (frame);
      frame->buffer = gst_buffer_make_writable (buffer);
      return gst_base_parse_push_frame (parse, frame);
    }
    /* upstream feeding us in reverse playback;
     * gather each fragment, then process it in single run */
    if (parse->segment.rate < 0.0) {
      if (G_UNLIKELY (GST_BUFFER_FLAG_IS_SET (buffer, GST_BUFFER_FLAG_DISCONT))) {
        GST_DEBUG_OBJECT (parse, "buffer starts new reverse playback fragment");
        ret = gst_base_parse_process_fragment (parse, FALSE);
      }
      gst_adapter_push (parse->priv->adapter, buffer);
      return ret;
    }
    gst_adapter_push (parse->priv->adapter, buffer);
  }

  if (G_UNLIKELY (buffer &&
          GST_BUFFER_FLAG_IS_SET (buffer, GST_BUFFER_FLAG_DISCONT))) {
    frame->_private_flags |= GST_BASE_PARSE_FRAME_PRIVATE_FLAG_NOALLOC;
    gst_base_parse_frame_free (frame);
  }

  /* Parse and push as many frames as possible */
  /* Stop either when adapter is empty or we are flushing */
  while (!parse->priv->flushing) {
    gboolean res;

    /* maintain frame state for a single frame parsing round across _chain calls,
     * so only init when needed */
    if (!frame->_private_flags)
      gst_base_parse_frame_init (frame);

    tmpbuf = gst_buffer_new ();

    old_min_size = 0;
    /* Synchronization loop */
    for (;;) {
      /* note: if subclass indicates MAX fsize,
       * this will not likely be available anyway ... */
      min_size = MAX (parse->priv->min_frame_size, fsize);
      av = gst_adapter_available (parse->priv->adapter);

      /* loop safety check */
      if (G_UNLIKELY (old_min_size >= min_size))
        goto invalid_min;
      old_min_size = min_size;

      if (G_UNLIKELY (parse->priv->drain)) {
        min_size = av;
        GST_DEBUG_OBJECT (parse, "draining, data left: %d", min_size);
        if (G_UNLIKELY (!min_size)) {
          gst_buffer_unref (tmpbuf);
          goto done;
        }
      }

      /* Collect at least min_frame_size bytes */
      if (av < min_size) {
        GST_DEBUG_OBJECT (parse, "not enough data available (only %d bytes)",
            av);
        gst_buffer_unref (tmpbuf);
        goto done;
      }

      /* always pass all available data */
      data = gst_adapter_map (parse->priv->adapter, av);
      gst_buffer_take_memory (tmpbuf, -1,
          gst_memory_new_wrapped (GST_MEMORY_FLAG_READONLY,
              (gpointer) data, NULL, av, 0, av));
      GST_BUFFER_OFFSET (tmpbuf) = parse->priv->offset;

      if (parse->priv->discont) {
        GST_DEBUG_OBJECT (parse, "marking DISCONT");
        GST_BUFFER_FLAG_SET (tmpbuf, GST_BUFFER_FLAG_DISCONT);
      }

      skip = -1;
      gst_base_parse_frame_update (parse, frame, tmpbuf);
      res = bclass->check_valid_frame (parse, frame, &fsize, &skip);
      gst_adapter_unmap (parse->priv->adapter);
      gst_buffer_replace (&frame->buffer, NULL);
      gst_buffer_remove_memory_range (tmpbuf, 0, -1);
      if (res) {
        if (gst_adapter_available (parse->priv->adapter) < fsize) {
          GST_DEBUG_OBJECT (parse, "found valid frame but not enough data"
              " available (only %" G_GSIZE_FORMAT " bytes)",
              gst_adapter_available (parse->priv->adapter));
          gst_buffer_unref (tmpbuf);
          goto done;
        }
        GST_LOG_OBJECT (parse, "valid frame of size %d at pos %d", fsize, skip);
        break;
      }
      if (skip == -1) {
        /* subclass didn't touch this value. By default we skip 1 byte */
        skip = 1;
      }
      if (skip > 0) {
        GST_LOG_OBJECT (parse, "finding sync, skipping %d bytes", skip);
        if (parse->segment.rate < 0.0 && !parse->priv->buffers_queued) {
          /* reverse playback, and no frames found yet, so we are skipping
           * the leading part of a fragment, which may form the tail of
           * fragment coming later, hopefully subclass skips efficiently ... */
          timestamp = gst_adapter_prev_timestamp (parse->priv->adapter, NULL);
          outbuf = gst_adapter_take_buffer (parse->priv->adapter, skip);
          outbuf = gst_buffer_make_writable (outbuf);
          GST_BUFFER_TIMESTAMP (outbuf) = timestamp;
          parse->priv->buffers_pending =
              g_slist_prepend (parse->priv->buffers_pending, outbuf);
          outbuf = NULL;
        } else {
          gst_adapter_flush (parse->priv->adapter, skip);
        }
        parse->priv->offset += skip;
        if (!parse->priv->discont)
          parse->priv->sync_offset = parse->priv->offset;
        parse->priv->discont = TRUE;
        /* something changed least; nullify loop check */
        old_min_size = 0;
      }
      /* skip == 0 should imply subclass set min_size to need more data;
       * we check this shortly */
      if ((ret = gst_base_parse_check_sync (parse)) != GST_FLOW_OK) {
        gst_buffer_unref (tmpbuf);
        goto done;
      }
    }
    gst_buffer_unref (tmpbuf);
    tmpbuf = NULL;

    if (skip > 0) {
      /* Subclass found the sync, but still wants to skip some data */
      GST_LOG_OBJECT (parse, "skipping %d bytes", skip);
      gst_adapter_flush (parse->priv->adapter, skip);
      parse->priv->offset += skip;
    }

    /* Grab lock to prevent a race with FLUSH_START handler */
    GST_PAD_STREAM_LOCK (parse->srcpad);

    /* FLUSH_START event causes the "flushing" flag to be set. In this
     * case we can leave the frame pushing loop */
    if (parse->priv->flushing) {
      GST_PAD_STREAM_UNLOCK (parse->srcpad);
      break;
    }

    /* move along with upstream timestamp (if any),
     * but interpolate in between */
    timestamp = gst_adapter_prev_timestamp (parse->priv->adapter, NULL);
    if (GST_CLOCK_TIME_IS_VALID (timestamp) &&
        (parse->priv->prev_ts != timestamp)) {
      parse->priv->prev_ts = parse->priv->next_ts = timestamp;
    }

    /* FIXME: Would it be more efficient to make a subbuffer instead? */
    outbuf = gst_adapter_take_buffer (parse->priv->adapter, fsize);
    outbuf = gst_buffer_make_writable (outbuf);

    /* Subclass may want to know the data offset */
    GST_BUFFER_OFFSET (outbuf) = parse->priv->offset;
    parse->priv->offset += fsize;
    GST_BUFFER_TIMESTAMP (outbuf) = GST_CLOCK_TIME_NONE;
    GST_BUFFER_DURATION (outbuf) = GST_CLOCK_TIME_NONE;

    frame->buffer = outbuf;
    ret = gst_base_parse_handle_and_push_frame (parse, bclass, frame);
    GST_PAD_STREAM_UNLOCK (parse->srcpad);

    if (ret != GST_FLOW_OK) {
      GST_LOG_OBJECT (parse, "push returned %d", ret);
      break;
    }
  }

done:
  GST_LOG_OBJECT (parse, "chain leaving");
  return ret;

  /* ERRORS */
invalid_min:
  {
    GST_ELEMENT_ERROR (parse, STREAM, FAILED, (NULL),
        ("min_size evolution %d -> %d; breaking to avoid looping",
            old_min_size, min_size));
    return GST_FLOW_ERROR;
  }
}

/* pull @size bytes at current offset,
 * i.e. at least try to and possibly return a shorter buffer if near the end */
static GstFlowReturn
gst_base_parse_pull_range (GstBaseParse * parse, guint size,
    GstBuffer ** buffer)
{
  GstFlowReturn ret = GST_FLOW_OK;

  g_return_val_if_fail (buffer != NULL, GST_FLOW_ERROR);

  /* Caching here actually makes much less difference than one would expect.
   * We do it mainly to avoid pulling buffers of 1 byte all the time */
  if (parse->priv->cache) {
    gint64 cache_offset = GST_BUFFER_OFFSET (parse->priv->cache);
    gint cache_size = gst_buffer_get_size (parse->priv->cache);

    if (cache_offset <= parse->priv->offset &&
        (parse->priv->offset + size) <= (cache_offset + cache_size)) {
      *buffer = gst_buffer_copy_region (parse->priv->cache, GST_BUFFER_COPY_ALL,
          parse->priv->offset - cache_offset, size);
      GST_BUFFER_OFFSET (*buffer) = parse->priv->offset;
      return GST_FLOW_OK;
    }
    /* not enough data in the cache, free cache and get a new one */
    gst_buffer_unref (parse->priv->cache);
    parse->priv->cache = NULL;
  }

  /* refill the cache */
  ret =
      gst_pad_pull_range (parse->sinkpad, parse->priv->offset, MAX (size,
          64 * 1024), &parse->priv->cache);
  if (ret != GST_FLOW_OK) {
    parse->priv->cache = NULL;
    return ret;
  }

  if (gst_buffer_get_size (parse->priv->cache) >= size) {
    *buffer =
        gst_buffer_copy_region (parse->priv->cache, GST_BUFFER_COPY_ALL, 0,
        size);
    GST_BUFFER_OFFSET (*buffer) = parse->priv->offset;
    return GST_FLOW_OK;
  }

  /* Not possible to get enough data, try a last time with
   * requesting exactly the size we need */
  gst_buffer_unref (parse->priv->cache);
  parse->priv->cache = NULL;

  ret = gst_pad_pull_range (parse->sinkpad, parse->priv->offset, size,
      &parse->priv->cache);

  if (ret != GST_FLOW_OK) {
    GST_DEBUG_OBJECT (parse, "pull_range returned %d", ret);
    *buffer = NULL;
    return ret;
  }

  if (gst_buffer_get_size (parse->priv->cache) < size) {
    GST_DEBUG_OBJECT (parse, "Returning short buffer at offset %"
        G_GUINT64_FORMAT ": wanted %u bytes, got %" G_GSIZE_FORMAT " bytes",
        parse->priv->offset, size, gst_buffer_get_size (parse->priv->cache));

    *buffer = parse->priv->cache;
    parse->priv->cache = NULL;

    return GST_FLOW_OK;
  }

  *buffer =
      gst_buffer_copy_region (parse->priv->cache, GST_BUFFER_COPY_ALL, 0, size);
  GST_BUFFER_OFFSET (*buffer) = parse->priv->offset;

  return GST_FLOW_OK;
}

static GstFlowReturn
gst_base_parse_handle_previous_fragment (GstBaseParse * parse)
{
  gint64 offset = 0;
  GstClockTime ts = 0;
  GstBuffer *buffer;
  GstFlowReturn ret;

  GST_DEBUG_OBJECT (parse, "fragment ended; last_ts = %" GST_TIME_FORMAT
      ", last_offset = %" G_GINT64_FORMAT, GST_TIME_ARGS (parse->priv->last_ts),
      parse->priv->last_offset);

  if (!parse->priv->last_offset || parse->priv->last_ts <= parse->segment.start) {
    GST_DEBUG_OBJECT (parse, "past start of segment %" GST_TIME_FORMAT,
        GST_TIME_ARGS (parse->segment.start));
    ret = GST_FLOW_EOS;
    goto exit;
  }

  /* last fragment started at last_offset / last_ts;
   * seek back 10s capped at 1MB */
  if (parse->priv->last_ts >= 10 * GST_SECOND)
    ts = parse->priv->last_ts - 10 * GST_SECOND;
  /* if we are exact now, we will be more so going backwards */
  if (parse->priv->exact_position) {
    offset = gst_base_parse_find_offset (parse, ts, TRUE, NULL);
  } else {
    if (!gst_pad_query_convert (parse->srcpad, GST_FORMAT_TIME, ts,
            GST_FORMAT_BYTES, &offset)) {
      GST_DEBUG_OBJECT (parse, "conversion failed, only BYTE based");
    }
  }
  offset = CLAMP (offset, parse->priv->last_offset - 1024 * 1024,
      parse->priv->last_offset - 1024);
  offset = MAX (0, offset);

  GST_DEBUG_OBJECT (parse, "next fragment from offset %" G_GINT64_FORMAT,
      offset);
  parse->priv->offset = offset;

  ret = gst_base_parse_pull_range (parse, parse->priv->last_offset - offset,
      &buffer);
  if (ret != GST_FLOW_OK)
    goto exit;

  /* offset will increase again as fragment is processed/parsed */
  parse->priv->last_offset = offset;

  gst_adapter_push (parse->priv->adapter, buffer);
  ret = gst_base_parse_process_fragment (parse, FALSE);
  if (ret != GST_FLOW_OK)
    goto exit;

  /* force previous fragment */
  parse->priv->offset = -1;

exit:
  return ret;
}

/* PULL mode:
 * pull and scan for next frame starting from current offset
 * ajusts sync, drain and offset going along */
static GstFlowReturn
gst_base_parse_scan_frame (GstBaseParse * parse, GstBaseParseClass * klass,
    GstBaseParseFrame * frame, gboolean full)
{
  GstBuffer *buffer, *outbuf;
  GstFlowReturn ret = GST_FLOW_OK;
  guint fsize = 1, min_size, old_min_size = 0;
  gint skip = 0;

  g_return_val_if_fail (frame != NULL, GST_FLOW_ERROR);

  GST_LOG_OBJECT (parse, "scanning for frame at offset %" G_GUINT64_FORMAT
      " (%#" G_GINT64_MODIFIER "x)", parse->priv->offset, parse->priv->offset);

  /* let's make this efficient for all subclass once and for all;
   * maybe it does not need this much, but in the latter case, we know we are
   * in pull mode here and might as well try to read and supply more anyway
   * (so does the buffer caching mechanism) */
  fsize = 64 * 1024;

  while (TRUE) {
    gboolean res;

    min_size = MAX (parse->priv->min_frame_size, fsize);
    /* loop safety check */
    if (G_UNLIKELY (old_min_size >= min_size))
      goto invalid_min;
    old_min_size = min_size;

    ret = gst_base_parse_pull_range (parse, min_size, &buffer);
    if (ret != GST_FLOW_OK)
      goto done;

    if (parse->priv->discont) {
      GST_DEBUG_OBJECT (parse, "marking DISCONT");
      GST_BUFFER_FLAG_SET (buffer, GST_BUFFER_FLAG_DISCONT);
    }

    /* if we got a short read, inform subclass we are draining leftover
     * and no more is to be expected */
    if (gst_buffer_get_size (buffer) < min_size)
      parse->priv->drain = TRUE;

    if (parse->priv->detecting) {
      ret = klass->detect (parse, buffer);
      if (ret == GST_FLOW_NOT_NEGOTIATED) {
        /* If draining we error out, otherwise request a buffer
         * with 64kb more */
        if (parse->priv->drain) {
          gst_buffer_unref (buffer);
          GST_ERROR_OBJECT (parse, "Failed to detect format but draining");
          return GST_FLOW_ERROR;
        } else {
          fsize += 64 * 1024;
          gst_buffer_unref (buffer);
          continue;
        }
      } else if (ret != GST_FLOW_OK) {
        gst_buffer_unref (buffer);
        GST_ERROR_OBJECT (parse, "detect() returned %s",
            gst_flow_get_name (ret));
        return ret;
      }

      /* Else handle this buffer normally */
    }

    skip = -1;
    gst_base_parse_frame_update (parse, frame, buffer);
    res = klass->check_valid_frame (parse, frame, &fsize, &skip);
    gst_buffer_replace (&frame->buffer, NULL);
    if (res) {
      parse->priv->drain = FALSE;
      GST_LOG_OBJECT (parse, "valid frame of size %d at pos %d", fsize, skip);
      break;
    }
    parse->priv->drain = FALSE;
    if (skip == -1)
      skip = 1;
    if (skip > 0) {
      GST_LOG_OBJECT (parse, "finding sync, skipping %d bytes", skip);
      if (full && parse->segment.rate < 0.0 && !parse->priv->buffers_queued) {
        /* reverse playback, and no frames found yet, so we are skipping
         * the leading part of a fragment, which may form the tail of
         * fragment coming later, hopefully subclass skips efficiently ... */
        outbuf = gst_buffer_copy_region (buffer, GST_BUFFER_COPY_ALL, 0, skip);
        parse->priv->buffers_pending =
            g_slist_prepend (parse->priv->buffers_pending, outbuf);
        outbuf = NULL;
      }
      parse->priv->offset += skip;
      if (!parse->priv->discont)
        parse->priv->sync_offset = parse->priv->offset;
      parse->priv->discont = TRUE;
      /* something changed at least; nullify loop check */
      if (fsize == G_MAXUINT)
        fsize = old_min_size + 64 * 1024;
      old_min_size = 0;
    }
    /* skip == 0 should imply subclass set min_size to need more data;
     * we check this shortly */
    GST_DEBUG_OBJECT (parse, "finding sync...");
    gst_buffer_unref (buffer);
    if ((ret = gst_base_parse_check_sync (parse)) != GST_FLOW_OK) {
      goto done;
    }
  }

  /* Does the subclass want to skip too? */
  if (skip > 0)
    parse->priv->offset += skip;
  else if (skip < 0)
    skip = 0;

  if (fsize + skip <= gst_buffer_get_size (buffer)) {
    outbuf = gst_buffer_copy_region (buffer, GST_BUFFER_COPY_ALL, skip, fsize);
    GST_BUFFER_OFFSET (outbuf) = GST_BUFFER_OFFSET (buffer) + skip;
    GST_BUFFER_TIMESTAMP (outbuf) = GST_CLOCK_TIME_NONE;
    gst_buffer_unref (buffer);
  } else {
    gst_buffer_unref (buffer);
    ret = gst_base_parse_pull_range (parse, fsize, &outbuf);
    if (ret != GST_FLOW_OK)
      goto done;
    if (gst_buffer_get_size (outbuf) < fsize) {
      gst_buffer_unref (outbuf);
      ret = GST_FLOW_EOS;
    }
  }

  parse->priv->offset += fsize;

  frame->buffer = outbuf;

done:
  return ret;

  /* ERRORS */
invalid_min:
  {
    GST_ELEMENT_ERROR (parse, STREAM, FAILED, (NULL),
        ("min_size evolution %d -> %d; breaking to avoid looping",
            old_min_size, min_size));
    return GST_FLOW_ERROR;
  }
}

/* Loop that is used in pull mode to retrieve data from upstream */
static void
gst_base_parse_loop (GstPad * pad)
{
  GstBaseParse *parse;
  GstBaseParseClass *klass;
  GstFlowReturn ret = GST_FLOW_OK;
  GstBaseParseFrame frame;

  parse = GST_BASE_PARSE (gst_pad_get_parent (pad));
  klass = GST_BASE_PARSE_GET_CLASS (parse);

  /* reverse playback:
   * first fragment (closest to stop time) is handled normally below,
   * then we pull in fragments going backwards */
  if (parse->segment.rate < 0.0) {
    /* check if we jumped back to a previous fragment,
     * which is a post-first fragment */
    if (parse->priv->offset < 0) {
      ret = gst_base_parse_handle_previous_fragment (parse);
      goto done;
    }
  }

  gst_base_parse_frame_init (&frame);
  ret = gst_base_parse_scan_frame (parse, klass, &frame, TRUE);
  if (ret != GST_FLOW_OK)
    goto done;

  /* This always cleans up frame, even if error occurs */
  ret = gst_base_parse_handle_and_push_frame (parse, klass, &frame);

  /* eat expected eos signalling past segment in reverse playback */
  if (parse->segment.rate < 0.0 && ret == GST_FLOW_EOS &&
      parse->segment.position >= parse->segment.stop) {
    GST_DEBUG_OBJECT (parse, "downstream has reached end of segment");
    /* push what was accumulated during loop run */
    gst_base_parse_process_fragment (parse, TRUE);
    /* force previous fragment */
    parse->priv->offset = -1;
    ret = GST_FLOW_OK;
  }

done:
  if (ret == GST_FLOW_EOS)
    goto eos;
  else if (ret != GST_FLOW_OK)
    goto pause;

  gst_object_unref (parse);
  return;

  /* ERRORS */
eos:
  {
    ret = GST_FLOW_EOS;
    GST_DEBUG_OBJECT (parse, "eos");
    /* fall-through */
  }
pause:
  {
    gboolean push_eos = FALSE;

    GST_DEBUG_OBJECT (parse, "pausing task, reason %s",
        gst_flow_get_name (ret));
    gst_pad_pause_task (parse->sinkpad);

    if (ret == GST_FLOW_EOS) {
      /* handle end-of-stream/segment */
      if (parse->segment.flags & GST_SEEK_FLAG_SEGMENT) {
        gint64 stop;

        if ((stop = parse->segment.stop) == -1)
          stop = parse->segment.duration;

        GST_DEBUG_OBJECT (parse, "sending segment_done");

        gst_element_post_message
            (GST_ELEMENT_CAST (parse),
            gst_message_new_segment_done (GST_OBJECT_CAST (parse),
                GST_FORMAT_TIME, stop));
      } else {
        /* If we STILL have zero frames processed, fire an error */
        if (parse->priv->framecount == 0) {
          GST_ELEMENT_ERROR (parse, STREAM, WRONG_TYPE,
              ("No valid frames found before end of stream"), (NULL));
        }
        push_eos = TRUE;
      }
    } else if (ret == GST_FLOW_NOT_LINKED || ret < GST_FLOW_EOS) {
      /* for fatal errors we post an error message, wrong-state is
       * not fatal because it happens due to flushes and only means
       * that we should stop now. */
      GST_ELEMENT_ERROR (parse, STREAM, FAILED, (NULL),
          ("streaming stopped, reason %s", gst_flow_get_name (ret)));
      push_eos = TRUE;
    }
    if (push_eos) {
      /* newsegment before eos */
      if (parse->priv->pending_segment) {
        gst_pad_push_event (parse->srcpad, parse->priv->pending_segment);
        parse->priv->pending_segment = NULL;
      }
      gst_pad_push_event (parse->srcpad, gst_event_new_eos ());
    }
    gst_object_unref (parse);
  }
}

static gboolean
gst_base_parse_sink_activate (GstPad * sinkpad, GstObject * parent)
{
  GstBaseParse *parse;
  gboolean result = TRUE;
  GstQuery *query;
  gboolean pull_mode;

  parse = GST_BASE_PARSE (parent);

  GST_DEBUG_OBJECT (parse, "sink activate");

  query = gst_query_new_scheduling ();
  result = gst_pad_peer_query (sinkpad, query);
  if (result) {
    pull_mode = gst_query_has_scheduling_mode (query, GST_PAD_MODE_PULL);
  } else {
    pull_mode = FALSE;
  }
  gst_query_unref (query);

  if (pull_mode) {
    GST_DEBUG_OBJECT (parse, "trying to activate in pull mode");
    result = gst_pad_activate_mode (sinkpad, GST_PAD_MODE_PULL, TRUE);
  } else {
    GST_DEBUG_OBJECT (parse, "trying to activate in push mode");
    result = gst_pad_activate_mode (sinkpad, GST_PAD_MODE_PUSH, TRUE);
  }

  GST_DEBUG_OBJECT (parse, "sink activate return %d", result);
  return result;
}

static gboolean
gst_base_parse_activate (GstBaseParse * parse, gboolean active)
{
  GstBaseParseClass *klass;
  gboolean result = TRUE;

  GST_DEBUG_OBJECT (parse, "activate %d", active);

  klass = GST_BASE_PARSE_GET_CLASS (parse);

  if (active) {
    if (parse->priv->pad_mode == GST_PAD_MODE_NONE && klass->start)
      result = klass->start (parse);

    /* If the subclass implements ::detect we want to
     * call it for the first buffers now */
    parse->priv->detecting = (klass->detect != NULL);
  } else {
    /* We must make sure streaming has finished before resetting things
     * and calling the ::stop vfunc */
    GST_PAD_STREAM_LOCK (parse->sinkpad);
    GST_PAD_STREAM_UNLOCK (parse->sinkpad);

    if (parse->priv->pad_mode != GST_PAD_MODE_NONE && klass->stop)
      result = klass->stop (parse);

    parse->priv->pad_mode = GST_PAD_MODE_NONE;
  }
  GST_DEBUG_OBJECT (parse, "activate return: %d", result);
  return result;
}

static gboolean
gst_base_parse_sink_activate_mode (GstPad * pad, GstObject * parent,
    GstPadMode mode, gboolean active)
{
  gboolean result = TRUE;
  GstBaseParse *parse;

  parse = GST_BASE_PARSE (parent);

  GST_DEBUG_OBJECT (parse, "sink activate mode %d, %d", mode, active);

  result = gst_base_parse_activate (parse, active);

  if (result) {
    switch (mode) {
      case GST_PAD_MODE_PULL:
        if (active) {
          parse->priv->pending_segment =
              gst_event_new_segment (&parse->segment);
          result &=
              gst_pad_start_task (pad, (GstTaskFunction) gst_base_parse_loop,
              pad);
        } else {
          result &= gst_pad_stop_task (pad);
        }
        break;
      default:
        break;
    }
  }
  if (result)
    parse->priv->pad_mode = active ? mode : GST_PAD_MODE_NONE;

  GST_DEBUG_OBJECT (parse, "sink activate return: %d", result);

  return result;
}

/**
 * gst_base_parse_set_duration:
 * @parse: #GstBaseParse.
 * @fmt: #GstFormat.
 * @duration: duration value.
 * @interval: how often to update the duration estimate based on bitrate, or 0.
 *
 * Sets the duration of the currently playing media. Subclass can use this
 * when it is able to determine duration and/or notices a change in the media
 * duration.  Alternatively, if @interval is non-zero (default), then stream
 * duration is determined based on estimated bitrate, and updated every @interval
 * frames.
 *
 * Since: 0.10.33
 */
void
gst_base_parse_set_duration (GstBaseParse * parse,
    GstFormat fmt, gint64 duration, gint interval)
{
  g_return_if_fail (parse != NULL);

  if (parse->priv->upstream_has_duration) {
    GST_DEBUG_OBJECT (parse, "using upstream duration; discarding update");
    goto exit;
  }

  if (duration != parse->priv->duration) {
    GstMessage *m;

    m = gst_message_new_duration (GST_OBJECT (parse), fmt, duration);
    gst_element_post_message (GST_ELEMENT (parse), m);

    /* TODO: what about duration tag? */
  }
  parse->priv->duration = duration;
  parse->priv->duration_fmt = fmt;
  GST_DEBUG_OBJECT (parse, "set duration: %" G_GINT64_FORMAT, duration);
  if (fmt == GST_FORMAT_TIME && GST_CLOCK_TIME_IS_VALID (duration)) {
    if (interval != 0) {
      GST_DEBUG_OBJECT (parse, "valid duration provided, disabling estimate");
      interval = 0;
    }
  }
  GST_DEBUG_OBJECT (parse, "set update interval: %d", interval);
  parse->priv->update_interval = interval;
exit:
  return;
}

/**
 * gst_base_parse_set_average_bitrate:
 * @parse: #GstBaseParse.
 * @bitrate: average bitrate in bits/second
 *
 * Optionally sets the average bitrate detected in media (if non-zero),
 * e.g. based on metadata, as it will be posted to the application.
 *
 * By default, announced average bitrate is estimated. The average bitrate
 * is used to estimate the total duration of the stream and to estimate
 * a seek position, if there's no index and the format is syncable
 * (see gst_base_parse_set_syncable()).
 *
 * Since: 0.10.33
 */
void
gst_base_parse_set_average_bitrate (GstBaseParse * parse, guint bitrate)
{
  parse->priv->bitrate = bitrate;
  GST_DEBUG_OBJECT (parse, "bitrate %u", bitrate);
}

/**
 * gst_base_parse_set_min_frame_size:
 * @parse: #GstBaseParse.
 * @min_size: Minimum size of the data that this base class should give to
 *            subclass.
 *
 * Subclass can use this function to tell the base class that it needs to
 * give at least #min_size buffers.
 *
 * Since: 0.10.33
 */
void
gst_base_parse_set_min_frame_size (GstBaseParse * parse, guint min_size)
{
  g_return_if_fail (parse != NULL);

  parse->priv->min_frame_size = min_size;
  GST_LOG_OBJECT (parse, "set frame_min_size: %d", min_size);
}

/**
 * gst_base_parse_set_frame_rate:
 * @parse: the #GstBaseParse to set
 * @fps_num: frames per second (numerator).
 * @fps_den: frames per second (denominator).
 * @lead_in: frames needed before a segment for subsequent decode
 * @lead_out: frames needed after a segment
 *
 * If frames per second is configured, parser can take care of buffer duration
 * and timestamping.  When performing segment clipping, or seeking to a specific
 * location, a corresponding decoder might need an initial @lead_in and a
 * following @lead_out number of frames to ensure the desired segment is
 * entirely filled upon decoding.
 *
 * Since: 0.10.33
 */
void
gst_base_parse_set_frame_rate (GstBaseParse * parse, guint fps_num,
    guint fps_den, guint lead_in, guint lead_out)
{
  g_return_if_fail (parse != NULL);

  parse->priv->fps_num = fps_num;
  parse->priv->fps_den = fps_den;
  if (!fps_num || !fps_den) {
    GST_DEBUG_OBJECT (parse, "invalid fps (%d/%d), ignoring parameters",
        fps_num, fps_den);
    fps_num = fps_den = 0;
    parse->priv->frame_duration = GST_CLOCK_TIME_NONE;
    parse->priv->lead_in = parse->priv->lead_out = 0;
    parse->priv->lead_in_ts = parse->priv->lead_out_ts = 0;
  } else {
    parse->priv->frame_duration =
        gst_util_uint64_scale (GST_SECOND, fps_den, fps_num);
    parse->priv->lead_in = lead_in;
    parse->priv->lead_out = lead_out;
    parse->priv->lead_in_ts =
        gst_util_uint64_scale (GST_SECOND, fps_den * lead_in, fps_num);
    parse->priv->lead_out_ts =
        gst_util_uint64_scale (GST_SECOND, fps_den * lead_out, fps_num);
    /* aim for about 1.5s to estimate duration */
    if (parse->priv->update_interval < 0) {
      parse->priv->update_interval = fps_num * 3 / (fps_den * 2);
      GST_LOG_OBJECT (parse, "estimated update interval to %d frames",
          parse->priv->update_interval);
    }
  }
  GST_LOG_OBJECT (parse, "set fps: %d/%d => duration: %" G_GINT64_FORMAT " ms",
      fps_num, fps_den, parse->priv->frame_duration / GST_MSECOND);
  GST_LOG_OBJECT (parse, "set lead in: %d frames = %" G_GUINT64_FORMAT " ms, "
      "lead out: %d frames = %" G_GUINT64_FORMAT " ms",
      lead_in, parse->priv->lead_in_ts / GST_MSECOND,
      lead_out, parse->priv->lead_out_ts / GST_MSECOND);
}

/**
 * gst_base_parse_set_has_timing_info:
 * @parse: a #GstBaseParse
 * @has_timing: whether frames carry timing information
 *
 * Set if frames carry timing information which the subclass can (generally)
 * parse and provide.  In particular, intrinsic (rather than estimated) time
 * can be obtained following a seek.
 *
 * Since: 0.10.33
 */
void
gst_base_parse_set_has_timing_info (GstBaseParse * parse, gboolean has_timing)
{
  parse->priv->has_timing_info = has_timing;
  GST_INFO_OBJECT (parse, "has_timing: %s", (has_timing) ? "yes" : "no");
}

/**
 * gst_base_parse_set_syncable:
 * @parse: a #GstBaseParse
 * @syncable: set if frame starts can be identified
 *
 * Set if frame starts can be identified. This is set by default and
 * determines whether seeking based on bitrate averages
 * is possible for a format/stream.
 *
 * Since: 0.10.33
 */
void
gst_base_parse_set_syncable (GstBaseParse * parse, gboolean syncable)
{
  parse->priv->syncable = syncable;
  GST_INFO_OBJECT (parse, "syncable: %s", (syncable) ? "yes" : "no");
}

/**
 * gst_base_parse_set_passthrough:
 * @parse: a #GstBaseParse
 * @passthrough: %TRUE if parser should run in passthrough mode
 *
 * Set if the nature of the format or configuration does not allow (much)
 * parsing, and the parser should operate in passthrough mode (which only
 * applies when operating in push mode). That is, incoming buffers are
 * pushed through unmodified, i.e. no @check_valid_frame or @parse_frame
 * callbacks will be invoked, but @pre_push_frame will still be invoked,
 * so subclass can perform as much or as little is appropriate for
 * passthrough semantics in @pre_push_frame.
 *
 * Since: 0.10.33
 */
void
gst_base_parse_set_passthrough (GstBaseParse * parse, gboolean passthrough)
{
  parse->priv->passthrough = passthrough;
  GST_INFO_OBJECT (parse, "passthrough: %s", (passthrough) ? "yes" : "no");
}

/**
 * gst_base_parse_set_latency:
 * @parse: a #GstBaseParse
 * @min_latency: minimum parse latency
 * @max_latency: maximum parse latency
 *
 * Sets the minimum and maximum (which may likely be equal) latency introduced
 * by the parsing process.  If there is such a latency, which depends on the
 * particular parsing of the format, it typically corresponds to 1 frame duration.
 *
 * Since: 0.10.36
 */
void
gst_base_parse_set_latency (GstBaseParse * parse, GstClockTime min_latency,
    GstClockTime max_latency)
{
  GST_OBJECT_LOCK (parse);
  parse->priv->min_latency = min_latency;
  parse->priv->max_latency = max_latency;
  GST_OBJECT_UNLOCK (parse);
  GST_INFO_OBJECT (parse, "min/max latency %" GST_TIME_FORMAT ", %"
      GST_TIME_FORMAT, GST_TIME_ARGS (min_latency),
      GST_TIME_ARGS (max_latency));
}

static gboolean
gst_base_parse_get_duration (GstBaseParse * parse, GstFormat format,
    GstClockTime * duration)
{
  gboolean res = FALSE;

  g_return_val_if_fail (duration != NULL, FALSE);

  *duration = GST_CLOCK_TIME_NONE;
  if (parse->priv->duration != -1 && format == parse->priv->duration_fmt) {
    GST_LOG_OBJECT (parse, "using provided duration");
    *duration = parse->priv->duration;
    res = TRUE;
  } else if (parse->priv->duration != -1) {
    GST_LOG_OBJECT (parse, "converting provided duration");
    res = gst_base_parse_convert (parse, parse->priv->duration_fmt,
        parse->priv->duration, format, (gint64 *) duration);
  } else if (format == GST_FORMAT_TIME && parse->priv->estimated_duration != -1) {
    GST_LOG_OBJECT (parse, "using estimated duration");
    *duration = parse->priv->estimated_duration;
    res = TRUE;
  }

  GST_LOG_OBJECT (parse, "res: %d, duration %" GST_TIME_FORMAT, res,
      GST_TIME_ARGS (*duration));
  return res;
}

static gboolean
gst_base_parse_src_query (GstPad * pad, GstObject * parent, GstQuery * query)
{
  GstBaseParse *parse;
  gboolean res = FALSE;

  parse = GST_BASE_PARSE (parent);

  GST_LOG_OBJECT (parse, "handling query: %" GST_PTR_FORMAT, query);

  switch (GST_QUERY_TYPE (query)) {
    case GST_QUERY_POSITION:
    {
      gint64 dest_value;
      GstFormat format;

      GST_DEBUG_OBJECT (parse, "position query");
      gst_query_parse_position (query, &format, NULL);

      /* try upstream first */
      res = gst_pad_query_default (pad, parent, query);
      if (!res) {
        /* Fall back on interpreting segment */
        GST_OBJECT_LOCK (parse);
        if (format == GST_FORMAT_BYTES) {
          dest_value = parse->priv->offset;
          res = TRUE;
        } else if (format == parse->segment.format &&
            GST_CLOCK_TIME_IS_VALID (parse->segment.position)) {
          dest_value = gst_segment_to_stream_time (&parse->segment,
              parse->segment.format, parse->segment.position);
          res = TRUE;
        }
        GST_OBJECT_UNLOCK (parse);
        if (!res) {
          /* no precise result, upstream no idea either, then best estimate */
          /* priv->offset is updated in both PUSH/PULL modes */
          res = gst_base_parse_convert (parse,
              GST_FORMAT_BYTES, parse->priv->offset, format, &dest_value);
        }
        if (res)
          gst_query_set_position (query, format, dest_value);
      }
      break;
    }
    case GST_QUERY_DURATION:
    {
      GstFormat format;
      GstClockTime duration;

      GST_DEBUG_OBJECT (parse, "duration query");
      gst_query_parse_duration (query, &format, NULL);

      /* consult upstream */
      res = gst_pad_query_default (pad, parent, query);

      /* otherwise best estimate from us */
      if (!res) {
        res = gst_base_parse_get_duration (parse, format, &duration);
        if (res)
          gst_query_set_duration (query, format, duration);
      }
      break;
    }
    case GST_QUERY_SEEKING:
    {
      GstFormat fmt;
      GstClockTime duration = GST_CLOCK_TIME_NONE;
      gboolean seekable = FALSE;

      GST_DEBUG_OBJECT (parse, "seeking query");
      gst_query_parse_seeking (query, &fmt, NULL, NULL, NULL);

      /* consult upstream */
      res = gst_pad_query_default (pad, parent, query);

      /* we may be able to help if in TIME */
      if (fmt == GST_FORMAT_TIME && gst_base_parse_is_seekable (parse)) {
        gst_query_parse_seeking (query, &fmt, &seekable, NULL, NULL);
        /* already OK if upstream takes care */
        GST_LOG_OBJECT (parse, "upstream handled %d, seekable %d",
            res, seekable);
        if (!(res && seekable)) {
          if (!gst_base_parse_get_duration (parse, GST_FORMAT_TIME, &duration)
              || duration == -1) {
            /* seekable if we still have a chance to get duration later on */
            seekable =
                parse->priv->upstream_seekable && parse->priv->update_interval;
          } else {
            seekable = parse->priv->upstream_seekable;
            GST_LOG_OBJECT (parse, "already determine upstream seekabled: %d",
                seekable);
          }
          gst_query_set_seeking (query, GST_FORMAT_TIME, seekable, 0, duration);
          res = TRUE;
        }
      }
      break;
    }
    case GST_QUERY_FORMATS:
      gst_query_set_formatsv (query, 3, fmtlist);
      res = TRUE;
      break;
    case GST_QUERY_CONVERT:
    {
      GstFormat src_format, dest_format;
      gint64 src_value, dest_value;

      gst_query_parse_convert (query, &src_format, &src_value,
          &dest_format, &dest_value);

      res = gst_base_parse_convert (parse, src_format, src_value,
          dest_format, &dest_value);
      if (res) {
        gst_query_set_convert (query, src_format, src_value,
            dest_format, dest_value);
      }
      break;
    }
    case GST_QUERY_LATENCY:
    {
      if ((res = gst_pad_peer_query (parse->sinkpad, query))) {
        gboolean live;
        GstClockTime min_latency, max_latency;

        gst_query_parse_latency (query, &live, &min_latency, &max_latency);
        GST_DEBUG_OBJECT (parse, "Peer latency: live %d, min %"
            GST_TIME_FORMAT " max %" GST_TIME_FORMAT, live,
            GST_TIME_ARGS (min_latency), GST_TIME_ARGS (max_latency));

        GST_OBJECT_LOCK (parse);
        /* add our latency */
        if (min_latency != -1)
          min_latency += parse->priv->min_latency;
        if (max_latency != -1)
          max_latency += parse->priv->max_latency;
        GST_OBJECT_UNLOCK (parse);

        gst_query_set_latency (query, live, min_latency, max_latency);
      }
      break;
    }
    default:
      res = gst_pad_query_default (pad, parent, query);
      break;
  }
  return res;
}

/* scans for a cluster start from @pos,
 * return GST_FLOW_OK and frame position/time in @pos/@time if found */
static GstFlowReturn
gst_base_parse_find_frame (GstBaseParse * parse, gint64 * pos,
    GstClockTime * time, GstClockTime * duration)
{
  GstBaseParseClass *klass;
  gint64 orig_offset;
  gboolean orig_drain, orig_discont;
  GstFlowReturn ret = GST_FLOW_OK;
  GstBuffer *buf = NULL;
  GstBaseParseFrame frame;

  g_return_val_if_fail (pos != NULL, GST_FLOW_ERROR);
  g_return_val_if_fail (time != NULL, GST_FLOW_ERROR);
  g_return_val_if_fail (duration != NULL, GST_FLOW_ERROR);

  klass = GST_BASE_PARSE_GET_CLASS (parse);

  *time = GST_CLOCK_TIME_NONE;
  *duration = GST_CLOCK_TIME_NONE;

  /* save state */
  orig_offset = parse->priv->offset;
  orig_discont = parse->priv->discont;
  orig_drain = parse->priv->drain;

  GST_DEBUG_OBJECT (parse, "scanning for frame starting at %" G_GINT64_FORMAT
      " (%#" G_GINT64_MODIFIER "x)", *pos, *pos);

  gst_base_parse_frame_init (&frame);

  /* jump elsewhere and locate next frame */
  parse->priv->offset = *pos;
  ret = gst_base_parse_scan_frame (parse, klass, &frame, FALSE);
  if (ret != GST_FLOW_OK)
    goto done;

  buf = frame.buffer;
  GST_LOG_OBJECT (parse,
      "peek parsing frame at offset %" G_GUINT64_FORMAT
      " (%#" G_GINT64_MODIFIER "x) of size %" G_GSIZE_FORMAT,
      GST_BUFFER_OFFSET (buf), GST_BUFFER_OFFSET (buf),
      gst_buffer_get_size (buf));

  /* get offset first, subclass parsing might dump other stuff in there */
  *pos = GST_BUFFER_OFFSET (buf);
  ret = klass->parse_frame (parse, &frame);
  buf = frame.buffer;

  /* but it should provide proper time */
  *time = GST_BUFFER_TIMESTAMP (buf);
  *duration = GST_BUFFER_DURATION (buf);

  gst_base_parse_frame_free (&frame);

  GST_LOG_OBJECT (parse,
      "frame with time %" GST_TIME_FORMAT " at offset %" G_GINT64_FORMAT,
      GST_TIME_ARGS (*time), *pos);

done:
  /* restore state */
  parse->priv->offset = orig_offset;
  parse->priv->discont = orig_discont;
  parse->priv->drain = orig_drain;

  return ret;
}

/* bisect and scan through file for frame starting before @time,
 * returns OK and @time/@offset if found, NONE and/or error otherwise
 * If @time == G_MAXINT64, scan for duration ( == last frame) */
static GstFlowReturn
gst_base_parse_locate_time (GstBaseParse * parse, GstClockTime * _time,
    gint64 * _offset)
{
  GstFlowReturn ret = GST_FLOW_OK;
  gint64 lpos, hpos, newpos;
  GstClockTime time, ltime, htime, newtime, dur;
  gboolean cont = TRUE;
  const GstClockTime tolerance = TARGET_DIFFERENCE;
  const guint chunk = 4 * 1024;

  g_return_val_if_fail (_time != NULL, GST_FLOW_ERROR);
  g_return_val_if_fail (_offset != NULL, GST_FLOW_ERROR);

  /* TODO also make keyframe aware if useful some day */

  time = *_time;

  /* basic cases */
  if (time == 0) {
    *_offset = 0;
    return GST_FLOW_OK;
  }

  if (time == -1) {
    *_offset = -1;
    return GST_FLOW_OK;
  }

  /* do not know at first */
  *_offset = -1;
  *_time = GST_CLOCK_TIME_NONE;

  /* need initial positions; start and end */
  lpos = parse->priv->first_frame_offset;
  ltime = parse->priv->first_frame_ts;
  htime = parse->priv->duration;
  hpos = parse->priv->upstream_size;

  /* check preconditions are satisfied;
   * start and end are needed, except for special case where we scan for
   * last frame to determine duration */
  if (parse->priv->pad_mode != GST_PAD_MODE_PULL || !hpos ||
      !GST_CLOCK_TIME_IS_VALID (ltime) ||
      (!GST_CLOCK_TIME_IS_VALID (htime) && time != G_MAXINT64)) {
    return GST_FLOW_OK;
  }

  /* shortcut cases */
  if (time < ltime) {
    goto exit;
  } else if (time < ltime + tolerance) {
    *_offset = lpos;
    *_time = ltime;
    goto exit;
  } else if (time >= htime) {
    *_offset = hpos;
    *_time = htime;
    goto exit;
  }

  while (htime > ltime && cont) {
    GST_LOG_OBJECT (parse,
        "lpos: %" G_GUINT64_FORMAT ", ltime: %" GST_TIME_FORMAT, lpos,
        GST_TIME_ARGS (ltime));
    GST_LOG_OBJECT (parse,
        "hpos: %" G_GUINT64_FORMAT ", htime: %" GST_TIME_FORMAT, hpos,
        GST_TIME_ARGS (htime));
    if (G_UNLIKELY (time == G_MAXINT64)) {
      newpos = hpos;
    } else if (G_LIKELY (hpos > lpos)) {
      newpos =
          gst_util_uint64_scale (hpos - lpos, time - ltime, htime - ltime) +
          lpos - chunk;
    } else {
      /* should mean lpos == hpos, since lpos <= hpos is invariant */
      newpos = lpos;
      /* we check this case once, but not forever, so break loop */
      cont = FALSE;
    }

    /* ensure */
    newpos = CLAMP (newpos, lpos, hpos);
    GST_LOG_OBJECT (parse,
        "estimated _offset for %" GST_TIME_FORMAT ": %" G_GINT64_FORMAT,
        GST_TIME_ARGS (time), newpos);

    ret = gst_base_parse_find_frame (parse, &newpos, &newtime, &dur);
    if (ret == GST_FLOW_EOS) {
      /* heuristic HACK */
      hpos = MAX (lpos, hpos - chunk);
      continue;
    } else if (ret != GST_FLOW_OK) {
      goto exit;
    }

    if (newtime == -1 || newpos == -1) {
      GST_DEBUG_OBJECT (parse, "subclass did not provide metadata; aborting");
      break;
    }

    if (G_UNLIKELY (time == G_MAXINT64)) {
      *_offset = newpos;
      *_time = newtime;
      if (GST_CLOCK_TIME_IS_VALID (dur))
        *_time += dur;
      break;
    } else if (newtime > time) {
      /* overshoot */
      hpos = (newpos >= hpos) ? MAX (lpos, hpos - chunk) : MAX (lpos, newpos);
      htime = newtime;
    } else if (newtime + tolerance > time) {
      /* close enough undershoot */
      *_offset = newpos;
      *_time = newtime;
      break;
    } else if (newtime < ltime) {
      /* so a position beyond lpos resulted in earlier time than ltime ... */
      GST_DEBUG_OBJECT (parse, "non-ascending time; aborting");
      break;
    } else {
      /* undershoot too far */
      newpos += newpos == lpos ? chunk : 0;
      lpos = CLAMP (newpos, lpos, hpos);
      ltime = newtime;
    }
  }

exit:
  GST_LOG_OBJECT (parse, "return offset %" G_GINT64_FORMAT ", time %"
      GST_TIME_FORMAT, *_offset, GST_TIME_ARGS (*_time));
  return ret;
}

static gint64
gst_base_parse_find_offset (GstBaseParse * parse, GstClockTime time,
    gboolean before, GstClockTime * _ts)
{
  gint64 bytes = 0, ts = 0;
  GstIndexEntry *entry = NULL;

  if (time == GST_CLOCK_TIME_NONE) {
    ts = time;
    bytes = -1;
    goto exit;
  }

  g_static_mutex_lock (&parse->priv->index_lock);
  if (parse->priv->index) {
    /* Let's check if we have an index entry for that time */
    entry = gst_index_get_assoc_entry (parse->priv->index,
        parse->priv->index_id,
        before ? GST_INDEX_LOOKUP_BEFORE : GST_INDEX_LOOKUP_AFTER,
        GST_ASSOCIATION_FLAG_KEY_UNIT, GST_FORMAT_TIME, time);
  }

  if (entry) {
    gst_index_entry_assoc_map (entry, GST_FORMAT_BYTES, &bytes);
    gst_index_entry_assoc_map (entry, GST_FORMAT_TIME, &ts);

    GST_DEBUG_OBJECT (parse, "found index entry for %" GST_TIME_FORMAT
        " at %" GST_TIME_FORMAT ", offset %" G_GINT64_FORMAT,
        GST_TIME_ARGS (time), GST_TIME_ARGS (ts), bytes);
  } else {
    GST_DEBUG_OBJECT (parse, "no index entry found for %" GST_TIME_FORMAT,
        GST_TIME_ARGS (time));
    if (!before) {
      bytes = -1;
      ts = GST_CLOCK_TIME_NONE;
    }
  }
  g_static_mutex_unlock (&parse->priv->index_lock);

exit:
  if (_ts)
    *_ts = ts;

  return bytes;
}

/* returns TRUE if seek succeeded */
static gboolean
gst_base_parse_handle_seek (GstBaseParse * parse, GstEvent * event)
{
  gdouble rate;
  GstFormat format;
  GstSeekFlags flags;
  GstSeekType cur_type = GST_SEEK_TYPE_NONE, stop_type;
  gboolean flush, update, res = TRUE, accurate;
  gint64 cur, stop, seekpos, seekstop;
  GstSegment seeksegment = { 0, };
  GstClockTime start_ts;

  gst_event_parse_seek (event, &rate, &format, &flags,
      &cur_type, &cur, &stop_type, &stop);

  GST_DEBUG_OBJECT (parse, "seek to format %s, rate %f, "
      "start type %d at %" GST_TIME_FORMAT ", end type %d at %"
      GST_TIME_FORMAT, gst_format_get_name (format), rate,
      cur_type, GST_TIME_ARGS (cur), stop_type, GST_TIME_ARGS (stop));

  /* no negative rates in push mode */
  if (rate < 0.0 && parse->priv->pad_mode == GST_PAD_MODE_PUSH)
    goto negative_rate;

  if (cur_type != GST_SEEK_TYPE_SET ||
      (stop_type != GST_SEEK_TYPE_SET && stop_type != GST_SEEK_TYPE_NONE))
    goto wrong_type;

  /* For any format other than TIME, see if upstream handles
   * it directly or fail. For TIME, try upstream, but do it ourselves if
   * it fails upstream */
  if (format != GST_FORMAT_TIME) {
    /* default action delegates to upstream */
    res = FALSE;
    goto done;
  } else {
    gst_event_ref (event);
    if ((res = gst_pad_push_event (parse->sinkpad, event))) {
      goto done;
    }
  }

  /* get flush flag */
  flush = flags & GST_SEEK_FLAG_FLUSH;

  /* copy segment, we need this because we still need the old
   * segment when we close the current segment. */
  gst_segment_copy_into (&parse->segment, &seeksegment);

  GST_DEBUG_OBJECT (parse, "configuring seek");
  gst_segment_do_seek (&seeksegment, rate, format, flags,
      cur_type, cur, stop_type, stop, &update);

  /* accurate seeking implies seek tables are used to obtain position,
   * and the requested segment is maintained exactly, not adjusted any way */
  accurate = flags & GST_SEEK_FLAG_ACCURATE;

  /* maybe we can be accurate for (almost) free */
  gst_base_parse_find_offset (parse, seeksegment.position, TRUE, &start_ts);
  if (seeksegment.position <= start_ts + TARGET_DIFFERENCE) {
    GST_DEBUG_OBJECT (parse, "accurate seek possible");
    accurate = TRUE;
  }
  if (accurate) {
    GstClockTime startpos = seeksegment.position;

    /* accurate requested, so ... seek a bit before target */
    if (startpos < parse->priv->lead_in_ts)
      startpos = 0;
    else
      startpos -= parse->priv->lead_in_ts;
    seekpos = gst_base_parse_find_offset (parse, startpos, TRUE, &start_ts);
    seekstop = gst_base_parse_find_offset (parse, seeksegment.stop, FALSE,
        NULL);
  } else {
    start_ts = seeksegment.position;
    if (!gst_pad_query_convert (parse->srcpad, format, seeksegment.position,
            GST_FORMAT_BYTES, &seekpos))
      goto convert_failed;
    if (!gst_pad_query_convert (parse->srcpad, format, seeksegment.stop,
            GST_FORMAT_BYTES, &seekstop))
      goto convert_failed;
  }

  GST_DEBUG_OBJECT (parse,
      "seek position %" G_GINT64_FORMAT " in bytes: %" G_GINT64_FORMAT,
      start_ts, seekpos);
  GST_DEBUG_OBJECT (parse,
      "seek stop %" G_GINT64_FORMAT " in bytes: %" G_GINT64_FORMAT,
      seeksegment.stop, seekstop);

  if (parse->priv->pad_mode == GST_PAD_MODE_PULL) {
    gint64 last_stop;

    GST_DEBUG_OBJECT (parse, "seek in PULL mode");

    if (flush) {
      if (parse->srcpad) {
        GST_DEBUG_OBJECT (parse, "sending flush start");
        gst_pad_push_event (parse->srcpad, gst_event_new_flush_start ());
        /* unlock upstream pull_range */
        gst_pad_push_event (parse->sinkpad, gst_event_new_flush_start ());
      }
    } else {
      gst_pad_pause_task (parse->sinkpad);
    }

    /* we should now be able to grab the streaming thread because we stopped it
     * with the above flush/pause code */
    GST_PAD_STREAM_LOCK (parse->sinkpad);

    /* save current position */
    last_stop = parse->segment.position;
    GST_DEBUG_OBJECT (parse, "stopped streaming at %" G_GINT64_FORMAT,
        last_stop);

    /* now commit to new position */

    /* prepare for streaming again */
    if (flush) {
      GST_DEBUG_OBJECT (parse, "sending flush stop");
      gst_pad_push_event (parse->srcpad, gst_event_new_flush_stop (TRUE));
      gst_pad_push_event (parse->sinkpad, gst_event_new_flush_stop (TRUE));
      gst_base_parse_clear_queues (parse);
    } else {
      /* keep track of our position */
      seeksegment.base = gst_segment_to_running_time (&seeksegment,
          seeksegment.format, parse->segment.position);
    }

    memcpy (&parse->segment, &seeksegment, sizeof (GstSegment));

    /* store the newsegment event so it can be sent from the streaming thread. */
    if (parse->priv->pending_segment)
      gst_event_unref (parse->priv->pending_segment);

    /* This will be sent later in _loop() */
    parse->priv->pending_segment = gst_event_new_segment (&parse->segment);

    GST_DEBUG_OBJECT (parse, "Created newseg format %d, "
        "start = %" GST_TIME_FORMAT ", stop = %" GST_TIME_FORMAT
        ", pos = %" GST_TIME_FORMAT, format,
        GST_TIME_ARGS (parse->segment.start),
        GST_TIME_ARGS (parse->segment.stop),
        GST_TIME_ARGS (parse->segment.start));

    /* one last chance in pull mode to stay accurate;
     * maybe scan and subclass can find where to go */
    if (!accurate) {
      gint64 scanpos;
      GstClockTime ts = seeksegment.position;

      gst_base_parse_locate_time (parse, &ts, &scanpos);
      if (scanpos >= 0) {
        accurate = TRUE;
        seekpos = scanpos;
        /* running collected index now consists of several intervals,
         * so optimized check no longer possible */
        parse->priv->index_last_valid = FALSE;
        parse->priv->index_last_offset = 0;
        parse->priv->index_last_ts = 0;
      }
    }

    /* mark discont if we are going to stream from another position. */
    if (seekpos != parse->priv->offset) {
      GST_DEBUG_OBJECT (parse,
          "mark DISCONT, we did a seek to another position");
      parse->priv->offset = seekpos;
      parse->priv->last_offset = seekpos;
      parse->priv->seen_keyframe = FALSE;
      parse->priv->discont = TRUE;
      parse->priv->next_ts = start_ts;
      parse->priv->last_ts = GST_CLOCK_TIME_NONE;
      parse->priv->sync_offset = seekpos;
      parse->priv->exact_position = accurate;
    }

    /* Start streaming thread if paused */
    gst_pad_start_task (parse->sinkpad,
        (GstTaskFunction) gst_base_parse_loop, parse->sinkpad);

    GST_PAD_STREAM_UNLOCK (parse->sinkpad);

    /* handled seek */
    res = TRUE;
  } else {
    GstEvent *new_event;
    GstBaseParseSeek *seek;
    GstSeekFlags flags = (flush ? GST_SEEK_FLAG_FLUSH : GST_SEEK_FLAG_NONE);

    /* The only thing we need to do in PUSH-mode is to send the
       seek event (in bytes) to upstream. Segment / flush handling happens
       in corresponding src event handlers */
    GST_DEBUG_OBJECT (parse, "seek in PUSH mode");
    if (seekstop >= 0 && seekstop <= seekpos)
      seekstop = seekpos;
    new_event = gst_event_new_seek (rate, GST_FORMAT_BYTES, flags,
        GST_SEEK_TYPE_SET, seekpos, stop_type, seekstop);

    /* store segment info so its precise details can be reconstructed when
     * receiving newsegment;
     * this matters for all details when accurate seeking,
     * is most useful to preserve NONE stop time otherwise */
    seek = g_new0 (GstBaseParseSeek, 1);
    seek->segment = seeksegment;
    seek->accurate = accurate;
    seek->offset = seekpos;
    seek->start_ts = start_ts;
    GST_OBJECT_LOCK (parse);
    /* less optimal, but preserves order */
    parse->priv->pending_seeks =
        g_slist_append (parse->priv->pending_seeks, seek);
    GST_OBJECT_UNLOCK (parse);

    res = gst_pad_push_event (parse->sinkpad, new_event);

    if (!res) {
      GST_OBJECT_LOCK (parse);
      parse->priv->pending_seeks =
          g_slist_remove (parse->priv->pending_seeks, seek);
      GST_OBJECT_UNLOCK (parse);
      g_free (seek);
    }
  }

done:
  /* handled event is ours to free */
  if (res)
    gst_event_unref (event);
  return res;

  /* ERRORS */
negative_rate:
  {
    GST_DEBUG_OBJECT (parse, "negative playback rates delegated upstream.");
    res = FALSE;
    goto done;
  }
wrong_type:
  {
    GST_DEBUG_OBJECT (parse, "unsupported seek type.");
    res = FALSE;
    goto done;
  }
convert_failed:
  {
    GST_DEBUG_OBJECT (parse, "conversion TIME to BYTES failed.");
    res = FALSE;
    goto done;
  }
}

/* Checks if bitrates are available from upstream tags so that we don't
 * override them later
 */
static void
gst_base_parse_handle_tag (GstBaseParse * parse, GstEvent * event)
{
  GstTagList *taglist = NULL;
  guint tmp;

  gst_event_parse_tag (event, &taglist);

  if (gst_tag_list_get_uint (taglist, GST_TAG_MINIMUM_BITRATE, &tmp)) {
    GST_DEBUG_OBJECT (parse, "upstream min bitrate %d", tmp);
    parse->priv->post_min_bitrate = FALSE;
  }
  if (gst_tag_list_get_uint (taglist, GST_TAG_BITRATE, &tmp)) {
    GST_DEBUG_OBJECT (parse, "upstream avg bitrate %d", tmp);
    parse->priv->post_avg_bitrate = FALSE;
  }
  if (gst_tag_list_get_uint (taglist, GST_TAG_MAXIMUM_BITRATE, &tmp)) {
    GST_DEBUG_OBJECT (parse, "upstream max bitrate %d", tmp);
    parse->priv->post_max_bitrate = FALSE;
  }
}

<<<<<<< HEAD
=======
static gboolean
gst_base_parse_sink_setcaps (GstPad * pad, GstCaps * caps)
{
  GstBaseParse *parse;
  GstBaseParseClass *klass;
  gboolean res = TRUE;

  parse = GST_BASE_PARSE (GST_PAD_PARENT (pad));
  klass = GST_BASE_PARSE_GET_CLASS (parse);

  GST_DEBUG_OBJECT (parse, "caps: %" GST_PTR_FORMAT, caps);

  if (klass->set_sink_caps)
    res = klass->set_sink_caps (parse, caps);

  return res;
}

static GstCaps *
gst_base_parse_sink_getcaps (GstPad * pad)
{
  GstBaseParse *parse;
  GstBaseParseClass *klass;
  GstCaps *caps;

  parse = GST_BASE_PARSE (gst_pad_get_parent (pad));
  klass = GST_BASE_PARSE_GET_CLASS (parse);
  g_assert (pad == GST_BASE_PARSE_SINK_PAD (parse));

  if (klass->get_sink_caps)
    caps = klass->get_sink_caps (parse);
  else
    caps = gst_caps_copy (gst_pad_get_pad_template_caps (pad));
  gst_object_unref (parse);

  GST_LOG_OBJECT (parse, "sink getcaps returning caps %" GST_PTR_FORMAT, caps);

  return caps;
}

>>>>>>> 0280a3c2
static void
gst_base_parse_set_index (GstElement * element, GstIndex * index)
{
  GstBaseParse *parse = GST_BASE_PARSE (element);

  g_static_mutex_lock (&parse->priv->index_lock);
  if (parse->priv->index)
    gst_object_unref (parse->priv->index);
  if (index) {
    parse->priv->index = gst_object_ref (index);
    gst_index_get_writer_id (index, GST_OBJECT_CAST (element),
        &parse->priv->index_id);
    parse->priv->own_index = FALSE;
  } else {
    parse->priv->index = NULL;
  }
  g_static_mutex_unlock (&parse->priv->index_lock);
}

static GstIndex *
gst_base_parse_get_index (GstElement * element)
{
  GstBaseParse *parse = GST_BASE_PARSE (element);
  GstIndex *result = NULL;

  g_static_mutex_lock (&parse->priv->index_lock);
  if (parse->priv->index)
    result = gst_object_ref (parse->priv->index);
  g_static_mutex_unlock (&parse->priv->index_lock);

  return result;
}

static GstStateChangeReturn
gst_base_parse_change_state (GstElement * element, GstStateChange transition)
{
  GstBaseParse *parse;
  GstStateChangeReturn result;

  parse = GST_BASE_PARSE (element);

  switch (transition) {
    case GST_STATE_CHANGE_READY_TO_PAUSED:
      /* If this is our own index destroy it as the
       * old entries might be wrong for the new stream */
      g_static_mutex_lock (&parse->priv->index_lock);
      if (parse->priv->own_index) {
        gst_object_unref (parse->priv->index);
        parse->priv->index = NULL;
        parse->priv->own_index = FALSE;
      }

      /* If no index was created, generate one */
      if (G_UNLIKELY (!parse->priv->index)) {
        GST_DEBUG_OBJECT (parse, "no index provided creating our own");

        parse->priv->index = gst_index_factory_make ("memindex");
        gst_index_get_writer_id (parse->priv->index, GST_OBJECT (parse),
            &parse->priv->index_id);
        parse->priv->own_index = TRUE;
      }
      g_static_mutex_unlock (&parse->priv->index_lock);
      break;
    default:
      break;
  }

  result = GST_ELEMENT_CLASS (parent_class)->change_state (element, transition);

  switch (transition) {
    case GST_STATE_CHANGE_PAUSED_TO_READY:
      gst_base_parse_reset (parse);
      break;
    default:
      break;
  }

  return result;
}<|MERGE_RESOLUTION|>--- conflicted
+++ resolved
@@ -1145,8 +1145,17 @@
         gst_caps_unref (caps);
 
         res = TRUE;
-      } else
-        res = gst_pad_peer_query (parse->srcpad, query);
+      } else {
+        GstCaps *caps, *filter;
+
+        gst_query_parse_caps (query, &filter);
+        caps = gst_caps_copy (gst_pad_get_pad_template_caps (pad));
+        gst_caps_intersect_full (filter, caps, GST_CAPS_INTERSECT_FIRST);
+        gst_query_set_caps_result (query, caps);
+        gst_caps_unref (caps);
+
+        res = TRUE;
+      }
       break;
     }
     default:
@@ -3971,49 +3980,6 @@
   }
 }
 
-<<<<<<< HEAD
-=======
-static gboolean
-gst_base_parse_sink_setcaps (GstPad * pad, GstCaps * caps)
-{
-  GstBaseParse *parse;
-  GstBaseParseClass *klass;
-  gboolean res = TRUE;
-
-  parse = GST_BASE_PARSE (GST_PAD_PARENT (pad));
-  klass = GST_BASE_PARSE_GET_CLASS (parse);
-
-  GST_DEBUG_OBJECT (parse, "caps: %" GST_PTR_FORMAT, caps);
-
-  if (klass->set_sink_caps)
-    res = klass->set_sink_caps (parse, caps);
-
-  return res;
-}
-
-static GstCaps *
-gst_base_parse_sink_getcaps (GstPad * pad)
-{
-  GstBaseParse *parse;
-  GstBaseParseClass *klass;
-  GstCaps *caps;
-
-  parse = GST_BASE_PARSE (gst_pad_get_parent (pad));
-  klass = GST_BASE_PARSE_GET_CLASS (parse);
-  g_assert (pad == GST_BASE_PARSE_SINK_PAD (parse));
-
-  if (klass->get_sink_caps)
-    caps = klass->get_sink_caps (parse);
-  else
-    caps = gst_caps_copy (gst_pad_get_pad_template_caps (pad));
-  gst_object_unref (parse);
-
-  GST_LOG_OBJECT (parse, "sink getcaps returning caps %" GST_PTR_FORMAT, caps);
-
-  return caps;
-}
-
->>>>>>> 0280a3c2
 static void
 gst_base_parse_set_index (GstElement * element, GstIndex * index)
 {

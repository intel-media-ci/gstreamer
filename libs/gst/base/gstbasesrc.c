--- conflicted
+++ resolved
@@ -2139,15 +2139,10 @@
     }
   }
 
-  /* keep track of current position and update duration.
+  /* keep track of current duration.
    * segment is in bytes, we checked that above. */
   GST_OBJECT_LOCK (src);
-<<<<<<< HEAD
   src->segment.duration = size;
-  src->segment.position = offset;
-=======
-  gst_segment_set_duration (&src->segment, GST_FORMAT_BYTES, size);
->>>>>>> 09931028
   GST_OBJECT_UNLOCK (src);
 
   return TRUE;

--- conflicted
+++ resolved
@@ -1287,7 +1287,7 @@
   /* Do something only on a change and if not locked */
   if (!GST_COLLECT_PADS2_STATE_IS_SET (data, GST_COLLECT_PADS2_STATE_LOCKED) &&
       (GST_COLLECT_PADS2_STATE_IS_SET (data, GST_COLLECT_PADS2_STATE_WAITING) !=
-          !!waiting)) {
+          ! !waiting)) {
     /* Set waiting state for this pad */
     if (waiting)
       GST_COLLECT_PADS2_STATE_SET (data, GST_COLLECT_PADS2_STATE_WAITING);
@@ -1675,17 +1675,12 @@
     case GST_EVENT_FLUSH_START:
     {
       /* forward event to unblock check_collected */
-      if (event_func)
+      if (event_func) {
         res = event_func (pads, data, event, event_user_data);
-<<<<<<< HEAD
-      else
+      } else {
+        GST_DEBUG_OBJECT (pad, "forwarding flush start");
         res = gst_pad_event_default (pad, parent, event);
-=======
-      if (!res) {
-        GST_DEBUG_OBJECT (pad, "forwarding flush start");
-        res = gst_pad_event_default (pad, event);
       }
->>>>>>> 43a6f5a6
 
       /* now unblock the chain function.
        * no cond per pad, so they all unblock, 
@@ -1817,17 +1812,12 @@
     GST_COLLECT_PADS2_STREAM_LOCK (pads);
     need_unlock = TRUE;
   }
-  if (event_func)
+  if (event_func) {
     res = event_func (pads, data, event, event_user_data);
-<<<<<<< HEAD
-  else
+  } else {
+    GST_DEBUG_OBJECT (pad, "forwarding %s", GST_EVENT_TYPE_NAME (event));
     res = gst_pad_event_default (pad, parent, event);
-=======
-  if (!res) {
-    GST_DEBUG_OBJECT (pad, "forwarding %s", GST_EVENT_TYPE_NAME (event));
-    res = gst_pad_event_default (pad, event);
-  }
->>>>>>> 43a6f5a6
+  }
   if (need_unlock)
     GST_COLLECT_PADS2_STREAM_UNLOCK (pads);
   goto done;

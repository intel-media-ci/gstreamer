--- conflicted
+++ resolved
@@ -134,8 +134,8 @@
   gpointer clip_user_data;
 
   /* no other lock needed */
-  GMutex *evt_lock;             /* these make up sort of poor man's event signaling */
-  GCond *evt_cond;
+  GMutex evt_lock;              /* these make up sort of poor man's event signaling */
+  GCond evt_cond;
   guint32 evt_cookie;
 };
 
@@ -161,13 +161,8 @@
  * Alternative implementations are possible, e.g. some low-level re-implementing
  * of the 2 above locks to drop both of them atomically when going into _WAIT.
  */
-<<<<<<< HEAD
-#define GST_COLLECT_PADS2_GET_EVT_COND(pads) (&((GstCollectPads2 *)pads)->evt_cond)
-#define GST_COLLECT_PADS2_GET_EVT_LOCK(pads) (&((GstCollectPads2 *)pads)->evt_lock)
-=======
-#define GST_COLLECT_PADS2_GET_EVT_COND(pads) (((GstCollectPads2 *)pads)->priv->evt_cond)
-#define GST_COLLECT_PADS2_GET_EVT_LOCK(pads) (((GstCollectPads2 *)pads)->priv->evt_lock)
->>>>>>> 9945b2cd
+#define GST_COLLECT_PADS2_GET_EVT_COND(pads) (&((GstCollectPads2 *)pads)->priv->evt_cond)
+#define GST_COLLECT_PADS2_GET_EVT_LOCK(pads) (&((GstCollectPads2 *)pads)->priv->evt_lock)
 #define GST_COLLECT_PADS2_EVT_WAIT(pads, cookie) G_STMT_START {    \
   g_mutex_lock (GST_COLLECT_PADS2_GET_EVT_LOCK (pads));            \
   /* should work unless a lot of event'ing and thread starvation */\
@@ -251,15 +246,9 @@
   pads->priv->pad_list = NULL;
 
   /* members for event */
-<<<<<<< HEAD
-  g_mutex_init (&pads->evt_lock);
-  g_cond_init (&pads->evt_cond);
-  pads->evt_cookie = 0;
-=======
-  pads->priv->evt_lock = g_mutex_new ();
-  pads->priv->evt_cond = g_cond_new ();
+  g_mutex_init (&pads->priv->evt_lock);
+  g_cond_init (&pads->priv->evt_cond);
   pads->priv->evt_cookie = 0;
->>>>>>> 9945b2cd
 }
 
 static void
@@ -271,13 +260,8 @@
 
   g_rec_mutex_clear (&pads->stream_lock);
 
-<<<<<<< HEAD
-  g_cond_clear (&pads->evt_cond);
-  g_mutex_clear (&pads->evt_lock);
-=======
-  g_cond_free (pads->priv->evt_cond);
-  g_mutex_free (pads->priv->evt_lock);
->>>>>>> 9945b2cd
+  g_cond_clear (&pads->priv->evt_cond);
+  g_mutex_clear (&pads->priv->evt_lock);
 
   /* Remove pads and free pads list */
   g_slist_foreach (pads->priv->pad_list, (GFunc) unref_data, NULL);
@@ -1798,15 +1782,10 @@
       }
 
       /* Check if the waiting state of the pad should change. */
-<<<<<<< HEAD
-      cmp_res = pads->compare_func (pads, data, seg.start, pads->earliest_data,
-          pads->earliest_time, pads->compare_user_data);
-=======
       cmp_res =
-          pads->priv->compare_func (pads, data, start,
+          pads->priv->compare_func (pads, data, seg.start,
           pads->priv->earliest_data, pads->priv->earliest_time,
           pads->priv->compare_user_data);
->>>>>>> 9945b2cd
 
       if (cmp_res > 0)
         /* Stop waiting */
